--- conflicted
+++ resolved
@@ -7,10 +7,7 @@
 const cliui = require("cliui")();
 const chalk = require("chalk");
 const html_plugin = require("./frappe-html");
-<<<<<<< HEAD
-=======
 const vue_style_plugin = require("./frappe-vue-style");
->>>>>>> 9ef10818
 const rtlcss = require("rtlcss");
 const postCssPlugin = require("@frappe/esbuild-plugin-postcss2").default;
 const ignore_assets = require("./ignore-assets");
@@ -62,14 +59,11 @@
 		type: "boolean",
 		description: "Run build command for apps",
 	})
-<<<<<<< HEAD
-=======
 	.option("save-metafiles", {
 		type: "boolean",
 		description:
 			"Saves esbuild metafiles for built assets. Useful for analyzing bundle size. More info: https://esbuild.github.io/api/#metafile",
 	})
->>>>>>> 9ef10818
 	.example("node esbuild --apps frappe,erpnext", "Run build only for frappe and erpnext")
 	.example(
 		"node esbuild --files frappe/website.bundle.js,frappe/desk.bundle.js",
@@ -95,19 +89,10 @@
 	app_list.map((app) => path.resolve(get_app_path(app), "..")).filter(fs.existsSync)
 );
 
-<<<<<<< HEAD
-execute()
-	.then(() => RUN_BUILD_COMMAND && run_build_command_for_apps(APPS))
-	.catch((e) => {
-		console.error(e);
-		throw e;
-	});
-=======
 execute().catch((e) => {
 	console.error(e);
 	process.exit(1);
 });
->>>>>>> 9ef10818
 
 if (WATCH_MODE) {
 	// listen for open files in editor event
@@ -243,11 +228,7 @@
 }
 
 function build_files({ files, outdir }) {
-<<<<<<< HEAD
-	let build_plugins = [html_plugin, build_cleanup_plugin, vue()];
-=======
 	let build_plugins = [vue(), html_plugin, build_cleanup_plugin, vue_style_plugin];
->>>>>>> 9ef10818
 	return esbuild.build(get_build_options(files, outdir, build_plugins));
 }
 
@@ -283,11 +264,8 @@
 		nodePaths: NODE_PATHS,
 		define: {
 			"process.env.NODE_ENV": JSON.stringify(PRODUCTION ? "production" : "development"),
-<<<<<<< HEAD
-=======
 			__VUE_OPTIONS_API__: JSON.stringify(true),
 			__VUE_PROD_DEVTOOLS__: JSON.stringify(false),
->>>>>>> 9ef10818
 		},
 		plugins: plugins,
 		watch: get_watch_config(),
@@ -444,18 +422,6 @@
 
 async function update_assets_json_in_cache() {
 	// update assets_json cache in redis, so that it can be read directly by python
-<<<<<<< HEAD
-	return new Promise((resolve) => {
-		let client = get_redis_subscriber("redis_cache");
-		// handle error event to avoid printing stack traces
-		client.on("error", (_) => {
-			log_warn("Cannot connect to redis_cache to update assets_json");
-		});
-		client.del("assets_json", (err) => {
-			client.unref();
-			resolve();
-		});
-=======
 	let client = get_redis_subscriber("redis_cache");
 	// handle error event to avoid printing stack traces
 	try {
@@ -465,7 +431,6 @@
 	}
 	client.del("assets_json", (err) => {
 		client.unref();
->>>>>>> 9ef10818
 	});
 }
 
@@ -493,19 +458,12 @@
 
 async function notify_redis({ error, success, changed_files }) {
 	// notify redis which in turns tells socketio to publish this to browser
-<<<<<<< HEAD
-	let subscriber = get_redis_subscriber("redis_socketio");
-	subscriber.on("error", (_) => {
-		log_warn("Cannot connect to redis_socketio for browser events");
-	});
-=======
 	let subscriber = get_redis_subscriber("redis_queue");
 	try {
 		await subscriber.connect();
 	} catch (e) {
 		log_warn("Cannot connect to redis_queue for browser events");
 	}
->>>>>>> 9ef10818
 
 	let payload = null;
 	if (error) {
@@ -537,21 +495,6 @@
 	);
 }
 
-<<<<<<< HEAD
-function open_in_editor() {
-	let subscriber = get_redis_subscriber("redis_socketio");
-	subscriber.on("error", (_) => {
-		log_warn("Cannot connect to redis_socketio for open_in_editor events");
-	});
-	subscriber.on("message", (event, file) => {
-		if (event === "open_in_editor") {
-			file = JSON.parse(file);
-			let file_path = path.resolve(file.file);
-			log("Opening file in editor:", file_path);
-			let launch = require("launch-editor");
-			launch(`${file_path}:${file.line}:${file.column}`);
-		}
-=======
 async function open_in_editor() {
 	let subscriber = get_redis_subscriber("redis_queue");
 	try {
@@ -565,7 +508,6 @@
 		log("Opening file in editor:", file_path);
 		let launch = require("launch-editor");
 		launch(`${file_path}:${file.line}:${file.column}`);
->>>>>>> 9ef10818
 	});
 }
 
