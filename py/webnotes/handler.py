# Copyright (c) 2012 Web Notes Technologies Pvt Ltd (http://erpnext.com)
# 
# MIT License (MIT)
# 
# Permission is hereby granted, free of charge, to any person obtaining a 
# copy of this software and associated documentation files (the "Software"), 
# to deal in the Software without restriction, including without limitation 
# the rights to use, copy, modify, merge, publish, distribute, sublicense, 
# and/or sell copies of the Software, and to permit persons to whom the 
# Software is furnished to do so, subject to the following conditions:
# 
# The above copyright notice and this permission notice shall be included in 
# all copies or substantial portions of the Software.
# 
# THE SOFTWARE IS PROVIDED "AS IS", WITHOUT WARRANTY OF ANY KIND, EXPRESS OR IMPLIED, 
# INCLUDING BUT NOT LIMITED TO THE WARRANTIES OF MERCHANTABILITY, FITNESS FOR A 
# PARTICULAR PURPOSE AND NONINFRINGEMENT. IN NO EVENT SHALL THE AUTHORS OR COPYRIGHT 
# HOLDERS BE LIABLE FOR ANY CLAIM, DAMAGES OR OTHER LIABILITY, WHETHER IN AN ACTION OF 
# CONTRACT, TORT OR OTHERWISE, ARISING FROM, OUT OF OR IN CONNECTION WITH THE SOFTWARE 
# OR THE USE OR OTHER DEALINGS IN THE SOFTWARE.
# 

from __future__ import unicode_literals
import sys, os
import webnotes
import webnotes.utils

form = webnotes.form
form_dict = webnotes.form_dict

sql = None
session = None
errdoc = ''
errdoctype = ''
errmethod = ''

def get_cgi_fields():
	"""make webnotes.form_dict from cgi field storage"""
	import cgi
	import webnotes
	from webnotes.utils import cstr
	
	# make the form_dict
	webnotes.form = cgi.FieldStorage(keep_blank_values=True)
	for key in webnotes.form.keys():
		# file upload must not be decoded as it is treated as a binary
		# file and hence in any encoding (it does not matter)
		if not getattr(webnotes.form[key], 'filename', None):
			webnotes.form_dict[key] = cstr(webnotes.form.getvalue(key))

# Logs

@webnotes.whitelist(allow_guest=True)
def startup():
	import webnotes
	import webnotes.session_cache

	webnotes.response.update(webnotes.session_cache.get())

def cleanup_docs():
	import webnotes.model.utils
	if webnotes.response.get('docs') and type(webnotes.response['docs'])!=dict:
		webnotes.response['docs'] = webnotes.model.utils.compress(webnotes.response['docs'])

# server calls
# ------------------------------------------------------------------------------------

@webnotes.whitelist()
def runserverobj(arg=None):
	import webnotes.widgets.form.run_method
	webnotes.widgets.form.run_method.runserverobj()

@webnotes.whitelist(allow_guest=True)
def logout():
	webnotes.login_manager.logout()


# DocType Mapper
# ------------------------------------------------------------------------------------

@webnotes.whitelist()
def dt_map():
	import webnotes
	import webnotes.model.utils
	from webnotes.model.code import get_obj
	from webnotes.model.doc import Document
	
	form_dict = webnotes.form_dict
	
	dt_list = webnotes.model.utils.expand(form_dict.get('docs'))
	from_doctype = form_dict.get('from_doctype')
	to_doctype = form_dict.get('to_doctype')
	from_docname = form_dict.get('from_docname')
	from_to_list = form_dict.get('from_to_list')
	
	dm = get_obj('DocType Mapper', from_doctype +'-' + to_doctype)
	dl = dm.dt_map(from_doctype, to_doctype, from_docname, Document(fielddata = dt_list[0]), [], from_to_list)
	
	webnotes.response['docs'] = dl

# Load Month Events
# ------------------------------------------------------------------------------------

@webnotes.whitelist()
def load_month_events():
	import webnotes

	mm = webnotes.form_dict.get('month')
	yy = webnotes.form_dict.get('year')
	m_st = str(yy) + '-' + str(mm) + '-01'
	m_end = str(yy) + '-' + str(mm) + '-31'

	import webnotes.widgets.event
	webnotes.response['docs'] = webnotes.widgets.event.get_cal_events(m_st, m_end)

# Data import
# ------------------------------------------------------------------------------------

@webnotes.whitelist()
def import_csv():
	import webnotes.model.import_docs
	from webnotes.utils import cint
	
	i = webnotes.model.import_docs.CSVImport()
	r = i.import_csv(webnotes.form_dict.get('csv_file'), webnotes.form_dict.get('dateformat'), webnotes.form_dict.get('overwrite', 0) and 1)
	
	webnotes.response['type']='iframe'
	rhead = '''<style>body, html {font-family: Arial; font-size: 12px;}</style>'''
	webnotes.response['result']= rhead + r

@webnotes.whitelist()
def get_template():
	import webnotes.model.import_docs
	webnotes.model.import_docs.get_template()
	

# File Upload
# ------------------------------------------------------------------------------------

@webnotes.whitelist()
def uploadfile():
	import webnotes.utils
	import webnotes.utils.file_manager
	import json

	ret = []

	try:
		if webnotes.form_dict.get('from_form'):
			webnotes.utils.file_manager.upload()
		else:
			if webnotes.form_dict.get('method'):
				m = webnotes.form_dict['method']
				modulename = '.'.join(m.split('.')[:-1])
				methodname = m.split('.')[-1]

				__import__(modulename)
				import sys
				moduleobj = sys.modules[modulename]
				ret = getattr(moduleobj, methodname)()
	except Exception, e:
		webnotes.msgprint(e)
		webnotes.errprint(webnotes.utils.getTraceback())

	webnotes.response['type'] = 'iframe'
	if not webnotes.response.get('result'):
		webnotes.response['result'] = """<script>
			window.parent.wn.upload.callback("%s", %s);
		</script>""" % (webnotes.form_dict.get('_id'),
			json.dumps(ret))

@webnotes.whitelist(allow_guest=True)
def reset_password():
	from webnotes.model.code import get_obj
	from webnotes.utils import random_string
	
	user = webnotes.form_dict.get('user', '')
	if webnotes.conn.sql("""select name from tabProfile where name=%s""", user):
		new_password = random_string(8)
		webnotes.conn.sql("""update `__Auth` set password=password(%s)
			where `user`=%s""", (new_password, user))

		# Hack!
		webnotes.session["user"] = user
		profile = get_obj("Profile", user)
		profile.password_reset_mail(new_password)
		webnotes.msgprint("Password has been reset and sent to your email id.")
	else:
		webnotes.msgprint("No such user (%s)" % user)


def handle():
	"""handle request"""
	cmd = webnotes.form_dict['cmd']

	if cmd!='login':
		# login executed in webnotes.auth
		try:
			execute_cmd(cmd)
		except webnotes.ValidationError, e:
			#webnotes.errprint(webnotes.utils.getTraceback())
			webnotes.errprint(e)
			webnotes.conn.rollback()
		except:
			webnotes.errprint(webnotes.utils.getTraceback())
			webnotes.conn and webnotes.conn.rollback()
				
	print_response()

	if webnotes.conn:
		webnotes.conn.close()

def execute_cmd(cmd):
	"""execute a request as python module"""
	validate_cmd(cmd)
	method = get_method(cmd)

	# check if whitelisted
	if webnotes.session['user'] == 'Guest':
		if (method not in webnotes.guest_methods):
			webnotes.response['403'] = 1
			raise Exception, 'Not Allowed, %s' % str(method)
	else:
		if not method in webnotes.whitelisted:
			webnotes.response['403'] = 1
			webnotes.msgprint('Not Allowed, %s' % str(method))
			raise Exception, 'Not Allowed, %s' % str(method)
		
	if not webnotes.conn.in_transaction:
		webnotes.conn.begin()

	if 'arg' in webnotes.form_dict:
		# direct method call
		ret = method(webnotes.form_dict.get('arg'))
	else:
		ret = method()

	# returns with a message
	if ret:
		webnotes.response['message'] = ret

	# update session
	webnotes.session_obj.update()

	if webnotes.conn.in_transaction:
		webnotes.conn.commit()

def get_method(cmd):
	"""get method object from cmd"""
	if '.' in cmd:
		cmd_parts = cmd.split('.')
		module_string = ".".join(cmd_parts[:-1])
		fn_string = cmd_parts[-1]
		module = __import__(module_string, fromlist=[module_string.split('.')[-1].encode('utf-8')])
		method = getattr(module, fn_string)
	else:
		method = globals()[cmd]
	return method
	
def validate_cmd(cmd):
	# check if there is no direct possibility of malicious script injection
	if cmd.startswith('webnotes.model.code'):
		raise Exception, 'Cannot call any methods from webnotes.model.code directly from the handler'

	if cmd.startswith('webnotes.model.db_schema'):
		raise Exception, 'Cannot call any methods from webnotes.model.db_schema directly from the handler'

	if cmd.startswith('webnotes.conn'):
		raise Exception, 'Cannot call database connection method directly from the handler'
		
def print_response():
	print_map = {
		'csv': print_csv,
		'iframe': print_iframe,
		'download': print_raw,
		'json': print_json,
		'page': print_page
	}
	
	print_map.get(webnotes.response.get('type'), print_json)()

def print_page():
	"""print web page"""
	from website.utils import render
	render(webnotes.response['page_name'])

def eprint(content):
	print content.encode('utf-8')

def print_json():	
	make_logs()
	cleanup_docs()
	add_cookies()

	eprint("Content-Type: text/html; charset: utf-8")
	print webnotes.cookies

	import json
	print_zip(json.dumps(webnotes.response, default=json_handler))
		
def print_csv():
	eprint("Content-Type: text/csv; charset: utf-8")
	eprint("Content-Disposition: attachment; filename=%s.csv" % webnotes.response['doctype'].replace(' ', '_'))
	eprint("")
	eprint(webnotes.response['result'])

def print_iframe():
	eprint("Content-Type: text/html; charset: utf-8")
	eprint("")
	eprint(webnotes.response.get('result') or '')
	
	if webnotes.debug_log:
		import json
		eprint("""\
			<script>
				var messages = %(messages)s;
				if (messages.length) {
					for (var i in messages) {
						window.parent.msgprint(messages[i]);
					}
				}
				var errors = %(errors)s;
				if (errors.length) {
					for (var i in errors) {
						window.parent.console.log(errors[i]);
					}
				}
			</script>""" % {
				'messages': json.dumps(webnotes.message_log).replace("'", "\\'"),
				'errors': json.dumps(webnotes.debug_log).replace("'", "\\'"),
			})

def print_raw():
	eprint("Content-Type: %s" % \
		mimetypes.guess_type(webnotes.response['filename'])[0] \
		or 'application/unknown'),
	eprint("Content-Disposition: filename=%s" % \
		webnotes.response['filename'].replace(' ', '_'))
	eprint("")
	eprint(webnotes.response['filecontent'])

def make_logs():
	"""make strings for msgprint and errprint"""
	import json
	from webnotes.utils import cstr
	if webnotes.debug_log:
		webnotes.response['exc'] = json.dumps("\n".join([cstr(d) for d in webnotes.debug_log]))

	if webnotes.message_log:
		webnotes.response['server_messages'] = json.dumps([cstr(d) for d in webnotes.message_log])

def add_cookies():
	"""if there ar additional cookies defined during the request, add them"""
	if webnotes.cookies or webnotes.add_cookies:
		for c in webnotes.add_cookies.keys():
			webnotes.cookies[c.encode('utf-8')] = \
				webnotes.add_cookies[c].encode('utf-8')

def print_zip(response):
	response = response.encode('utf-8')
	if accept_gzip() and len(response)>512:
		response = compressBuf(response)
		eprint("Content-Encoding: gzip")
		eprint("Content-Length: %d" % len(response))
	eprint("")
	print response
	
def json_handler(obj):
	"""serialize non-serializable data for json"""
	import datetime
	
	# serialize date
	if isinstance(obj, datetime.date):
		return unicode(obj)
	else:
		raise TypeError, """Object of type %s with value of %s is not JSON serializable""" % \
			(type(obj), repr(obj))

def accept_gzip():
	"""return true if client accepts gzip"""
<<<<<<< HEAD
	try:
		import string
		if string.find(os.environ["HTTP_ACCEPT_ENCODING"], "gzip") != -1:
			return True
		else:
			return False
	except:
		return False
=======
	if "gzip" in os.environ.get("HTTP_ACCEPT_ENCODING", ""):
		return True
>>>>>>> 292d085d

def compressBuf(buf):
	import gzip, cStringIO
	zbuf = cStringIO.StringIO()
	zfile = gzip.GzipFile(mode = 'wb',  fileobj = zbuf, compresslevel = 5)
	zfile.write(buf)
	zfile.close()
	return zbuf.getvalue()<|MERGE_RESOLUTION|>--- conflicted
+++ resolved
@@ -377,20 +377,8 @@
 			(type(obj), repr(obj))
 
 def accept_gzip():
-	"""return true if client accepts gzip"""
-<<<<<<< HEAD
-	try:
-		import string
-		if string.find(os.environ["HTTP_ACCEPT_ENCODING"], "gzip") != -1:
-			return True
-		else:
-			return False
-	except:
-		return False
-=======
 	if "gzip" in os.environ.get("HTTP_ACCEPT_ENCODING", ""):
 		return True
->>>>>>> 292d085d
 
 def compressBuf(buf):
 	import gzip, cStringIO
