context("Web Form", () => {
	before(() => {
		cy.login("Administrator");
		cy.visit("/app/");
		return cy
			.window()
			.its("frappe")
			.then((frappe) => {
<<<<<<< HEAD
				return frappe.xcall("frappe.tests.ui_test_helpers.clear_notes");
=======
				return frappe.xcall("frappe.tests.ui_test_helpers.prepare_webform_test");
>>>>>>> 9ef10818
			});
	});

	it("Create Web Form", () => {
		cy.visit("/app/web-form/new");

		cy.intercept("POST", "/api/method/frappe.desk.form.save.savedocs").as("save_form");

		cy.fill_field("title", "Note");
		cy.fill_field("doc_type", "Note", "Link");
		cy.fill_field("module", "Website", "Link");
		cy.click_custom_action_button("Get Fields");
		cy.click_custom_action_button("Publish");

		cy.wait("@save_form");

		cy.get_field("route").should("have.value", "note");
		cy.get(".title-area .indicator-pill").contains("Published");
	});

	it("Open Web Form", () => {
		cy.visit("/note");
		cy.fill_field("title", "Note 1");
		cy.get(".web-form-actions button").contains("Save").click();

		cy.url().should("include", "/note/new");

		cy.call("logout");
		cy.visit("/note");

		cy.url().should("include", "/note/new");

		cy.fill_field("title", "Guest Note 1");
		cy.get(".web-form-actions button").contains("Save").click();

		cy.url().should("include", "/note/new");

		cy.visit("/note");
		cy.url().should("include", "/note/new");
	});

	it("Login Required", () => {
		cy.call("logout");
		cy.login("Administrator");
		cy.visit("/app/web-form/note");

		cy.findByRole("tab", { name: "Settings" }).click();
		cy.get('input[data-fieldname="login_required"]').check({ force: true });

		cy.save();

		cy.visit("/note");

		cy.call("logout");

		cy.visit("/note");
		cy.get_open_dialog()
			.get(".modal-message")
			.contains("You are not permitted to access this page without login.");
	});

	it("Show List", () => {
		cy.login("Administrator");
		cy.visit("/app/web-form/note");

		cy.findByRole("tab", { name: "Settings" }).click();
		cy.get(".section-head").contains("List Settings").click();
		cy.get('input[data-fieldname="show_list"]').check();

		cy.save();

		cy.visit("/note");
		cy.url().should("include", "/note/list");
		cy.get(".web-list-table").should("be.visible");
	});

	it("Show Custom List Title", () => {
		cy.visit("/app/web-form/note");

		cy.findByRole("tab", { name: "Settings" }).click();
		cy.fill_field("list_title", "Note List");

		cy.save();

		cy.visit("/note");
		cy.url().should("include", "/note/list");
		cy.get(".web-list-header h1").should("contain.text", "Note List");
	});

	it("Show Custom List Columns", () => {
		cy.visit("/note");
		cy.url().should("include", "/note/list");

<<<<<<< HEAD
		cy.get(".web-list-table thead th").contains("Name");
=======
		cy.get(".web-list-table thead th").contains("Sr.");
>>>>>>> 9ef10818
		cy.get(".web-list-table thead th").contains("Title");

		cy.visit("/app/web-form/note");

		cy.findByRole("tab", { name: "Settings" }).click();

		cy.get('[data-fieldname="list_columns"] .grid-footer button')
			.contains("Add Row")
			.as("add-row");

		cy.get("@add-row").click();
		cy.get('[data-fieldname="list_columns"] .grid-body .rows').as("grid-rows");
		cy.get("@grid-rows").find('.grid-row:first [data-fieldname="fieldname"]').click();
		cy.get("@grid-rows")
			.find('.grid-row:first select[data-fieldname="fieldname"]')
			.select("Title");

		cy.get("@add-row").click();
		cy.get("@grid-rows").find('.grid-row[data-idx="2"] [data-fieldname="fieldname"]').click();
		cy.get("@grid-rows")
			.find('.grid-row[data-idx="2"] select[data-fieldname="fieldname"]')
			.select("Public");

		cy.get("@add-row").click();
		cy.get("@grid-rows").find('.grid-row:last [data-fieldname="fieldname"]').click();
		cy.get("@grid-rows")
			.find('.grid-row:last select[data-fieldname="fieldname"]')
			.select("Content");

		cy.save();

		cy.visit("/note");
		cy.url().should("include", "/note/list");
<<<<<<< HEAD
=======
		cy.get(".web-list-table thead th").contains("Sr.");
>>>>>>> 9ef10818
		cy.get(".web-list-table thead th").contains("Title");
		cy.get(".web-list-table thead th").contains("Public");
		cy.get(".web-list-table thead th").contains("Content");
	});

	it("Breadcrumbs", () => {
<<<<<<< HEAD
		cy.visit("/note/Note 1");
=======
		cy.visit("/note");
		cy.url().should("include", "/note/list");
		cy.get(".web-list-table tbody tr:last").click();

>>>>>>> 9ef10818
		cy.get(".breadcrumb-container .breadcrumb .breadcrumb-item:first a")
			.should("contain.text", "Note")
			.click();
		cy.url().should("include", "/note/list");
	});

	it("Custom Breadcrumbs", () => {
		cy.visit("/app/web-form/note");

		cy.findByRole("tab", { name: "Customization" }).click();
		cy.fill_field("breadcrumbs", '[{"label": _("Notes"), "route":"note"}]', "Code");
		cy.get(".form-tabs .nav-item .nav-link").contains("Customization").click();
		cy.save();

<<<<<<< HEAD
		cy.visit("/note/Note 1");
=======
		cy.visit("/note");
		cy.url().should("include", "/note/list");
		cy.get(".web-list-table tbody tr:last").click();
>>>>>>> 9ef10818
		cy.get(".breadcrumb-container .breadcrumb .breadcrumb-item:first a").should(
			"contain.text",
			"Notes"
		);
	});

	it("Read Only", () => {
		cy.login("Administrator");
		cy.visit("/note");
		cy.url().should("include", "/note/list");

		// Read Only Field
<<<<<<< HEAD
		cy.get('.web-list-table tbody tr[id="Note 1"]').click();
=======
		cy.get(".web-list-table tbody tr:last").click();
>>>>>>> 9ef10818
		cy.get('.frappe-control[data-fieldname="title"] .control-input').should(
			"have.css",
			"display",
			"none"
		);
	});

	it("Edit Mode", () => {
		cy.visit("/app/web-form/note");

		cy.findByRole("tab", { name: "Settings" }).click();
		cy.get('input[data-fieldname="allow_edit"]').check();

		cy.save();

<<<<<<< HEAD
		cy.visit("/note/Note 1");
		cy.url().should("include", "/note/Note%201");

		cy.get(".web-form-actions a").contains("Edit Response").click();
		cy.url().should("include", "/note/Note%201/edit");
=======
		cy.visit("/note");
		cy.url().should("include", "/note/list");
		cy.get(".web-list-table tbody tr:last").click();

		cy.get(".web-form-actions a").contains("Edit Response").click();
		cy.url().should("include", "/edit");
>>>>>>> 9ef10818

		// Editable Field
		cy.get_field("title").should("have.value", "Note 1");

		cy.fill_field("title", " Edited");
		cy.get(".web-form-actions button").contains("Save").click();
		cy.get(".success-page .edit-button").click();
		cy.get_field("title").should("have.value", "Note 1 Edited");
	});

	it("Allow Multiple Response", () => {
		cy.visit("/app/web-form/note");

		cy.findByRole("tab", { name: "Settings" }).click();
		cy.get('input[data-fieldname="allow_multiple"]').check();

		cy.save();

		cy.visit("/note");
		cy.url().should("include", "/note/list");

		cy.get(".web-list-actions a:visible").contains("New").click();
		cy.url().should("include", "/note/new");

		cy.fill_field("title", "Note 2");
		cy.get(".web-form-actions button").contains("Save").click();
	});

	it("Allow Delete", () => {
		cy.visit("/app/web-form/note");

		cy.findByRole("tab", { name: "Settings" }).click();
		cy.get('input[data-fieldname="allow_delete"]').check();

		cy.save();

		cy.visit("/note");
		cy.url().should("include", "/note/list");

<<<<<<< HEAD
		cy.get('.web-list-table tbody tr[id="Note 1"] .list-col-checkbox input').click();
		cy.get('.web-list-table tbody tr[id="Note 2"] .list-col-checkbox input').click();
=======
		cy.get(".web-list-table tbody tr:nth-child(1) .list-col-checkbox input").click();
		cy.get(".web-list-table tbody tr:nth-child(2) .list-col-checkbox input").click();
>>>>>>> 9ef10818
		cy.get(".web-list-actions button:visible").contains("Delete").click({ force: true });

		cy.get(".web-list-actions button").contains("Delete").should("not.be.visible");

		cy.visit("/note");
<<<<<<< HEAD
		cy.get('.web-list-table tbody tr[id="Note 1"]').should("not.exist");
		cy.get('.web-list-table tbody tr[id="Note 2"]').should("not.exist");
		cy.get('.web-list-table tbody tr[id="Guest Note 1"]').should("exist");
=======
		cy.get(".web-list-table tbody tr:nth-child(1)").should("not.exist");
>>>>>>> 9ef10818
	});

	it("Navigate and Submit a WebForm", () => {
		cy.visit("/update-profile");

		cy.get(".web-form-actions a").contains("Edit Response").click();

		cy.fill_field("middle_name", "_Test User");

		cy.get(".web-form-actions .btn-primary").click();
		cy.url().should("include", "/me");
	});

	it("Navigate and Submit a MultiStep WebForm", () => {
		cy.call("frappe.tests.ui_test_helpers.update_webform_to_multistep").then(() => {
			cy.visit("/update-profile-duplicate");

			cy.get(".web-form-actions a").contains("Edit Response").click();

			cy.fill_field("middle_name", "_Test User");

			cy.get(".btn-next").should("be.visible");
			cy.get(".btn-next").click();

			cy.get(".btn-previous").should("be.visible");
			cy.get(".btn-next").should("not.be.visible");

			cy.get(".web-form-actions .btn-primary").click();
			cy.url().should("include", "/me");
		});
	});
});<|MERGE_RESOLUTION|>--- conflicted
+++ resolved
@@ -6,11 +6,7 @@
 			.window()
 			.its("frappe")
 			.then((frappe) => {
-<<<<<<< HEAD
-				return frappe.xcall("frappe.tests.ui_test_helpers.clear_notes");
-=======
 				return frappe.xcall("frappe.tests.ui_test_helpers.prepare_webform_test");
->>>>>>> 9ef10818
 			});
 	});
 
@@ -104,11 +100,7 @@
 		cy.visit("/note");
 		cy.url().should("include", "/note/list");
 
-<<<<<<< HEAD
-		cy.get(".web-list-table thead th").contains("Name");
-=======
 		cy.get(".web-list-table thead th").contains("Sr.");
->>>>>>> 9ef10818
 		cy.get(".web-list-table thead th").contains("Title");
 
 		cy.visit("/app/web-form/note");
@@ -142,24 +134,17 @@
 
 		cy.visit("/note");
 		cy.url().should("include", "/note/list");
-<<<<<<< HEAD
-=======
 		cy.get(".web-list-table thead th").contains("Sr.");
->>>>>>> 9ef10818
 		cy.get(".web-list-table thead th").contains("Title");
 		cy.get(".web-list-table thead th").contains("Public");
 		cy.get(".web-list-table thead th").contains("Content");
 	});
 
 	it("Breadcrumbs", () => {
-<<<<<<< HEAD
-		cy.visit("/note/Note 1");
-=======
-		cy.visit("/note");
-		cy.url().should("include", "/note/list");
-		cy.get(".web-list-table tbody tr:last").click();
-
->>>>>>> 9ef10818
+		cy.visit("/note");
+		cy.url().should("include", "/note/list");
+		cy.get(".web-list-table tbody tr:last").click();
+
 		cy.get(".breadcrumb-container .breadcrumb .breadcrumb-item:first a")
 			.should("contain.text", "Note")
 			.click();
@@ -174,13 +159,9 @@
 		cy.get(".form-tabs .nav-item .nav-link").contains("Customization").click();
 		cy.save();
 
-<<<<<<< HEAD
-		cy.visit("/note/Note 1");
-=======
-		cy.visit("/note");
-		cy.url().should("include", "/note/list");
-		cy.get(".web-list-table tbody tr:last").click();
->>>>>>> 9ef10818
+		cy.visit("/note");
+		cy.url().should("include", "/note/list");
+		cy.get(".web-list-table tbody tr:last").click();
 		cy.get(".breadcrumb-container .breadcrumb .breadcrumb-item:first a").should(
 			"contain.text",
 			"Notes"
@@ -193,11 +174,7 @@
 		cy.url().should("include", "/note/list");
 
 		// Read Only Field
-<<<<<<< HEAD
-		cy.get('.web-list-table tbody tr[id="Note 1"]').click();
-=======
-		cy.get(".web-list-table tbody tr:last").click();
->>>>>>> 9ef10818
+		cy.get(".web-list-table tbody tr:last").click();
 		cy.get('.frappe-control[data-fieldname="title"] .control-input').should(
 			"have.css",
 			"display",
@@ -213,20 +190,12 @@
 
 		cy.save();
 
-<<<<<<< HEAD
-		cy.visit("/note/Note 1");
-		cy.url().should("include", "/note/Note%201");
-
-		cy.get(".web-form-actions a").contains("Edit Response").click();
-		cy.url().should("include", "/note/Note%201/edit");
-=======
 		cy.visit("/note");
 		cy.url().should("include", "/note/list");
 		cy.get(".web-list-table tbody tr:last").click();
 
 		cy.get(".web-form-actions a").contains("Edit Response").click();
 		cy.url().should("include", "/edit");
->>>>>>> 9ef10818
 
 		// Editable Field
 		cy.get_field("title").should("have.value", "Note 1");
@@ -266,25 +235,14 @@
 		cy.visit("/note");
 		cy.url().should("include", "/note/list");
 
-<<<<<<< HEAD
-		cy.get('.web-list-table tbody tr[id="Note 1"] .list-col-checkbox input').click();
-		cy.get('.web-list-table tbody tr[id="Note 2"] .list-col-checkbox input').click();
-=======
 		cy.get(".web-list-table tbody tr:nth-child(1) .list-col-checkbox input").click();
 		cy.get(".web-list-table tbody tr:nth-child(2) .list-col-checkbox input").click();
->>>>>>> 9ef10818
 		cy.get(".web-list-actions button:visible").contains("Delete").click({ force: true });
 
 		cy.get(".web-list-actions button").contains("Delete").should("not.be.visible");
 
 		cy.visit("/note");
-<<<<<<< HEAD
-		cy.get('.web-list-table tbody tr[id="Note 1"]').should("not.exist");
-		cy.get('.web-list-table tbody tr[id="Note 2"]').should("not.exist");
-		cy.get('.web-list-table tbody tr[id="Guest Note 1"]').should("exist");
-=======
 		cy.get(".web-list-table tbody tr:nth-child(1)").should("not.exist");
->>>>>>> 9ef10818
 	});
 
 	it("Navigate and Submit a WebForm", () => {
