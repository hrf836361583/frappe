--- conflicted
+++ resolved
@@ -13,16 +13,6 @@
 		});
 	});
 
-<<<<<<< HEAD
-	it('Navigate to Recorder', () => {
-		cy.visit('/app');
-		cy.awesomebar('recorder');
-		cy.findByTitle('Recorder').should('exist');
-		cy.url().should('include', '/recorder/detail');
-	});
-
-=======
->>>>>>> 77e0b595
 	it('Recorder Empty State', () => {
 		cy.findByTitle('Recorder').should('exist');
 
