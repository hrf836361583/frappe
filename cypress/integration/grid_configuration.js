context("Grid Configuration", () => {
	beforeEach(() => {
		cy.login();
		cy.visit("/app/doctype/User");
	});
	it("Set user wise grid settings", () => {
<<<<<<< HEAD
=======
		cy.findByRole("tab", { name: "Form" }).click();
		cy.get('.form-section[data-fieldname="fields_section"]').click();
>>>>>>> 9ef10818
		cy.wait(100);
		cy.get('.frappe-control[data-fieldname="fields"]').as("table");
		cy.get("@table").find(".icon-sm").click();
		cy.wait(100);
		cy.get('.frappe-control[data-fieldname="fields_html"]').as("modal");
		cy.get("@modal").find(".add-new-fields").click();
		cy.wait(100);
		cy.get('[type="checkbox"][data-unit="read_only"]').check();
		cy.findByRole("button", { name: "Add" }).click();
		cy.wait(100);
		cy.get('[data-fieldname="options"]').invoke("attr", "value", "1");
		cy.get('.form-control.column-width[data-fieldname="options"]').trigger("change");
		cy.findByRole("button", { name: "Update" }).click();
		cy.wait(200);
		cy.get('[title="Read Only"').should("be.visible");
	});
});<|MERGE_RESOLUTION|>--- conflicted
+++ resolved
@@ -4,11 +4,8 @@
 		cy.visit("/app/doctype/User");
 	});
 	it("Set user wise grid settings", () => {
-<<<<<<< HEAD
-=======
 		cy.findByRole("tab", { name: "Form" }).click();
 		cy.get('.form-section[data-fieldname="fields_section"]').click();
->>>>>>> 9ef10818
 		cy.wait(100);
 		cy.get('.frappe-control[data-fieldname="fields"]').as("table");
 		cy.get("@table").find(".icon-sm").click();
