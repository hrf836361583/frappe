--- conflicted
+++ resolved
@@ -80,11 +80,7 @@
         with:
           python-version: '3.10'
 
-<<<<<<< HEAD
-      - uses: actions/checkout@v3
-=======
       - uses: actions/checkout@v4
->>>>>>> 9ef10818
 
       - name: Cache pip
         uses: actions/cache@v3
@@ -95,12 +91,8 @@
             ${{ runner.os }}-pip-
             ${{ runner.os }}-
 
-<<<<<<< HEAD
-      - run: |
-=======
       - name: Install and run pip-audit
         run: |
->>>>>>> 9ef10818
           pip install pip-audit
           cd ${GITHUB_WORKSPACE}
           sed -i '/dropbox/d' pyproject.toml   # Remove dropbox temporarily https://github.com/dropbox/dropbox-sdk-python/pull/456
