name: CI

on:
  pull_request:
    types: [opened, synchronize, reopened, labeled, unlabeled]
  workflow_dispatch:
  push:

jobs:
  test:
    runs-on: ubuntu-18.04

    strategy:
      fail-fast: false
      matrix:
       include:
        - DB: "mariadb"
          TYPE: "server"
          JOB_NAME: "Python MariaDB"
          RUN_COMMAND: bench --site test_site run-tests --coverage

        - DB: "postgres"
          TYPE: "server"
          JOB_NAME: "Python PostgreSQL"
          RUN_COMMAND: bench --site test_site run-tests --coverage

        - DB: "mariadb"
          TYPE: "ui"
          JOB_NAME: "UI MariaDB"
          RUN_COMMAND:  bench --site test_site run-ui-tests frappe --headless

    name: ${{ matrix.JOB_NAME }}

    services:
      mysql:
        image: mariadb:10.3
        env:
          MYSQL_ALLOW_EMPTY_PASSWORD: YES
        ports:
          - 3306:3306
        options: --health-cmd="mysqladmin ping" --health-interval=5s --health-timeout=2s --health-retries=3

      postgres:
        image: postgres:12.4
        env:
          POSTGRES_PASSWORD: travis
        options: >-
          --health-cmd pg_isready
          --health-interval 10s
          --health-timeout 5s
          --health-retries 5
        ports:
          - 5432:5432

    steps:
      - name: Clone
        uses: actions/checkout@v2

      - name: Setup Python
        uses: actions/setup-python@v2
        with:
          python-version: 3.7

      - uses: actions/setup-node@v2
        with:
          node-version: '12'
          check-latest: true

      - name: Add to Hosts
        run: |
          echo "127.0.0.1 test_site" | sudo tee -a /etc/hosts
          echo "127.0.0.1 test_site_producer" | sudo tee -a /etc/hosts

      - name: Cache pip
        uses: actions/cache@v2
        with:
          path: ~/.cache/pip
          key: ${{ runner.os }}-pip-${{ hashFiles('**/requirements.txt') }}
          restore-keys: |
            ${{ runner.os }}-pip-
            ${{ runner.os }}-

      - name: Cache node modules
        uses: actions/cache@v2
        env:
          cache-name: cache-node-modules
        with:
          path: ~/.npm
          key: ${{ runner.os }}-build-${{ env.cache-name }}-${{ hashFiles('**/package-lock.json') }}
          restore-keys: |
            ${{ runner.os }}-build-${{ env.cache-name }}-
            ${{ runner.os }}-build-
            ${{ runner.os }}-

      - name: Get yarn cache directory path
        id: yarn-cache-dir-path
        run: echo "::set-output name=dir::$(yarn cache dir)"

      - uses: actions/cache@v2
        id: yarn-cache
        with:
          path: ${{ steps.yarn-cache-dir-path.outputs.dir }}
          key: ${{ runner.os }}-yarn-${{ hashFiles('**/yarn.lock') }}
          restore-keys: |
            ${{ runner.os }}-yarn-

      - name: Cache cypress binary
        if: matrix.TYPE == 'ui'
        uses: actions/cache@v2
        with:
          path: ~/.cache
          key: ${{ runner.os }}-cypress-
          restore-keys: |
            ${{ runner.os }}-cypress-
            ${{ runner.os }}-

      - name: Install Dependencies
        run: bash ${GITHUB_WORKSPACE}/.github/helper/install_dependencies.sh
        env:
          BEFORE: ${{ env.GITHUB_EVENT_PATH.before }}
          AFTER: ${{ env.GITHUB_EVENT_PATH.after }}
          TYPE: ${{ matrix.TYPE }}

      - name: Install
        run: bash ${GITHUB_WORKSPACE}/.github/helper/install.sh
        env:
          DB: ${{ matrix.DB }}
          TYPE: ${{ matrix.TYPE }}

      - name: Run Set-Up
        if: matrix.TYPE == 'ui'
        run: cd ~/frappe-bench/ && bench --site test_site execute frappe.utils.install.complete_setup_wizard
        env:
          DB: ${{ matrix.DB }}
          TYPE: ${{ matrix.TYPE }}

      - name: Setup tmate session
        if: contains(github.event.pull_request.labels.*.name, 'debug-gha')
        uses: mxschmitt/action-tmate@v3

      - name: Run Tests
        run: cd ~/frappe-bench/ && ${{ matrix.RUN_COMMAND }}
        env:
          DB: ${{ matrix.DB }}
          TYPE: ${{ matrix.TYPE }}

      - name: Coverage
        if: matrix.TYPE == 'server'
        run: |
          cp ~/frappe-bench/sites/.coverage ${GITHUB_WORKSPACE}
          cd ${GITHUB_WORKSPACE}
          pip install coveralls==3.0.1
          pip install coverage==5.5
          coveralls --service=github
        env:
<<<<<<< HEAD
          # GITHUB_TOKEN: ${{ secrets.GITHUB_TOKEN }}
          COVERALLS_REPO_TOKEN: ${{ secrets.COVERALLS_TOKEN }}
          GITHUB_TOKEN: $COVERALLS_REPO_TOKEN
=======
          GITHUB_TOKEN: ${{ secrets.GITHUB_TOKEN }}
          COVERALLS_REPO_TOKEN: ${{ secrets.COVERALLS_TOKEN }}
          COVERALLS_SERVICE_NAME: github
>>>>>>> 85cbdf76
<|MERGE_RESOLUTION|>--- conflicted
+++ resolved
@@ -153,12 +153,8 @@
           pip install coverage==5.5
           coveralls --service=github
         env:
-<<<<<<< HEAD
           # GITHUB_TOKEN: ${{ secrets.GITHUB_TOKEN }}
           COVERALLS_REPO_TOKEN: ${{ secrets.COVERALLS_TOKEN }}
+          # from comment
           GITHUB_TOKEN: $COVERALLS_REPO_TOKEN
-=======
-          GITHUB_TOKEN: ${{ secrets.GITHUB_TOKEN }}
-          COVERALLS_REPO_TOKEN: ${{ secrets.COVERALLS_TOKEN }}
-          COVERALLS_SERVICE_NAME: github
->>>>>>> 85cbdf76
+          COVERALLS_SERVICE_NAME: github