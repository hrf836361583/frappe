--- conflicted
+++ resolved
@@ -16,14 +16,10 @@
 	if (!m) {
 		m = get_number_format();
 	}
-<<<<<<< HEAD
-	var info = get_number_format_info(m);
-=======
 	var info = number_format_info[m];
 	if(!info) {
 		info = {decimal_str:".", group_sep:",", precision:2};
 	}
->>>>>>> 0a127b62
 	
 	if(isNaN(+v)) {
 		v=0;
