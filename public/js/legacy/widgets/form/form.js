--- conflicted
+++ resolved
@@ -198,15 +198,11 @@
 		parent: this.body,
 		doctype: this.doctype,
 		frm: this,
-<<<<<<< HEAD
 	});
-=======
-	})	
 
 	this.dashboard = new wn.ui.form.Dashboard({
 		frm: this,
-	})
->>>>>>> a986c2c0
+	});
 	
 	// state
 	this.states = new wn.ui.form.States({
