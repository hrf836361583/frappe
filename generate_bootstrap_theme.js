--- conflicted
+++ resolved
@@ -13,25 +13,15 @@
 	},
 	function (err, result) {
 		if (err) {
-<<<<<<< HEAD
-			console.error(err.formatted); // eslint-disable-line
-=======
 			console.error(err.formatted);
->>>>>>> 9ef10818
 			return;
 		}
 
 		fs.writeFile(output_path, result.css, function (err) {
 			if (!err) {
-<<<<<<< HEAD
-				console.log(output_path); // eslint-disable-line
-			} else {
-				console.error(err); // eslint-disable-line
-=======
 				console.log(output_path);
 			} else {
 				console.error(err);
->>>>>>> 9ef10818
 			}
 		});
 	}
