language: python
dist: trusty

python:
  - "3.6"

services:
  - mysql

<<<<<<< HEAD
addons:
  postgresql: "9.5"
  hosts:
    - test_site
    - test_site_postgres

=======
>>>>>>> 1a2993ed
install:
  - sudo rm /etc/apt/sources.list.d/mongodb*.list
  - sudo rm /etc/apt/sources.list.d/docker.list
  - sudo apt-get install hhvm && rm -rf /home/travis/.kiex/
  - sudo apt-get purge -y mysql-common mysql-server mysql-client
  - nvm install v8.10.0

<<<<<<< HEAD
=======
  - pip install python-coveralls

>>>>>>> 1a2993ed
  - wget https://raw.githubusercontent.com/frappe/bench/master/playbooks/install.py

  - sudo python install.py --develop --user travis --without-bench-setup
  - sudo pip install -e ~/bench

  - rm $TRAVIS_BUILD_DIR/.git/shallow
  - cd ~/ && bench init frappe-bench --python $(which python) --frappe-path $TRAVIS_BUILD_DIR
  - cp -r $TRAVIS_BUILD_DIR/test_sites/test_site ~/frappe-bench/sites/
  - cp -r $TRAVIS_BUILD_DIR/test_sites/test_site_postgres ~/frappe-bench/sites/

before_script:
  - cd ~/frappe-bench
  - sed -i 's/9000/9001/g' sites/common_site_config.json
  - bench start &
  - sleep 10

<<<<<<< HEAD
jobs:
  include:
    - stage: Server Side Tests
      script:
        - mysql -u root -ptravis -e 'create database test_frappe'
        - echo "USE mysql;\nCREATE USER 'test_frappe'@'localhost' IDENTIFIED BY 'test_frappe';\nFLUSH PRIVILEGES;\n" | mysql -u root -ptravis
        - echo "USE mysql;\nGRANT ALL PRIVILEGES ON \`test_frappe\`.* TO 'test_frappe'@'localhost';\n" | mysql -u root -ptravis
        - bench --site test_site reinstall --yes
        - bench --site test_site setup-help
        - bench setup-global-help --root_password travis
        - bench --site test_site scheduler disable
        - bench --site test_site run-tests
      env: MariaDB
    - # stage
      script:
        - psql -c "CREATE DATABASE test_frappe;" -U postgres
        - psql -c "CREATE USER test_frappe WITH PASSWORD 'test_frappe';" -U postgres
        - bench --site test_site_postgres reinstall --yes
        - bench --site test_site_postgres setup-help
        - bench setup-global-help --db_type=postgres --root_password travis
        - bench --site test_site_postgres scheduler disable
        - bench --site test_site_postgres run-tests
      env: Postgres
=======
script:
  - bench run-tests --coverage

after_script:
  - coveralls -b apps/frappe -d ../../sites/.coverage
>>>>>>> 1a2993ed
<|MERGE_RESOLUTION|>--- conflicted
+++ resolved
@@ -7,15 +7,12 @@
 services:
   - mysql
 
-<<<<<<< HEAD
 addons:
   postgresql: "9.5"
   hosts:
     - test_site
     - test_site_postgres
 
-=======
->>>>>>> 1a2993ed
 install:
   - sudo rm /etc/apt/sources.list.d/mongodb*.list
   - sudo rm /etc/apt/sources.list.d/docker.list
@@ -23,11 +20,8 @@
   - sudo apt-get purge -y mysql-common mysql-server mysql-client
   - nvm install v8.10.0
 
-<<<<<<< HEAD
-=======
   - pip install python-coveralls
 
->>>>>>> 1a2993ed
   - wget https://raw.githubusercontent.com/frappe/bench/master/playbooks/install.py
 
   - sudo python install.py --develop --user travis --without-bench-setup
@@ -44,7 +38,6 @@
   - bench start &
   - sleep 10
 
-<<<<<<< HEAD
 jobs:
   include:
     - stage: Server Side Tests
@@ -56,7 +49,9 @@
         - bench --site test_site setup-help
         - bench setup-global-help --root_password travis
         - bench --site test_site scheduler disable
-        - bench --site test_site run-tests
+        - bench --site test_site run-tests --coverage
+      after_script:
+        - coveralls -b apps/frappe -d ../../sites/.coverage
       env: MariaDB
     - # stage
       script:
@@ -66,12 +61,7 @@
         - bench --site test_site_postgres setup-help
         - bench setup-global-help --db_type=postgres --root_password travis
         - bench --site test_site_postgres scheduler disable
-        - bench --site test_site_postgres run-tests
-      env: Postgres
-=======
-script:
-  - bench run-tests --coverage
-
-after_script:
-  - coveralls -b apps/frappe -d ../../sites/.coverage
->>>>>>> 1a2993ed
+        - bench --site test_site_postgres run-tests --coverage
+      after_script:
+        - coveralls -b apps/frappe -d ../../sites/.coverage
+      env: Postgres