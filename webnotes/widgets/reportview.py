--- conflicted
+++ resolved
@@ -196,11 +196,8 @@
 					
 def build_match_conditions(doctype, fields=None, as_condition=True, match_filters={}):
 	"""add match conditions if applicable"""
-<<<<<<< HEAD
-	global tables
-=======
-	global roles
->>>>>>> 936d4919
+	global tables, roles
+	
 	match_conditions = []
 	match = True
 	
@@ -309,7 +306,6 @@
 
 	f = StringIO()
 	writer = csv.writer(f)
-	from webnotes.utils import cstr
 	for r in data:
 		# encode only unicode type strings and not int, floats etc.
 		writer.writerow(map(lambda v: isinstance(v, unicode) and v.encode('utf-8') or v, r))
