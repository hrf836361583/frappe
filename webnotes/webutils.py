--- conflicted
+++ resolved
@@ -119,7 +119,7 @@
 	sitemap = {}
 	config = webnotes.cache().get_value("website_sitemap_config", build_website_sitemap_config)
  	sitemap.update(config["pages"])
-	
+
 	# pages
 	for p in config["pages"].values():
 		if p.get("controller"):
@@ -169,12 +169,11 @@
 			options.controller = ".".join(options.controller.split(".")[1:])
 
 		return options
-<<<<<<< HEAD
-	for sub in ['app', 'lib', 'docs']:
-		if not os.path.exists(os.path.join(basepath, sub)): continue
-		for path, folders, files in os.walk(os.path.join(basepath, sub), followlinks=True, topdown=True):
+	
+	for path, folders, files in os.walk(basepath, followlinks=True):
 			if os.path.basename(path)=="pages" and os.path.basename(os.path.dirname(path))=="templates":
 				for fname in files:
+				fname = webnotes.utils.cstr(fname)
 					if fname.endswith(".html"):
 						options = get_options(path, fname)
 						config["pages"][options.link_name] = options
@@ -184,22 +183,6 @@
 					if fname.endswith(".html"):
 						options = get_options(path, fname)
 						config["generators"][fname] = options
-=======
-	
-	for path, folders, files in os.walk(basepath, followlinks=True):
-		if os.path.basename(path)=="pages" and os.path.basename(os.path.dirname(path))=="templates":
-			for fname in files:
-				fname = webnotes.utils.cstr(fname)
-				if fname.endswith(".html"):
-					options = get_options(path, fname)
-					config["pages"][options.link_name] = options
-
-		if os.path.basename(path)=="generators" and os.path.basename(os.path.dirname(path))=="templates":
-			for fname in files:
-				if fname.endswith(".html"):
-					options = get_options(path, fname)
-					config["generators"][fname] = options
->>>>>>> 686bf35f
 		
 	return config
 
