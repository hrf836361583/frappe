--- conflicted
+++ resolved
@@ -40,21 +40,13 @@
 			webnotes.handler.handle()
 		else:
 			webnotes.webutils.render(webnotes.request.path[1:])
-	
-<<<<<<< HEAD
-	if webnotes.form_dict.cmd:
-		webnotes.handler.handle()
-	else:
-		webnotes.webutils.render(webnotes.request.path[1:])
-	
-	if webnotes.conn:
-		webnotes.conn.close()
-	
-=======
+			
+		if webnotes.conn:
+			webnotes.conn.close()
+
 	except HTTPException, e:
 		return e
 		
->>>>>>> 29dea1a1
 	return webnotes._response
 
 application = local_manager.make_middleware(application)
