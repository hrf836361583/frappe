--- conflicted
+++ resolved
@@ -103,11 +103,7 @@
 
 	f = webnotes.bean({
 		"doctype": "File Data",
-<<<<<<< HEAD
 		"file_name": os.path.relpath(os.path.join(files_path, fname), get_site_path(conf.public_path)),
-=======
-		"file_name": os.path.relpath(fpath, get_path("public")),
->>>>>>> ef6f1aaf
 		"attached_to_doctype": dt,
 		"attached_to_name": dn,
 		"file_size": file_size
