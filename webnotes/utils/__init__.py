# Copyright (c) 2013, Web Notes Technologies Pvt. Ltd. and Contributors
# MIT License. See license.txt 

# util __init__.py

from __future__ import unicode_literals
<<<<<<< HEAD
from werkzeug.test import Client

import webnotes
import os
=======
import re
import urllib

import webnotes
>>>>>>> c82c785c

no_value_fields = ['Section Break', 'Column Break', 'HTML', 'Table', 'FlexTable',
	'Button', 'Image', 'Graph']
default_fields = ['doctype', 'name', 'owner', 'creation', 'modified', 'modified_by',
	'parent', 'parentfield', 'parenttype', 'idx', 'docstatus']

# used in import_docs.py
# TODO: deprecate it
def getCSVelement(v):
	"""
		 Returns the CSV value of `v`, For example: 
		 
		 * apple becomes "apple"
		 * hi"there becomes "hi""there"
	"""
	v = cstr(v)
	if not v: return ''
	if (',' in v) or ('\n' in v) or ('"' in v):
		if '"' in v: v = v.replace('"', '""')
		return '"'+v+'"'
	else: return v or ''

def get_fullname(profile):
	"""get the full name (first name + last name) of the user from Profile"""
	if not hasattr(webnotes.local, "fullnames"):
		webnotes.local.fullnames = {}
	
	if not webnotes.local.fullnames.get(profile):
		p = webnotes.conn.get_value("Profile", profile, ["first_name", "last_name"], as_dict=True)
		if p:
			webnotes.local.fullnames[profile] = " ".join(filter(None, 
				[p.get('first_name'), p.get('last_name')])) or profile
		else:
			webnotes.local.fullnames[profile] = profile
	
	return webnotes.local.fullnames.get(profile)

def get_formatted_email(user):
	"""get email id of user formatted as: John Doe <johndoe@example.com>"""
	if user == "Administrator":
		return user
	from email.utils import formataddr
	fullname = get_fullname(user)
	return formataddr((fullname, user))
	
def extract_email_id(email):
	"""fetch only the email part of the email id"""
	from email.utils import parseaddr
	fullname, email_id = parseaddr(email)
	if isinstance(email_id, basestring) and not isinstance(email_id, unicode):
		email_id = email_id.decode("utf-8", "ignore")
	return email_id
	
def validate_email_add(email_str):
	"""Validates the email string"""
	email = extract_email_id(email_str)
	return re.match("[a-z0-9!#$%&'*+/=?^_`{|}~-]+(?:\.[a-z0-9!#$%&'*+/=?^_`{|}~-]+)*@(?:[a-z0-9](?:[a-z0-9-]*[a-z0-9])?\.)+[a-z0-9](?:[a-z0-9-]*[a-z0-9])?", email.lower())

def get_request_site_address(full_address=False):
	"""get app url from request"""
<<<<<<< HEAD
	host_name = webnotes.local.conf.host_name
=======
	import os
	
	host_name = webnotes.conf.host_name
>>>>>>> c82c785c

	if not host_name:
		if webnotes.request:
			protocol = 'https' == webnotes.get_request_header('X-Forwarded-Proto', "") and 'https://' or 'http://'
			host_name = protocol + webnotes.request.host
		elif webnotes.local.site:
			return "http://" + webnotes.local.site
		else:
			return "http://localhost"

	if full_address:
		return host_name + webnotes.get_request_header("REQUEST_URI", "")
	else:
		return host_name

def random_string(length):
	"""generate a random string"""
	import string
	from random import choice
	return ''.join([choice(string.letters + string.digits) for i in range(length)])
	
def get_traceback():
	"""
		 Returns the traceback of the Exception
	"""
	import sys, traceback
	exc_type, value, tb = sys.exc_info()
	
	trace_list = traceback.format_tb(tb, None) + \
		traceback.format_exception_only(exc_type, value)
	body = "Traceback (innermost last):\n" + "%-20s %s" % \
		(unicode((b"").join(trace_list[:-1]), 'utf-8'), unicode(trace_list[-1], 'utf-8'))
	
	if webnotes.logger:
		webnotes.logger.error('Db:'+(webnotes.conn and webnotes.conn.cur_db_name or '') \
			+ ' - ' + body)
	
	return body

def log(event, details):
	webnotes.logger.info(details)

# datetime functions
def getdate(string_date):
	"""
		 Coverts string date (yyyy-mm-dd) to datetime.date object
	"""
	import datetime
	
	if isinstance(string_date, datetime.date):
		return string_date
	elif isinstance(string_date, datetime.datetime):
		return datetime.date()
	
	if " " in string_date:
		string_date = string_date.split(" ")[0]
	
	return datetime.datetime.strptime(string_date, "%Y-%m-%d").date()

def add_to_date(date, years=0, months=0, days=0):
	"""Adds `days` to the given date"""
	format = isinstance(date, basestring)
	if date:
		date = getdate(date)
	else:
		raise Exception, "Start date required"

	from dateutil.relativedelta import relativedelta
	date += relativedelta(years=years, months=months, days=days)
	
	if format:
		return date.strftime("%Y-%m-%d")
	else:
		return date

def add_days(date, days):
	return add_to_date(date, days=days)

def add_months(date, months):
	return add_to_date(date, months=months)

def add_years(date, years):
	return add_to_date(date, years=years)

def date_diff(string_ed_date, string_st_date):
	return (getdate(string_ed_date) - getdate(string_st_date)).days

def time_diff(string_ed_date, string_st_date):
	return get_datetime(string_ed_date) - get_datetime(string_st_date)
	
def time_diff_in_seconds(string_ed_date, string_st_date):
	return time_diff(string_ed_date, string_st_date).seconds

def time_diff_in_hours(string_ed_date, string_st_date):
	return round(float(time_diff(string_ed_date, string_st_date).seconds) / 3600, 6)

def now_datetime():
	from datetime import datetime
	return convert_utc_to_user_timezone(datetime.utcnow())

def get_user_time_zone():
	if getattr(webnotes.local, "user_time_zone", None) is None:
		webnotes.local.user_time_zone = webnotes.cache().get_value("time_zone")
		
	if not webnotes.local.user_time_zone:
		webnotes.local.user_time_zone = webnotes.conn.get_value('Control Panel', None, 'time_zone') \
			or 'Asia/Calcutta'
		webnotes.cache().set_value("time_zone", webnotes.local.user_time_zone)

	return webnotes.local.user_time_zone

def convert_utc_to_user_timezone(utc_timestamp):
	from pytz import timezone, UnknownTimeZoneError
	utcnow = timezone('UTC').localize(utc_timestamp)
	try:
		return utcnow.astimezone(timezone(get_user_time_zone()))
	except UnknownTimeZoneError:
		return utcnow

def now():
	"""return current datetime as yyyy-mm-dd hh:mm:ss"""
	if getattr(webnotes.local, "current_date", None):
		return getdate(webnotes.local.current_date).strftime("%Y-%m-%d") + " " + \
			now_datetime().strftime('%H:%M:%S')
	else:
		return now_datetime().strftime('%Y-%m-%d %H:%M:%S')
	
def nowdate():
	"""return current date as yyyy-mm-dd"""
	return now_datetime().strftime('%Y-%m-%d')

def today():
	return nowdate()
	
def nowtime():
	"""return current time in hh:mm"""
	return now_datetime().strftime('%H:%M')

def get_first_day(dt, d_years=0, d_months=0):
	"""
	 Returns the first day of the month for the date specified by date object
	 Also adds `d_years` and `d_months` if specified
	"""
	import datetime
	dt = getdate(dt)

	# d_years, d_months are "deltas" to apply to dt	
	overflow_years, month = divmod(dt.month + d_months - 1, 12)
	year = dt.year + d_years + overflow_years

	return datetime.date(year, month + 1, 1)

def get_last_day(dt):
	"""
	 Returns last day of the month using:
	 `get_first_day(dt, 0, 1) + datetime.timedelta(-1)`
	"""
	import datetime
	return get_first_day(dt, 0, 1) + datetime.timedelta(-1)

def get_datetime(datetime_str):
	from datetime import datetime
	if isinstance(datetime_str, datetime):
		return datetime_str.replace(microsecond=0, tzinfo=None)
	
	return datetime.strptime(datetime_str, '%Y-%m-%d %H:%M:%S')
	
def get_datetime_str(datetime_obj):
	if isinstance(datetime_obj, basestring):
		datetime_obj = get_datetime(datetime_obj)
	
	return datetime_obj.strftime('%Y-%m-%d %H:%M:%S')

def formatdate(string_date=None):
	"""
	 	Convers the given string date to :data:`user_format`
		User format specified in :term:`Control Panel`

		 Examples:

		 * dd-mm-yyyy
		 * mm-dd-yyyy
		 * dd/mm/yyyy
	"""
	if string_date:
		string_date = getdate(string_date)
	else:
		string_date = now_datetime().date()
	
	if getattr(webnotes.local, "user_format", None) is None:
		webnotes.local.user_format = webnotes.conn.get_default("date_format")
	
	out = webnotes.local.user_format
	
	return out.replace("dd", string_date.strftime("%d"))\
		.replace("mm", string_date.strftime("%m"))\
		.replace("yyyy", string_date.strftime("%Y"))
		
def global_date_format(date):
	"""returns date as 1 January 2012"""
	formatted_date = getdate(date).strftime("%d %B %Y")
	return formatted_date.startswith("0") and formatted_date[1:] or formatted_date
	
def dict_to_str(args, sep='&'):
	"""
	Converts a dictionary to URL
	"""
	t = []
	for k in args.keys():
		t.append(str(k)+'='+urllib.quote(str(args[k] or '')))
	return sep.join(t)

def timestamps_equal(t1, t2):
	"""Returns true if same the two string timestamps are same"""
	scrub = lambda x: x.replace(':', ' ').replace('-',' ').split()

	t1, t2 = scrub(t1), scrub(t2)
	
	if len(t1) != len(t2):
		return
	
	for i in range(len(t1)):
		if t1[i]!=t2[i]:
			return
	return 1

def has_common(l1, l2):
	"""Returns truthy value if there are common elements in lists l1 and l2"""
	return set(l1) & set(l2)
	
def flt(s, precision=None):
	"""Convert to float (ignore commas)"""
	if isinstance(s, basestring):
		s = s.replace(',','')
	try:
		num = float(s)
		if precision is not None:
			num = _round(num, precision)
	except Exception:
		num = 0
	return num

def cint(s):
	"""Convert to integer"""
	try: num = int(float(s))
	except: num = 0
	return num

def cstr(s):
	if isinstance(s, unicode):
		return s
	elif s==None: 
		return ''
	elif isinstance(s, basestring):
		return unicode(s, 'utf-8')
	else:
		return unicode(s)
		
def _round(num, precision=0):
	"""round method for round halfs to nearest even algorithm"""
	precision = cint(precision)
	multiplier = 10 ** precision

	# avoid rounding errors
	num = round(num * multiplier if precision else num, 8)
	
	import math
	floor = math.floor(num)
	decimal_part = num - floor
	
	if decimal_part == 0.5:
		num = floor if (floor % 2 == 0) else floor + 1
	else:
		num = round(num)
		
	return (num / multiplier) if precision else num

def encode(obj, encoding="utf-8"):
	if isinstance(obj, list):
		out = []
		for o in obj:
			if isinstance(o, unicode):
				out.append(o.encode(encoding))
			else:
				out.append(o)
		return out
	elif isinstance(obj, unicode):
		return obj.encode(encoding)
	else:
		return obj

def parse_val(v):
	"""Converts to simple datatypes from SQL query results"""
	import datetime
	
	if isinstance(v, (datetime.date, datetime.datetime)):
		v = unicode(v)
	elif isinstance(v, datetime.timedelta):
		v = ":".join(unicode(v).split(":")[:2])
	elif isinstance(v, long):
		v = int(v)
	return v

def fmt_money(amount, precision=None, currency=None):
	"""
	Convert to string with commas for thousands, millions etc
	"""	
	number_format = webnotes.conn.get_default("number_format") or "#,###.##"
	decimal_str, comma_str, precision = get_number_format_info(number_format)
	
	
	amount = '%.*f' % (precision, flt(amount))
	if amount.find('.') == -1:
		decimals = ''
	else: 
		decimals = amount.split('.')[1]

	parts = []
	minus = ''
	if flt(amount) < 0: 
		minus = '-'

	amount = cstr(abs(flt(amount))).split('.')[0]

	if len(amount) > 3:
		parts.append(amount[-3:])
		amount = amount[:-3]

		val = number_format=="#,##,###.##" and 2 or 3

		while len(amount) > val:
			parts.append(amount[-val:])
			amount = amount[:-val]

	parts.append(amount)

	parts.reverse()

	amount = comma_str.join(parts) + (precision and (decimal_str + decimals) or "")
	amount = minus + amount
	
	if currency:
		symbol = webnotes.conn.get_value("Currency", currency, "symbol")
		if symbol:
			amount = symbol + " " + amount

	return amount

number_format_info = {
	"#.###": ("", ".", 0),
	"#,###": ("", ",", 0),
	"#,###.##": (".", ",", 2),
	"#,##,###.##": (".", ",", 2),
	"#.###,##": (",", ".", 2),
	"# ###.##": (".", " ", 2),
	"#,###.###": (".", ",", 3),
}

def get_number_format_info(format):
	return number_format_info.get(format) or (".", ",", 2) 

#
# convet currency to words
#
def money_in_words(number, main_currency = None, fraction_currency=None):
	"""
	Returns string in words with currency and fraction currency. 
	"""
	
	d = get_defaults()
	if not main_currency:
		main_currency = d.get('currency', 'INR')
	if not fraction_currency:
		fraction_currency = webnotes.conn.get_value("Currency", main_currency, "fraction") or "Cent"

	n = "%.2f" % flt(number)
	main, fraction = n.split('.')
	if len(fraction)==1: fraction += '0'
	
	
	number_format = webnotes.conn.get_value("Currency", main_currency, "number_format") or \
		webnotes.conn.get_default("number_format") or "#,###.##"
	
	in_million = True
	if number_format == "#,##,###.##": in_million = False
	
	out = main_currency + ' ' + in_words(main, in_million).title()
	if cint(fraction):
		out = out + ' and ' + in_words(fraction, in_million).title() + ' ' + fraction_currency

	return out + ' only.'

#
# convert number to words
#
def in_words(integer, in_million=True):
	"""
	Returns string in words for the given integer.
	"""
	n=int(integer)
	known = {0: 'zero', 1: 'one', 2: 'two', 3: 'three', 4: 'four', 5: 'five', 6: 'six', 7: 'seven', 8: 'eight', 9: 'nine', 10: 'ten',
		11: 'eleven', 12: 'twelve', 13: 'thirteen', 14: 'fourteen', 15: 'fifteen', 16: 'sixteen', 17: 'seventeen', 18: 'eighteen',
		19: 'nineteen', 20: 'twenty', 30: 'thirty', 40: 'forty', 50: 'fifty', 60: 'sixty', 70: 'seventy', 80: 'eighty', 90: 'ninety'}
	
	def psn(n, known, xpsn):
		import sys; 
		if n in known: return known[n]
		bestguess, remainder = str(n), 0

		if n<=20:
			webnotes.errprint(sys.stderr)
			webnotes.errprint(n)  
			webnotes.errprint("How did this happen?")
			assert 0
		elif n < 100:
			bestguess= xpsn((n//10)*10, known, xpsn) + '-' + xpsn(n%10, known, xpsn)
			return bestguess
		elif n < 1000:
			bestguess= xpsn(n//100, known, xpsn) + ' ' + 'hundred'
			remainder = n%100
		else:
			if in_million:
				if n < 1000000:
					bestguess= xpsn(n//1000, known, xpsn) + ' ' + 'thousand'
					remainder = n%1000
				elif n < 1000000000:
					bestguess= xpsn(n//1000000, known, xpsn) + ' ' + 'million'
					remainder = n%1000000
				else:
					bestguess= xpsn(n//1000000000, known, xpsn) + ' ' + 'billion'
					remainder = n%1000000000				
			else:
				if n < 100000:
					bestguess= xpsn(n//1000, known, xpsn) + ' ' + 'thousand'
					remainder = n%1000
				elif n < 10000000:
					bestguess= xpsn(n//100000, known, xpsn) + ' ' + 'lakh'
					remainder = n%100000
				else:
					bestguess= xpsn(n//10000000, known, xpsn) + ' ' + 'crore'
					remainder = n%10000000
		if remainder:
			if remainder >= 100:
				comma = ','
			else:
				comma = ''
			return bestguess + comma + ' ' + xpsn(remainder, known, xpsn)
		else:
			return bestguess

	return psn(n, known, psn)
	
# Get Defaults
# ==============================================================================

def get_defaults(key=None):
	"""
	Get dictionary of default values from the :term:`Control Panel`, or a value if key is passed
	"""
	return webnotes.conn.get_defaults(key)

def set_default(key, val):
	"""
	Set / add a default value to :term:`Control Panel`
	"""
	return webnotes.conn.set_default(key, val)

def remove_blanks(d):
	"""
		Returns d with empty ('' or None) values stripped
	"""
	empty_keys = []
	for key in d:
		if d[key]=='' or d[key]==None:
			# del d[key] raises runtime exception, using a workaround
			empty_keys.append(key)
	for key in empty_keys:
		del d[key]
		
	return d
		
def pprint_dict(d, level=1, no_blanks=True):
	"""
		Pretty print a dictionary with indents
	"""
	if no_blanks:
		remove_blanks(d)
		
	# make indent
	indent, ret = '', ''
	for i in range(0,level): indent += '\t'
	
	# add lines
	comment, lines = '', []
	kl = d.keys()
	kl.sort()
		
	# make lines
	for key in kl:
		if key != '##comment':
			tmp = {key: d[key]}
			lines.append(indent + str(tmp)[1:-1] )
	
	# add comment string
	if '##comment' in kl:
		ret = ('\n' + indent) + '# ' + d['##comment'] + '\n'

	# open
	ret += indent + '{\n'
	
	# lines
	ret += indent + ',\n\t'.join(lines)
	
	# close
	ret += '\n' + indent + '}'
	
	return ret
				
def get_common(d1,d2):
	"""
		returns (list of keys) the common part of two dicts
	"""
	return [p for p in d1 if p in d2 and d1[p]==d2[p]]

def get_common_dict(d1, d2):
	"""
		return common dictionary of d1 and d2
	"""
	ret = {}
	for key in d1:
		if key in d2 and d2[key]==d1[key]:
			ret[key] = d1[key]
	return ret

def get_diff_dict(d1, d2):
	"""
		return common dictionary of d1 and d2
	"""
	diff_keys = set(d2.keys()).difference(set(d1.keys()))
	
	ret = {}
	for d in diff_keys: ret[d] = d2[d]
	return ret


def get_file_timestamp(fn):
	"""
		Returns timestamp of the given file
	"""
	from webnotes.utils import cint
	
	try:
		return str(cint(os.stat(fn).st_mtime))
	except OSError, e:
		if e.args[0]!=2:
			raise
		else:
			return None

# to be deprecated
def make_esc(esc_chars):
	"""
		Function generator for Escaping special characters
	"""
	return lambda s: ''.join(['\\' + c if c in esc_chars else c for c in s])

# esc / unescape characters -- used for command line
def esc(s, esc_chars):
	"""
		Escape special characters
	"""
	if not s:
		return ""
	for c in esc_chars:
		esc_str = '\\' + c
		s = s.replace(c, esc_str)
	return s

def unesc(s, esc_chars):
	"""
		UnEscape special characters
	"""
	for c in esc_chars:
		esc_str = '\\' + c
		s = s.replace(esc_str, c)
	return s
	
def is_html(text):
	out = False
	for key in ["<br>", "<p", "<img", "<div"]:
		if key in text:
			out = True
			break
	return out
	
def strip_html(text):
	"""
		removes anything enclosed in and including <>
	"""
	return re.compile(r'<.*?>').sub('', text)
	
def escape_html(text):
	html_escape_table = {
		"&": "&amp;",
		'"': "&quot;",
		"'": "&apos;",
		">": "&gt;",
		"<": "&lt;",
	}

	return "".join(html_escape_table.get(c,c) for c in text)

def get_doctype_label(dt=None):
	"""
		Gets label of a doctype
	"""
	if dt:
		res = webnotes.conn.sql("""\
			SELECT name, dt_label FROM `tabDocType Label`
			WHERE name=%s""", dt)
		return res and res[0][0] or dt
	else:
		res = webnotes.conn.sql("SELECT name, dt_label FROM `tabDocType Label`")
		dt_label_dict = {}
		for r in res:
			dt_label_dict[r[0]] = r[1]

		return dt_label_dict


def get_label_doctype(label):
	"""
		Gets doctype from its label
	"""
	res = webnotes.conn.sql("""\
		SELECT name FROM `tabDocType Label`
		WHERE dt_label=%s""", label)

	return res and res[0][0] or label


def pretty_date(iso_datetime):
	"""
		Takes an ISO time and returns a string representing how
		long ago the date represents.
		Ported from PrettyDate by John Resig
	"""
	if not iso_datetime: return ''
	from datetime import datetime
	import math
	
	if isinstance(iso_datetime, basestring):
		iso_datetime = datetime.strptime(iso_datetime, '%Y-%m-%d %H:%M:%S')
	now_dt = datetime.strptime(now(), '%Y-%m-%d %H:%M:%S')
	dt_diff = now_dt - iso_datetime
	
	# available only in python 2.7+
	# dt_diff_seconds = dt_diff.total_seconds()
	
	dt_diff_seconds = dt_diff.days * 86400.0 + dt_diff.seconds
	
	dt_diff_days = math.floor(dt_diff_seconds / 86400.0)
	
	# differnt cases
	if dt_diff_seconds < 60.0:
		return 'just now'
	elif dt_diff_seconds < 120.0:
		return '1 minute ago'
	elif dt_diff_seconds < 3600.0:
		return '%s minutes ago' % cint(math.floor(dt_diff_seconds / 60.0))
	elif dt_diff_seconds < 7200.0:
		return '1 hour ago'
	elif dt_diff_seconds < 86400.0:
		return '%s hours ago' % cint(math.floor(dt_diff_seconds / 3600.0))
	elif dt_diff_days == 1.0:
		return 'Yesterday'
	elif dt_diff_days < 7.0:
		return '%s days ago' % cint(dt_diff_days)
	elif dt_diff_days < 31.0:
		return '%s week(s) ago' % cint(math.ceil(dt_diff_days / 7.0))
	elif dt_diff_days < 365.0:
		return '%s months ago' % cint(math.ceil(dt_diff_days / 30.0))
	else:
		return 'more than %s year(s) ago' % cint(math.floor(dt_diff_days / 365.0))
		
def execute_in_shell(cmd, verbose=0):
	# using Popen instead of os.system - as recommended by python docs
	from subprocess import Popen
	import tempfile
	
	with tempfile.TemporaryFile() as stdout:
		with tempfile.TemporaryFile() as stderr:
			p = Popen(cmd, shell=True, stdout=stdout, stderr=stderr)
			p.wait()
			
			stdout.seek(0)
			out = stdout.read()
			
			stderr.seek(0)
			err = stderr.read()

	if verbose:
		if err: print err
		if out: print out

	return err, out

def comma_or(some_list):
	return comma_sep(some_list, " or ")
	
def comma_and(some_list):
	return comma_sep(some_list, " and ")
	
def comma_sep(some_list, sep):
	if isinstance(some_list, (list, tuple)):
		# list(some_list) is done to preserve the existing list
		some_list = [unicode(s) for s in list(some_list)]
		if not some_list:
			return ""
		elif len(some_list) == 1:
			return some_list[0]
		else:
			some_list = ["'%s'" % s for s in some_list]
			return ", ".join(some_list[:-1]) + sep + some_list[-1]
	else:
		return some_list
		
def filter_strip_join(some_list, sep):
	"""given a list, filter None values, strip spaces and join"""
	return (cstr(sep)).join((cstr(a).strip() for a in filter(None, some_list)))
	
def get_path(*path, **kwargs):
	base = kwargs.get('base')
	if not base:
		base = webnotes.local.site_path
	return os.path.join(base, *path)
<<<<<<< HEAD
=======
	
def get_base_path():
	import conf
	import os
	return os.path.dirname(os.path.abspath(conf.__file__))
	
def get_site_base_path(sites_dir=None, hostname=None):
	if not sites_dir:
		sites_dir = webnotes.conf.sites_dir
	
	if not hostname:
		hostname = webnotes.conf.site
>>>>>>> c82c785c
		
def get_site_base_path(sites_dir=None, hostname=None):
	return webnotes.local.site_path

def get_site_path(*path):
	return get_path(base=get_site_base_path(), *path)
	
def get_files_path():
	return get_site_path("public", "files")

def get_backups_path():
	return get_site_path("public", "backup") 
	
def get_url(uri=None):
	url = get_request_site_address()
	if not url or "localhost" in url:
		subdomain = webnotes.conn.get_value("Website Settings", "Website Settings",
			"subdomain")
		if subdomain:
			if "http" not in subdomain:
				url = "http://" + subdomain
				
	if uri:
		url = urllib.basejoin(url, uri)
	
	return url

def get_url_to_form(doctype, name, base_url=None, label=None):
	if not base_url:
		base_url = get_url()
	
	if not label: label = name
	
	return """<a href="%(base_url)s/app.html#!Form/%(doctype)s/%(name)s">%(label)s</a>""" % locals()

def encode_dict(d, encoding="utf-8"):
	for key in d:
		if isinstance(d[key], basestring) and isinstance(d[key], unicode):
			d[key] = d[key].encode(encoding)
			
	return d

def decode_dict(d, encoding="utf-8"):
	for key in d:
		if isinstance(d[key], basestring) and not isinstance(d[key], unicode):
			d[key] = d[key].decode(encoding, "ignore")

	return d


import operator
operator_map = {
	# startswith
	"^": lambda (a, b): (a or "").startswith(b),

	# in or not in a list
	"in": lambda (a, b): operator.contains(b, a),
	"not in": lambda (a, b): not operator.contains(b, a),

	# comparison operators
	"=": lambda (a, b): operator.eq(a, b),
	"!=": lambda (a, b): operator.ne(a, b),
	">": lambda (a, b): operator.gt(a, b),
	"<": lambda (a, b): operator.lt(a, b),
	">=": lambda (a, b): operator.ge(a, b),
	"<=": lambda (a, b): operator.le(a, b),
	"not None": lambda (a, b): a and True or False,
	"None": lambda (a, b): (not a) and True or False
}

def compare(val1, condition, val2):
	ret = False
	if condition in operator_map:
		ret = operator_map[condition]((val1, val2))
		
	return ret

def get_site_name(hostname):
	return hostname.split(':')[0]

def get_disk_usage():
	"""get disk usage of files folder"""
	files_path = get_files_path()
	if not os.path.exists(files_path):
		return 0
	err, out = execute_in_shell("du -hsm {files_path}".format(files_path=files_path))
	return cint(out.split("\n")[-2].split("\t")[0])
	
def scrub_urls(html):
	html = expand_relative_urls(html)
	html = quote_urls(html)
	return html
	
def expand_relative_urls(html):
	# expand relative urls
	url = get_url()
	if not url.endswith("/"): url += "/"
<<<<<<< HEAD
	return re.sub('(href|src){1}([\s]*=[\s]*[\'"]?)/*((?!http)[^\'" >]+)([\'"]?)', 
		'\g<1>\g<2>{}\g<3>\g<4>'.format(url), 
		html)

def touch_file(path):
	with open(path, 'a'):
		os.utime(path, None)
	return True

def get_test_client():
	from webnotes.app import application
	return Client(application)
=======
	return re.sub('(href|src){1}([\s]*=[\s]*[\'"]?)((?!http)[^\'" >]+)([\'"]?)', 
		'\g<1>\g<2>{}\g<3>\g<4>'.format(url), html)
		
def quote_urls(html):
	def _quote_url(match):
		groups = list(match.groups())
		groups[2] = urllib.quote(groups[2], safe="/:")
		return "".join(groups)
	return re.sub('(href|src){1}([\s]*=[\s]*[\'"]?)((?:http)[^\'">]+)([\'"]?)',
		_quote_url, html)
>>>>>>> c82c785c
<|MERGE_RESOLUTION|>--- conflicted
+++ resolved
@@ -4,17 +4,12 @@
 # util __init__.py
 
 from __future__ import unicode_literals
-<<<<<<< HEAD
 from werkzeug.test import Client
-
-import webnotes
 import os
-=======
 import re
 import urllib
 
 import webnotes
->>>>>>> c82c785c
 
 no_value_fields = ['Section Break', 'Column Break', 'HTML', 'Table', 'FlexTable',
 	'Button', 'Image', 'Graph']
@@ -75,13 +70,7 @@
 
 def get_request_site_address(full_address=False):
 	"""get app url from request"""
-<<<<<<< HEAD
 	host_name = webnotes.local.conf.host_name
-=======
-	import os
-	
-	host_name = webnotes.conf.host_name
->>>>>>> c82c785c
 
 	if not host_name:
 		if webnotes.request:
@@ -818,21 +807,6 @@
 	if not base:
 		base = webnotes.local.site_path
 	return os.path.join(base, *path)
-<<<<<<< HEAD
-=======
-	
-def get_base_path():
-	import conf
-	import os
-	return os.path.dirname(os.path.abspath(conf.__file__))
-	
-def get_site_base_path(sites_dir=None, hostname=None):
-	if not sites_dir:
-		sites_dir = webnotes.conf.sites_dir
-	
-	if not hostname:
-		hostname = webnotes.conf.site
->>>>>>> c82c785c
 		
 def get_site_base_path(sites_dir=None, hostname=None):
 	return webnotes.local.site_path
@@ -930,20 +904,6 @@
 	# expand relative urls
 	url = get_url()
 	if not url.endswith("/"): url += "/"
-<<<<<<< HEAD
-	return re.sub('(href|src){1}([\s]*=[\s]*[\'"]?)/*((?!http)[^\'" >]+)([\'"]?)', 
-		'\g<1>\g<2>{}\g<3>\g<4>'.format(url), 
-		html)
-
-def touch_file(path):
-	with open(path, 'a'):
-		os.utime(path, None)
-	return True
-
-def get_test_client():
-	from webnotes.app import application
-	return Client(application)
-=======
 	return re.sub('(href|src){1}([\s]*=[\s]*[\'"]?)((?!http)[^\'" >]+)([\'"]?)', 
 		'\g<1>\g<2>{}\g<3>\g<4>'.format(url), html)
 		
@@ -954,4 +914,12 @@
 		return "".join(groups)
 	return re.sub('(href|src){1}([\s]*=[\s]*[\'"]?)((?:http)[^\'">]+)([\'"]?)',
 		_quote_url, html)
->>>>>>> c82c785c
+
+def touch_file(path):
+	with open(path, 'a'):
+		os.utime(path, None)
+	return True
+
+def get_test_client():
+	from webnotes.app import application
+	return Client(application)