[project]
name = "frappe"
authors = [
    { name = "Frappe Technologies Pvt Ltd", email = "developers@frappe.io"}
]
description = "Metadata driven, full-stack low code web framework"
requires-python = ">=3.10"
readme = "README.md"
dynamic = ["version"]
dependencies = [
    # core dependencies
<<<<<<< HEAD
    "Babel~=2.9.0",
    "Click~=7.1.2",
    "filelock~=3.8.0",
    "GitPython~=3.1.34",
    "Jinja2~=3.1.2",
    "Pillow~=9.3.0",
    "PyJWT~=2.4.0",
    "PyMySQL==1.0.3",
    "PyPDF2~=2.1.0",
=======
    "Babel~=2.12.1",
    "Click~=8.1.7",
    "filelock~=3.8.0",
    "filetype~=1.2.0",
    "GitPython~=3.1.34",
    "Jinja2~=3.1.2",
    "Pillow~=10.0.1",
    "PyJWT~=2.8.0",
    "PyMySQL==1.1.0",
    "pypdf~=3.17.0",
>>>>>>> 9ef10818
    "PyPika~=0.48.9",
    "PyQRCode~=1.2.1",
    "PyYAML~=6.0.1",
    "RestrictedPython~=6.2",
<<<<<<< HEAD
    "WeasyPrint==52.5",
    "Werkzeug~=2.2.2",
=======
    "WeasyPrint==59.0",
    "Werkzeug~=3.0.1",
>>>>>>> 9ef10818
    "Whoosh~=2.7.4",
    "beautifulsoup4~=4.12.2",
    "bleach-allowlist~=1.0.3",
<<<<<<< HEAD
    "bleach~=3.3.0",
    "cairocffi==1.2.0",
    "chardet~=5.1.0",
    "croniter~=1.3.5",
    "cryptography~=41.0.1",
=======
    "bleach[css]~=6.0.0",
    "cairocffi==1.5.1",
    "chardet~=5.1.0",
    "croniter~=1.4.1",
    "cryptography~=41.0.3",
>>>>>>> 9ef10818
    "email-reply-parser~=0.5.12",
    "git-url-parse~=1.2.2",
    "gunicorn~=21.2.0",
    "html5lib~=1.1",
<<<<<<< HEAD
    "ipython~=8.10.0",
    "ldap3~=2.9",
    "markdown2~=2.4.0",
    "MarkupSafe>=2.1.0,<3",
    "maxminddb-geolite2==2018.703",
    "num2words~=0.5.10",
    "oauthlib~=3.2.1",
    "openpyxl~=3.0.7",
=======
    "ipython~=8.15.0",
    "ldap3~=2.9",
    "markdown2~=2.4.8",
    "MarkupSafe>=2.1.0,<3",
    "maxminddb-geolite2==2018.703",
    "num2words~=0.5.12",
    "oauthlib~=3.2.2",
    "openpyxl~=3.1.2",
>>>>>>> 9ef10818
    "passlib~=1.7.4",
    "pdfkit~=1.0.0",
    "phonenumbers==8.13.13",
    "premailer~=3.10.0",
    "psutil~=5.9.5",
    "psycopg2-binary~=2.9.1",
<<<<<<< HEAD
    "pyasn1~=0.4.8",
    "pyOpenSSL~=23.2.0",
    "pycryptodome~=3.18.0",
    "pyotp~=2.6.0",
    "pypng~=0.20220715.0",
    "python-dateutil~=2.8.1",
    "pytz==2022.1",
    "rauth~=0.7.3",
    "redis~=3.5.3",
    "hiredis~=2.0.0",
    "requests-oauthlib~=1.3.0",
    "requests~=2.31.0",
    "rq~=1.11.1",
=======
    "pyOpenSSL~=23.2.0",
    "pydantic==2.3.0",
    "pyotp~=2.8.0",
    "python-dateutil~=2.8.2",
    "pytz==2023.3",
    "rauth~=0.7.3",
    "redis~=4.5.5",
    "hiredis~=2.2.3",
    "requests-oauthlib~=1.3.1",
    "requests~=2.31.0",
    "rq~=1.15.1",
>>>>>>> 9ef10818
    "rsa>=4.1",
    "semantic-version~=2.10.0",
    "sqlparse~=0.4.4",
    "tenacity~=8.2.2",
    "terminaltables~=3.1.10",
    "traceback-with-variables~=2.0.4",
    "typing_extensions>=4.6.1,<5",
    "xlrd~=2.0.1",
    "zxcvbn~=4.4.28",
<<<<<<< HEAD
    "markdownify~=0.11.2",

    # integration dependencies
    "boto3~=1.18.49",
=======
    "markdownify~=0.11.6",

    # integration dependencies
    "boto3~=1.28.10",
>>>>>>> 9ef10818
    "dropbox~=11.36.0",
    "google-api-python-client~=2.2.0",
    "google-auth-oauthlib~=0.4.4",
    "google-auth~=1.29.0",
    "posthog~=3.0.1",
]

[build-system]
requires = ["flit_core >=3.4,<4"]
build-backend = "flit_core.buildapi"

[tool.black]
line-length = 99

[tool.isort]
line_length = 99
multi_line_output = 3
include_trailing_comma = true
force_grid_wrap = 0
use_parentheses = true
ensure_newline_before_comments = true
indent = "\t"

[tool.bench.dev-dependencies]
coverage = "~=6.5.0"
<<<<<<< HEAD
Faker = "~=13.12.1"
pyngrok = "~=5.0.5"
unittest-xml-reporting = "~=3.0.4"
watchdog = "~=2.1.9"
hypothesis = "~=6.68.2"
=======
Faker = "~=18.10.1"
pyngrok = "~=6.0.0"
unittest-xml-reporting = "~=3.2.0"
watchdog = "~=3.0.0"
hypothesis = "~=6.77.0"
responses = "==0.23.1"
>>>>>>> 9ef10818
freezegun = "~=1.2.2"<|MERGE_RESOLUTION|>--- conflicted
+++ resolved
@@ -9,17 +9,6 @@
 dynamic = ["version"]
 dependencies = [
     # core dependencies
-<<<<<<< HEAD
-    "Babel~=2.9.0",
-    "Click~=7.1.2",
-    "filelock~=3.8.0",
-    "GitPython~=3.1.34",
-    "Jinja2~=3.1.2",
-    "Pillow~=9.3.0",
-    "PyJWT~=2.4.0",
-    "PyMySQL==1.0.3",
-    "PyPDF2~=2.1.0",
-=======
     "Babel~=2.12.1",
     "Click~=8.1.7",
     "filelock~=3.8.0",
@@ -30,48 +19,24 @@
     "PyJWT~=2.8.0",
     "PyMySQL==1.1.0",
     "pypdf~=3.17.0",
->>>>>>> 9ef10818
     "PyPika~=0.48.9",
     "PyQRCode~=1.2.1",
     "PyYAML~=6.0.1",
     "RestrictedPython~=6.2",
-<<<<<<< HEAD
-    "WeasyPrint==52.5",
-    "Werkzeug~=2.2.2",
-=======
     "WeasyPrint==59.0",
     "Werkzeug~=3.0.1",
->>>>>>> 9ef10818
     "Whoosh~=2.7.4",
     "beautifulsoup4~=4.12.2",
     "bleach-allowlist~=1.0.3",
-<<<<<<< HEAD
-    "bleach~=3.3.0",
-    "cairocffi==1.2.0",
-    "chardet~=5.1.0",
-    "croniter~=1.3.5",
-    "cryptography~=41.0.1",
-=======
     "bleach[css]~=6.0.0",
     "cairocffi==1.5.1",
     "chardet~=5.1.0",
     "croniter~=1.4.1",
     "cryptography~=41.0.3",
->>>>>>> 9ef10818
     "email-reply-parser~=0.5.12",
     "git-url-parse~=1.2.2",
     "gunicorn~=21.2.0",
     "html5lib~=1.1",
-<<<<<<< HEAD
-    "ipython~=8.10.0",
-    "ldap3~=2.9",
-    "markdown2~=2.4.0",
-    "MarkupSafe>=2.1.0,<3",
-    "maxminddb-geolite2==2018.703",
-    "num2words~=0.5.10",
-    "oauthlib~=3.2.1",
-    "openpyxl~=3.0.7",
-=======
     "ipython~=8.15.0",
     "ldap3~=2.9",
     "markdown2~=2.4.8",
@@ -80,28 +45,12 @@
     "num2words~=0.5.12",
     "oauthlib~=3.2.2",
     "openpyxl~=3.1.2",
->>>>>>> 9ef10818
     "passlib~=1.7.4",
     "pdfkit~=1.0.0",
     "phonenumbers==8.13.13",
     "premailer~=3.10.0",
     "psutil~=5.9.5",
     "psycopg2-binary~=2.9.1",
-<<<<<<< HEAD
-    "pyasn1~=0.4.8",
-    "pyOpenSSL~=23.2.0",
-    "pycryptodome~=3.18.0",
-    "pyotp~=2.6.0",
-    "pypng~=0.20220715.0",
-    "python-dateutil~=2.8.1",
-    "pytz==2022.1",
-    "rauth~=0.7.3",
-    "redis~=3.5.3",
-    "hiredis~=2.0.0",
-    "requests-oauthlib~=1.3.0",
-    "requests~=2.31.0",
-    "rq~=1.11.1",
-=======
     "pyOpenSSL~=23.2.0",
     "pydantic==2.3.0",
     "pyotp~=2.8.0",
@@ -113,7 +62,6 @@
     "requests-oauthlib~=1.3.1",
     "requests~=2.31.0",
     "rq~=1.15.1",
->>>>>>> 9ef10818
     "rsa>=4.1",
     "semantic-version~=2.10.0",
     "sqlparse~=0.4.4",
@@ -123,17 +71,10 @@
     "typing_extensions>=4.6.1,<5",
     "xlrd~=2.0.1",
     "zxcvbn~=4.4.28",
-<<<<<<< HEAD
-    "markdownify~=0.11.2",
-
-    # integration dependencies
-    "boto3~=1.18.49",
-=======
     "markdownify~=0.11.6",
 
     # integration dependencies
     "boto3~=1.28.10",
->>>>>>> 9ef10818
     "dropbox~=11.36.0",
     "google-api-python-client~=2.2.0",
     "google-auth-oauthlib~=0.4.4",
@@ -159,18 +100,10 @@
 
 [tool.bench.dev-dependencies]
 coverage = "~=6.5.0"
-<<<<<<< HEAD
-Faker = "~=13.12.1"
-pyngrok = "~=5.0.5"
-unittest-xml-reporting = "~=3.0.4"
-watchdog = "~=2.1.9"
-hypothesis = "~=6.68.2"
-=======
 Faker = "~=18.10.1"
 pyngrok = "~=6.0.0"
 unittest-xml-reporting = "~=3.2.0"
 watchdog = "~=3.0.0"
 hypothesis = "~=6.77.0"
 responses = "==0.23.1"
->>>>>>> 9ef10818
 freezegun = "~=1.2.2"