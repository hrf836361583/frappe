--- conflicted
+++ resolved
@@ -3,22 +3,13 @@
 
 import os
 
-<<<<<<< HEAD
-import os
-
-=======
->>>>>>> 77e0b595
 from bs4 import BeautifulSoup
 from whoosh.fields import ID, TEXT, Schema
 
 import frappe
 from frappe.search.full_text_search import FullTextSearch
 from frappe.utils import set_request, update_progress_bar
-<<<<<<< HEAD
-from frappe.website.render import render_page
-=======
 from frappe.website.serve import get_response_content
->>>>>>> 77e0b595
 
 INDEX_NAME = "web_routes"
 
@@ -47,19 +38,12 @@
 		if getattr(self, "_items_to_index", False):
 			return self._items_to_index
 
-<<<<<<< HEAD
-		routes = get_static_pages_from_all_apps() + slugs_with_web_view()
-
-		self._items_to_index = []
-
-=======
 		self._items_to_index = []
 
 
 		routes = get_static_pages_from_all_apps() + slugs_with_web_view(self._items_to_index)
 
 
->>>>>>> 77e0b595
 		for i, route in enumerate(routes):
 			update_progress_bar("Retrieving Routes", i, len(routes))
 			self._items_to_index += [self.get_document_to_index(route)]
