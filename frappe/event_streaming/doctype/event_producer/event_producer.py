# -*- coding: utf-8 -*-
# Copyright (c) 2019, Frappe Technologies and contributors
# For license information, please see license.txt

from __future__ import unicode_literals
import frappe
import json
import time
import requests
from six import iteritems
from frappe import _
from frappe.model.document import Document
from frappe.frappeclient import FrappeClient
from frappe.utils.background_jobs import get_jobs
from frappe.utils.data import get_url
from frappe.custom.doctype.custom_field.custom_field import create_custom_field
from frappe.integrations.oauth2 import validate_url


class EventProducer(Document):
	def before_insert(self):
		self.check_url()
		self.incoming_change = True
		self.create_event_consumer()
		self.create_custom_fields()

	def validate(self):
		if frappe.flags.in_test:
			for entry in self.producer_doctypes:
				entry.status = 'Approved'

	def on_update(self):
		if not self.incoming_change:
			self.update_event_consumer()
			self.create_custom_fields()
		else:
			# when producer doc is updated it updates the consumer doc, set flag to avoid deadlock
			self.db_set('incoming_change', 0)
			self.reload()

	def check_url(self):
		if not validate_url(self.producer_url):
			frappe.throw(_('Invalid URL'))

		# remove '/' from the end of the url like http://test_site.com/
		# to prevent mismatch in get_url() results
		if self.producer_url.endswith("/"):
			self.producer_url = self.producer_url[:-1]

	def create_event_consumer(self):
		"""register event consumer on the producer site"""
		if self.is_producer_online():
			producer_site = FrappeClient(self.producer_url, verify=False)
			response = producer_site.post_api(
				'frappe.event_streaming.doctype.event_consumer.event_consumer.register_consumer',
				params={'data': json.dumps(self.get_request_data())}
			)
			if response:
				response = json.loads(response)
				self.api_key = response['api_key']
				self.api_secret = response['api_secret']
				self.last_update = response['last_update']
			else:
				frappe.throw(_('Failed to create an Event Consumer or an Event Consumer for the current site is already registered.'))

	def get_request_data(self):
		consumer_doctypes = []
		for entry in self.producer_doctypes:
			if entry.has_mapping:
				# if mapping, subscribe to remote doctype on consumer's site
				dt = frappe.db.get_value('Document Type Mapping', entry.mapping, 'remote_doctype')
			else:
				dt = entry.ref_doctype
			consumer_doctypes.append({
				"doctype": dt,
				"condition": entry.condition
			})

		return {
			'event_consumer': get_url(),
			'consumer_doctypes': json.dumps(consumer_doctypes),
			'user': self.user,
			'in_test': frappe.flags.in_test
		}

	def create_custom_fields(self):
		"""create custom field to store remote docname and remote site url"""
		for entry in self.producer_doctypes:
			if not entry.use_same_name:
				if not frappe.db.exists('Custom Field', {'fieldname': 'remote_docname', 'dt': entry.ref_doctype}):
					df = dict(fieldname='remote_docname', label='Remote Document Name', fieldtype='Data', read_only=1, print_hide=1)
					create_custom_field(entry.ref_doctype, df)
				if not frappe.db.exists('Custom Field', {'fieldname': 'remote_site_name', 'dt': entry.ref_doctype}):
					df = dict(fieldname='remote_site_name', label='Remote Site', fieldtype='Data', read_only=1, print_hide=1)
					create_custom_field(entry.ref_doctype, df)

	def update_event_consumer(self):
		if self.is_producer_online():
			producer_site = get_producer_site(self.producer_url)
			event_consumer = producer_site.get_doc('Event Consumer', get_url())
			event_consumer = frappe._dict(event_consumer)
			if event_consumer:
				config = event_consumer.consumer_doctypes
				event_consumer.consumer_doctypes = []
				for entry in self.producer_doctypes:
					if entry.has_mapping:
						# if mapping, subscribe to remote doctype on consumer's site
						ref_doctype = frappe.db.get_value('Document Type Mapping', entry.mapping, 'remote_doctype')
					else:
						ref_doctype = entry.ref_doctype

					event_consumer.consumer_doctypes.append({
						'ref_doctype': ref_doctype,
						'status': get_approval_status(config, ref_doctype),
<<<<<<< HEAD
						'condition': entry.condition
=======
						'unsubscribed': entry.unsubscribe
>>>>>>> fa1e8aef
					})
				if frappe.flags.in_test:
					event_consumer.in_test = True
				event_consumer.user = self.user
				event_consumer.incoming_change = True
				producer_site.update(event_consumer)

	def is_producer_online(self):
		"""check connection status for the Event Producer site"""
		retry = 3
		while retry > 0:
			res = requests.get(self.producer_url)
			if res.status_code == 200:
				return True
			retry -= 1
			time.sleep(5)
		frappe.throw(_('Failed to connect to the Event Producer site. Retry after some time.'))


def get_producer_site(producer_url):
	"""create a FrappeClient object for event producer site"""
	producer_doc = frappe.get_doc('Event Producer', producer_url)
	producer_site = FrappeClient(
		url=producer_url,
		api_key=producer_doc.api_key,
		api_secret=producer_doc.get_password('api_secret'),
		frappe_authorization_source='Event Consumer'
	)
	return producer_site


def get_approval_status(config, ref_doctype):
	"""check the approval status for consumption"""
	for entry in config:
		if entry.get('ref_doctype') == ref_doctype:
			return entry.get('status')
	return 'Pending'


@frappe.whitelist()
def pull_producer_data():
	"""Fetch data from producer node."""
	response = requests.get(get_url())
	if response.status_code == 200:
		for event_producer in frappe.get_all('Event Producer'):
			pull_from_node(event_producer.name)
		return 'success'
	return None


@frappe.whitelist()
def pull_from_node(event_producer):
	"""pull all updates after the last update timestamp from event producer site"""
	event_producer = frappe.get_doc('Event Producer', event_producer)
	producer_site = get_producer_site(event_producer.producer_url)
	last_update = event_producer.last_update

	(doctypes, mapping_config, naming_config) = get_config(event_producer.producer_doctypes)

	updates = get_updates(producer_site, last_update, doctypes)

	for update in updates:
		update.use_same_name = naming_config.get(update.ref_doctype)
		mapping = mapping_config.get(update.ref_doctype)
		if mapping:
			update.mapping = mapping
			update = get_mapped_update(update, producer_site)
		if not update.update_type == 'Delete':
			update.data = json.loads(update.data)

		sync(update, producer_site, event_producer)


def get_config(event_config):
	"""get the doctype mapping and naming configurations for consumption"""
	doctypes, mapping_config, naming_config = [], {}, {}

	for entry in event_config:
		if entry.status == 'Approved':
			if entry.has_mapping:
				(mapped_doctype, mapping) = frappe.db.get_value('Document Type Mapping', entry.mapping, ['remote_doctype', 'name'])
				mapping_config[mapped_doctype] = mapping
				naming_config[mapped_doctype] = entry.use_same_name
				doctypes.append(mapped_doctype)
			else:
				naming_config[entry.ref_doctype] = entry.use_same_name
				doctypes.append(entry.ref_doctype)
	return (doctypes, mapping_config, naming_config)


def sync(update, producer_site, event_producer, in_retry=False):
	"""Sync the individual update"""
	try:
		if update.update_type == 'Create':
			set_insert(update, producer_site, event_producer.name)
		if update.update_type == 'Update':
			set_update(update, producer_site)
		if update.update_type == 'Delete':
			set_delete(update)
		if in_retry:
			return 'Synced'
		log_event_sync(update, event_producer.name, 'Synced')

	except Exception:
		if in_retry:
			if frappe.flags.in_test:
				print(frappe.get_traceback())
			return 'Failed'
		log_event_sync(update, event_producer.name, 'Failed', frappe.get_traceback())

	event_producer.db_set('last_update', update.creation)
	frappe.db.commit()


def set_insert(update, producer_site, event_producer):
	"""Sync insert type update"""
	if frappe.db.get_value(update.ref_doctype, update.docname):
		# doc already created
		return
	doc = frappe.get_doc(update.data)

	if update.mapping:
		if update.get('dependencies'):
			dependencies_created = sync_mapped_dependencies(update.dependencies, producer_site)
			for fieldname, value in iteritems(dependencies_created):
				doc.update({ fieldname : value })
	else:
		sync_dependencies(doc, producer_site)

	if update.use_same_name:
		doc.insert(set_name=update.docname, set_child_names=False)
	else:
		# if event consumer is not saving documents with the same name as the producer
		# store the remote docname in a custom field for future updates
		local_doc = doc.insert(set_child_names=False)
		set_custom_fields(local_doc, update.docname, event_producer)


def set_update(update, producer_site):
	"""Sync update type update"""
	local_doc = get_local_doc(update)
	if local_doc:
		data = frappe._dict(update.data)

		if data.changed:
			local_doc.update(data.changed)
		if data.removed:
			update_row_removed(local_doc, data.removed)
		if data.row_changed:
			update_row_changed(local_doc, data.row_changed)
		if data.added:
			local_doc = update_row_added(local_doc, data.added)

		if update.mapping:
			if update.get('dependencies'):
				dependencies_created = sync_mapped_dependencies(update.dependencies, producer_site)
				for fieldname, value in iteritems(dependencies_created):
					local_doc.update({ fieldname : value })
		else:
			sync_dependencies(local_doc, producer_site)

		local_doc.save()
		local_doc.db_update_all()


def update_row_removed(local_doc, removed):
	"""Sync child table row deletion type update"""
	for tablename, rownames in iteritems(removed):
		table = local_doc.get_table_field_doctype(tablename)
		for row in rownames:
			frappe.db.delete(table, row)


def update_row_changed(local_doc, changed):
	"""Sync child table row updation type update"""
	for tablename, rows in iteritems(changed):
		old = local_doc.get(tablename)
		for doc in old:
			for row in rows:
				if row['name'] == doc.get('name'):
					doc.update(row)


def update_row_added(local_doc, added):
	"""Sync child table row addition type update"""
	for tablename, rows in iteritems(added):
		local_doc.extend(tablename, rows)
		for child in rows:
			child_doc = frappe.get_doc(child)
			child_doc.parent = local_doc.name
			child_doc.parenttype = local_doc.doctype
			child_doc.insert(set_name=child_doc.name)
	return local_doc


def set_delete(update):
	"""Sync delete type update"""
	local_doc = get_local_doc(update)
	if local_doc:
		local_doc.delete()


def get_updates(producer_site, last_update, doctypes):
	"""Get all updates generated after the last update timestamp"""
	docs = producer_site.post_request({
			'cmd': 'frappe.event_streaming.doctype.event_update_log.event_update_log.get_update_logs_for_consumer',
			'event_consumer': get_url(),
			'doctypes': frappe.as_json(doctypes),
			'last_update': last_update
	})
	return [frappe._dict(d) for d in (docs or [])]


def get_local_doc(update):
	"""Get the local document if created with a different name"""
	try:
		if not update.use_same_name:
			return frappe.get_doc(update.ref_doctype, {'remote_docname': update.docname})
		return frappe.get_doc(update.ref_doctype, update.docname)
	except frappe.DoesNotExistError:
		return None


def sync_dependencies(document, producer_site):
	"""
	dependencies is a dictionary to store all the docs
	having dependencies and their sync status,
	which is shared among all nested functions.
	"""
	dependencies = {document: True}

	def check_doc_has_dependencies(doc, producer_site):
		"""Sync child table link fields first,
		then sync link fields,
		then dynamic links"""
		meta = frappe.get_meta(doc.doctype)
		table_fields = meta.get_table_fields()
		link_fields = meta.get_link_fields()
		dl_fields = meta.get_dynamic_link_fields()
		if table_fields:
			sync_child_table_dependencies(doc, table_fields, producer_site)
		if link_fields:
			sync_link_dependencies(doc, link_fields, producer_site)
		if dl_fields:
			sync_dynamic_link_dependencies(doc, dl_fields, producer_site)

	def sync_child_table_dependencies(doc, table_fields, producer_site):
		for df in table_fields:
			child_table = doc.get(df.fieldname)
			for entry in child_table:
				child_doc = producer_site.get_doc(entry.doctype, entry.name)
				child_doc = frappe._dict(child_doc)
				set_dependencies(child_doc, frappe.get_meta(entry.doctype).get_link_fields(), producer_site)

	def sync_link_dependencies(doc, link_fields, producer_site):
		set_dependencies(doc, link_fields, producer_site)

	def sync_dynamic_link_dependencies(doc, dl_fields, producer_site):
		for df in dl_fields:
			docname = doc.get(df.fieldname)
			linked_doctype = doc.get(df.options)
			if docname and not check_dependency_fulfilled(linked_doctype, docname):
				master_doc = producer_site.get_doc(linked_doctype, docname)
				frappe.get_doc(master_doc).insert(set_name=docname)

	def set_dependencies(doc, link_fields, producer_site):
		for df in link_fields:
			docname = doc.get(df.fieldname)
			linked_doctype = df.get_link_doctype()
			if docname and not check_dependency_fulfilled(linked_doctype, docname):
				master_doc = producer_site.get_doc(linked_doctype, docname)
				try:
					master_doc = frappe.get_doc(master_doc)
					master_doc.insert(set_name=docname)
					frappe.db.commit()

				# for dependency inside a dependency
				except Exception:
					dependencies[master_doc] = True

	def check_dependency_fulfilled(linked_doctype, docname):
		return frappe.db.exists(linked_doctype, docname)

	while dependencies[document]:
		# find the first non synced dependency
		for item in reversed(list(dependencies.keys())):
			if dependencies[item]:
				dependency = item
				break

		check_doc_has_dependencies(dependency, producer_site)

		# mark synced for nested dependency
		if dependency != document:
			dependencies[dependency] = False
			dependency.insert()

		# no more dependencies left to be synced, the main doc is ready to be synced
		# end the dependency loop
		if not any(list(dependencies.values())[1:]):
			dependencies[document] = False


def sync_mapped_dependencies(dependencies, producer_site):
	dependencies_created = {}
	for entry in dependencies:
		doc = frappe._dict(json.loads(entry[1]))
		docname = frappe.db.exists(doc.doctype, doc.name)
		if not docname:
			doc = frappe.get_doc(doc).insert(set_child_names=False)
			dependencies_created[entry[0]] = doc.name
		else:
			dependencies_created[entry[0]] = docname

	return dependencies_created

def log_event_sync(update, event_producer, sync_status, error=None):
	"""Log event update received with the sync_status as Synced or Failed"""
	doc = frappe.new_doc('Event Sync Log')
	doc.update_type = update.update_type
	doc.ref_doctype = update.ref_doctype
	doc.status = sync_status
	doc.event_producer = event_producer
	doc.producer_doc = update.docname
	doc.data = frappe.as_json(update.data)
	doc.use_same_name = update.use_same_name
	doc.mapping = update.mapping if update.mapping else None
	if update.use_same_name:
		doc.docname = update.docname
	else:
		doc.docname = frappe.db.get_value(update.ref_doctype, {'remote_docname': update.docname}, 'name')
	if error:
		doc.error = error
	doc.insert()


def get_mapped_update(update, producer_site):
	"""get the new update document with mapped fields"""
	mapping = frappe.get_doc('Document Type Mapping', update.mapping)
	if update.update_type == 'Create':
		doc = frappe._dict(json.loads(update.data))
		mapped_update = mapping.get_mapping(doc, producer_site, update.update_type)
		update.data = mapped_update.get('doc')
		update.dependencies = mapped_update.get('dependencies', None)
	elif update.update_type == 'Update':
		mapped_update = mapping.get_mapped_update(update, producer_site)
		update.data = mapped_update.get('doc')
		update.dependencies = mapped_update.get('dependencies', None)

	update['ref_doctype'] = mapping.local_doctype
	return update


@frappe.whitelist()
def new_event_notification(producer_url):
	"""Pull data from producer when notified"""
	enqueued_method = 'frappe.event_streaming.doctype.event_producer.event_producer.pull_from_node'
	jobs = get_jobs()
	if not jobs or enqueued_method not in jobs[frappe.local.site]:
		frappe.enqueue(enqueued_method, queue='default', **{'event_producer': producer_url})


@frappe.whitelist()
def resync(update):
	"""Retry syncing update if failed"""
	update = frappe._dict(json.loads(update))
	producer_site = get_producer_site(update.event_producer)
	event_producer = frappe.get_doc('Event Producer', update.event_producer)
	if update.mapping:
		update = get_mapped_update(update, producer_site)
		update.data = json.loads(update.data)
	return sync(update, producer_site, event_producer, in_retry=True)


def set_custom_fields(local_doc, remote_docname, remote_site_name):
	"""sets custom field in doc for storing remote docname"""
	frappe.db.set_value(local_doc.doctype, local_doc.name, 'remote_docname', remote_docname)
	frappe.db.set_value(local_doc.doctype, local_doc.name, 'remote_site_name', remote_site_name)<|MERGE_RESOLUTION|>--- conflicted
+++ resolved
@@ -112,11 +112,8 @@
 					event_consumer.consumer_doctypes.append({
 						'ref_doctype': ref_doctype,
 						'status': get_approval_status(config, ref_doctype),
-<<<<<<< HEAD
+						'unsubscribed': entry.unsubscribe,
 						'condition': entry.condition
-=======
-						'unsubscribed': entry.unsubscribe
->>>>>>> fa1e8aef
 					})
 				if frappe.flags.in_test:
 					event_consumer.in_test = True
