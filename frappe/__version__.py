--- conflicted
+++ resolved
@@ -1,6 +1,2 @@
 from __future__ import unicode_literals
-<<<<<<< HEAD
-__version__ = "6.0.0-wip"
-=======
-__version__ = "5.4.2"
->>>>>>> 8dee19e8
+__version__ = "6.0.0"