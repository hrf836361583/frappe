--- conflicted
+++ resolved
@@ -598,42 +598,13 @@
 
 
 @click.command('setup-global-help')
-<<<<<<< HEAD
 @click.option('--db_type')
 @click.option('--root_password')
 def setup_global_help(db_type=None, root_password=None):
-	'''setup help table in a separate database that will be
-	shared by the whole bench and set `global_help_setup` as 1 in
-	common_site_config.json'''
-
-	from frappe.installer import update_site_config
-
-	frappe.local.flags = frappe._dict()
-	frappe.local.flags.in_setup_help = True
-	frappe.local.flags.in_install = True
-	frappe.local.lang = 'en'
-	frappe.local.conf = frappe.get_site_config(sites_path='.')
-
-	update_site_config('global_help_setup', 1,
-		site_config_path=os.path.join('.', 'common_site_config.json'))
-
-	if root_password:
-		frappe.local.conf.root_password = root_password
-
-	if not frappe.local.conf.db_type:
-		frappe.local.conf.db_type = db_type
-
-
-	from frappe.utils.help import sync
-	sync()
-=======
-@click.option('--mariadb_root_password')
-def setup_global_help(mariadb_root_password=None):
 	'''Deprecated: setup help table in a separate database that will be
 	shared by the whole bench and set `global_help_setup` as 1 in
 	common_site_config.json'''
 	print_in_app_help_deprecation()
->>>>>>> 3e28e047
 
 @click.command('get-docs-app')
 @click.argument('app')
