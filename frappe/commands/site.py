--- conflicted
+++ resolved
@@ -253,18 +253,8 @@
 
 		frappe.destroy()
 
-<<<<<<< HEAD
-<<<<<<< HEAD
-=======
 	if format == "json":
 		click.echo(frappe.as_json(summary_dict))
->>>>>>> 991965fe6b... fix: Format JSON outputs better
-=======
-	if format == "json":
-		import json
-
-		click.echo(json.dumps(summary_dict))
->>>>>>> 477e5e78
 
 @click.command('add-system-manager')
 @click.argument('email')
