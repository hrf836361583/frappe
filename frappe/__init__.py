--- conflicted
+++ resolved
@@ -16,11 +16,7 @@
 
 from .exceptions import *
 
-<<<<<<< HEAD
-__version__ = "4.0.0"
-=======
 __version__ = "4.0.1"
->>>>>>> 496c2714
 
 local = Local()
 
