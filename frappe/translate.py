# Copyright (c) 2021, Frappe Technologies Pvt. Ltd. and Contributors
<<<<<<< HEAD
# MIT License. See license.txt

from __future__ import unicode_literals, print_function

from six import iteritems, text_type, string_types, PY2

from frappe.utils import cstr

=======
# License: MIT. See LICENSE
>>>>>>> 77e0b595
"""
	frappe.translate
	~~~~~~~~~~~~~~~~

	Translation tools for frappe
"""

import io
import itertools
import json
import operator
import functools
import os
import re
<<<<<<< HEAD
=======
from csv import reader
>>>>>>> 77e0b595
from typing import List, Union, Tuple

import frappe
from frappe.model.utils import InvalidIncludePath, render_include
from frappe.utils import get_bench_path, is_html, strip, strip_html_tags
<<<<<<< HEAD


def guess_language(lang_list=None):
	"""[DEPRECATED] This method is deprecated, use `frappe.translate.get_language` method instead.
	It will be removed in v14.
	"""
	import click

	click.secho(f"{guess_language.__doc__}\n{get_language.__doc__}", fg="yellow")
	return get_language(lang_list)


def get_language(lang_list: List = None) -> str:
	"""Set `frappe.local.lang` from HTTP headers at beginning of request

	Order of priority for setting language:
	1. Form Dict => _lang
	2. Cookie => preferred_language (Non authorized user)
	3. Request Header => Accept-Language (Non authorized user)
	4. User document => language
	5. System Settings => language
	"""
	is_logged_in = frappe.session.user != "Guest"

	# fetch language from form_dict
	if frappe.form_dict._lang:
		language = get_lang_code(
			frappe.form_dict._lang or get_parent_language(frappe.form_dict._lang)
		)
		if language:
			return language

	# use language set in User or System Settings if user is logged in
	if is_logged_in:
		return frappe.local.lang

	lang_set = set(lang_list or get_all_languages() or [])

	# fetch language from cookie
	preferred_language_cookie = get_preferred_language_cookie()

	if preferred_language_cookie:
		if preferred_language_cookie in lang_set:
			return preferred_language_cookie

		parent_language = get_parent_language(language)
		if parent_language in lang_set:
			return parent_language

	# fetch language from request headers
	accept_language = list(frappe.request.accept_languages.values())

	for language in accept_language:
		if language in lang_set:
			return language

		parent_language = get_parent_language(language)
		if parent_language in lang_set:
			return parent_language

	# fallback to language set in User or System Settings
	return frappe.local.lang


@functools.lru_cache()
def get_parent_language(lang: str) -> str:
	"""If the passed language is a variant, return its parent

	Eg:
		1. zh-TW -> zh
		2. sr-BA -> sr
	"""
	is_language_variant = "-" in lang
	if is_language_variant:
		return lang[:lang.index("-")]


def get_user_lang(user: str = None) -> str:
	"""Set frappe.local.lang from user preferences on session beginning or resumption"""
	user = user or frappe.session.user
	lang = frappe.cache().hget("lang", user)

=======
from frappe.query_builder import Field, DocType
from pypika.terms import PseudoColumn


def get_language(lang_list: List = None) -> str:
	"""Set `frappe.local.lang` from HTTP headers at beginning of request

	Order of priority for setting language:
	1. Form Dict => _lang
	2. Cookie => preferred_language (Non authorized user)
	3. Request Header => Accept-Language (Non authorized user)
	4. User document => language
	5. System Settings => language
	"""
	is_logged_in = frappe.session.user != "Guest"

	# fetch language from form_dict
	if frappe.form_dict._lang:
		language = get_lang_code(
			frappe.form_dict._lang or get_parent_language(frappe.form_dict._lang)
		)
		if language:
			return language

	# use language set in User or System Settings if user is logged in
	if is_logged_in:
		return frappe.local.lang

	lang_set = set(lang_list or get_all_languages() or [])

	# fetch language from cookie
	preferred_language_cookie = get_preferred_language_cookie()

	if preferred_language_cookie:
		if preferred_language_cookie in lang_set:
			return preferred_language_cookie

		parent_language = get_parent_language(language)
		if parent_language in lang_set:
			return parent_language

	# fetch language from request headers
	accept_language = list(frappe.request.accept_languages.values())

	for language in accept_language:
		if language in lang_set:
			return language

		parent_language = get_parent_language(language)
		if parent_language in lang_set:
			return parent_language

	# fallback to language set in User or System Settings
	return frappe.local.lang


@functools.lru_cache()
def get_parent_language(lang: str) -> str:
	"""If the passed language is a variant, return its parent

	Eg:
		1. zh-TW -> zh
		2. sr-BA -> sr
	"""
	is_language_variant = "-" in lang
	if is_language_variant:
		return lang[:lang.index("-")]


def get_user_lang(user: str = None) -> str:
	"""Set frappe.local.lang from user preferences on session beginning or resumption"""
	user = user or frappe.session.user
	lang = frappe.cache().hget("lang", user)

>>>>>>> 77e0b595
	if not lang:
		# User.language => Session Defaults => frappe.local.lang => 'en'
		lang = (
			frappe.db.get_value("User", user, "language")
			or frappe.db.get_default("lang")
			or frappe.local.lang
			or "en"
		)

		frappe.cache().hset("lang", user, lang)

	return lang

def get_lang_code(lang: str) -> Union[str, None]:
	return (
		frappe.db.get_value("Language", {"name": lang})
		or frappe.db.get_value("Language", {"language_name": lang})
	)

def set_default_language(lang):
	"""Set Global default language"""
	if frappe.db.get_default("lang") != lang:
		frappe.db.set_default("lang", lang)
	frappe.local.lang = lang

def get_lang_dict():
	"""Returns all languages in dict format, full name is the key e.g. `{"english":"en"}`"""
	result = dict(frappe.get_all("Language", fields=["language_name", "name"], order_by="modified", as_list=True))
	return result

def get_dict(fortype, name=None):
	"""Returns translation dict for a type of object.

	 :param fortype: must be one of `doctype`, `page`, `report`, `include`, `jsfile`, `boot`
	 :param name: name of the document for which assets are to be returned.
	 """
	fortype = fortype.lower()
	cache = frappe.cache()
	asset_key = fortype + ":" + (name or "-")
	translation_assets = cache.hget("translation_assets", frappe.local.lang, shared=True) or {}

	if not asset_key in translation_assets:
		messages = []
		if fortype=="doctype":
			messages = get_messages_from_doctype(name)
		elif fortype=="page":
			messages = get_messages_from_page(name)
		elif fortype=="report":
			messages = get_messages_from_report(name)
		elif fortype=="include":
			messages = get_messages_from_include_files()
		elif fortype=="jsfile":
			messages = get_messages_from_file(name)
		elif fortype=="boot":
			apps = frappe.get_all_apps(True)
			for app in apps:
				messages.extend(get_server_messages(app))

			messages += get_messages_from_navbar()
			messages += get_messages_from_include_files()
<<<<<<< HEAD
			messages += frappe.db.sql("select 'Print Format:', name from `tabPrint Format`")
			messages += frappe.db.sql("select 'DocType:', name from tabDocType")
			messages += frappe.db.sql("select 'Role:', name from tabRole")
			messages += frappe.db.sql("select 'Module:', name from `tabModule Def`")
			messages += frappe.db.sql("select '', format from `tabWorkspace Shortcut` where format is not null")
			messages += frappe.db.sql("select '', title from `tabOnboarding Step`")
=======
			messages += (
				frappe.qb.from_("Print Format")
				.select(PseudoColumn("'Print Format:'"), "name")).run()
			messages += (
				frappe.qb.from_("DocType")
				.select(PseudoColumn("'DocType:'"), "name")).run()
			messages += (
				frappe.qb.from_("Role").select(PseudoColumn("'Role:'"), "name").run()
			)
			messages += (
				frappe.qb.from_("Module Def")
				.select(PseudoColumn("'Module:'"), "name")).run()
			messages += (
				frappe.qb.from_("Workspace Shortcut")
				.where(Field("format").isnotnull())
				.select(PseudoColumn("''"), "format")).run()
			messages += (
				frappe.qb.from_("Onboarding Step")
				.select(PseudoColumn("''"), "title")).run()
>>>>>>> 77e0b595

		messages = deduplicate_messages(messages)
		message_dict = make_dict_from_messages(messages, load_user_translation=False)
		message_dict.update(get_dict_from_hooks(fortype, name))
		# remove untranslated
		message_dict = {k: v for k, v in message_dict.items() if k!=v}
		translation_assets[asset_key] = message_dict
		cache.hset("translation_assets", frappe.local.lang, translation_assets, shared=True)

	translation_map = translation_assets[asset_key]

	translation_map.update(get_user_translations(frappe.local.lang))

	return translation_map


def get_dict_from_hooks(fortype, name):
	translated_dict = {}

	hooks = frappe.get_hooks("get_translated_dict")
	for (hook_fortype, fortype_name) in hooks:
		if hook_fortype == fortype and fortype_name == name:
			for method in hooks[(hook_fortype, fortype_name)]:
				translated_dict.update(frappe.get_attr(method)())

	return translated_dict

def make_dict_from_messages(messages, full_dict=None, load_user_translation=True):
	"""Returns translated messages as a dict in Language specified in `frappe.local.lang`

	:param messages: List of untranslated messages
	"""
	out = {}
	if full_dict==None:
		if load_user_translation:
			full_dict = get_full_dict(frappe.local.lang)
		else:
			full_dict = load_lang(frappe.local.lang)

	for m in messages:
		if m[1] in full_dict:
			out[m[1]] = full_dict[m[1]]
		# check if msg with context as key exist eg. msg:context
		if len(m) > 2 and m[2]:
			key = m[1] + ':' + m[2]
			if full_dict.get(key):
				out[key] = full_dict[key]

	return out

def get_lang_js(fortype, name):
	"""Returns code snippet to be appended at the end of a JS script.

	:param fortype: Type of object, e.g. `DocType`
	:param name: Document name
	"""
	return "\n\n$.extend(frappe._messages, %s)" % json.dumps(get_dict(fortype, name))

def get_full_dict(lang):
	"""Load and return the entire translations dictionary for a language from :meth:`frape.cache`

	:param lang: Language Code, e.g. `hi`
	"""
	if not lang:
		return {}

	# found in local, return!
	if getattr(frappe.local, 'lang_full_dict', None) and frappe.local.lang_full_dict.get(lang, None):
		return frappe.local.lang_full_dict

	frappe.local.lang_full_dict = load_lang(lang)

	try:
		# get user specific translation data
		user_translations = get_user_translations(lang)
		frappe.local.lang_full_dict.update(user_translations)
	except Exception:
		pass

	return frappe.local.lang_full_dict

def load_lang(lang, apps=None):
	"""Combine all translations from `.csv` files in all `apps`.
	For derivative languages (es-GT), take translations from the
	base language (es) and then update translations from the child (es-GT)"""

	if lang=='en':
		return {}

	out = frappe.cache().hget("lang_full_dict", lang, shared=True)
	if not out:
		out = {}
		for app in (apps or frappe.get_all_apps(True)):
			path = os.path.join(frappe.get_pymodule_path(app), "translations", lang + ".csv")
			out.update(get_translation_dict_from_file(path, lang, app) or {})

		if '-' in lang:
			parent = lang.split('-')[0]
			parent_out = load_lang(parent)
			parent_out.update(out)
			out = parent_out

		frappe.cache().hset("lang_full_dict", lang, out, shared=True)

	return out or {}

def get_translation_dict_from_file(path, lang, app):
	"""load translation dict from given path"""
	translation_map = {}
	if os.path.exists(path):
		csv_content = read_csv_file(path)

		for item in csv_content:
			if len(item)==3 and item[2]:
				key = item[0] + ':' + item[2]
				translation_map[key] = strip(item[1])
			elif len(item) in [2, 3]:
				translation_map[item[0]] = strip(item[1])
			elif item:
				raise Exception("Bad translation in '{app}' for language '{lang}': {values}".format(
					app=app, lang=lang, values=repr(item).encode("utf-8")
				))

	return translation_map

def get_user_translations(lang):
	if not frappe.db:
		frappe.connect()
	out = frappe.cache().hget('lang_user_translations', lang)
	if out is None:
		out = {}
		user_translations = frappe.get_all('Translation',
			fields=["source_text", "translated_text", "context"],
			filters={'language': lang})

		for translation in user_translations:
			key = translation.source_text
			value = translation.translated_text
			if translation.context:
				key += ':' + translation.context
			out[key] = value

		frappe.cache().hset('lang_user_translations', lang, out)

	return out


def clear_cache():
	"""Clear all translation assets from :meth:`frappe.cache`"""
	cache = frappe.cache()
	cache.delete_key("langinfo")

	# clear translations saved in boot cache
	cache.delete_key("bootinfo")
	cache.delete_key("lang_full_dict", shared=True)
	cache.delete_key("translation_assets", shared=True)
	cache.delete_key("lang_user_translations")

def get_messages_for_app(app, deduplicate=True):
	"""Returns all messages (list) for a specified `app`"""
	messages = []
	modules = [frappe.unscrub(m) for m in frappe.local.app_modules[app]]

	# doctypes
	if modules:
		if isinstance(modules, str):
			modules = [modules]
		filtered_doctypes = frappe.qb.from_("DocType").where(
			Field("module").isin(modules)
		).select("name").run(pluck=True)
		for name in filtered_doctypes:
			messages.extend(get_messages_from_doctype(name))

		# pages
		filtered_pages = frappe.qb.from_("Page").where(
			Field("module").isin(modules)
		).select("name", "title").run()
		for name, title in filtered_pages:
			messages.append((None, title or name))
			messages.extend(get_messages_from_page(name))


		# reports
		report = DocType("Report")
		doctype = DocType("DocType")
		names = (
			frappe.qb.from_(doctype)
			.from_(report)
			.where((report.ref_doctype == doctype.name) & doctype.module.isin(modules))
			.select(report.name).run(pluck=True))
		for name in names:
			messages.append((None, name))
			messages.extend(get_messages_from_report(name))
			for i in messages:
				if not isinstance(i, tuple):
					raise Exception

	# workflow based on app.hooks.fixtures
	messages.extend(get_messages_from_workflow(app_name=app))

	# custom fields based on app.hooks.fixtures
	messages.extend(get_messages_from_custom_fields(app_name=app))

	# app_include_files
	messages.extend(get_all_messages_from_js_files(app))

	# server_messages
	messages.extend(get_server_messages(app))

	# messages from navbar settings
	messages.extend(get_messages_from_navbar())

	if deduplicate:
		messages = deduplicate_messages(messages)

	return messages


def get_messages_from_navbar():
	"""Return all labels from Navbar Items, as specified in Navbar Settings."""
	labels = frappe.get_all('Navbar Item', filters={'item_label': ('is', 'set')}, pluck='item_label')
	return [('Navbar:', label, 'Label of a Navbar Item') for label in labels]


def get_messages_from_doctype(name):
	"""Extract all translatable messages for a doctype. Includes labels, Python code,
	Javascript code, html templates"""
	messages = []
	meta = frappe.get_meta(name)

	messages = [meta.name, meta.module]

	if meta.description:
		messages.append(meta.description)

	# translations of field labels, description and options
	for d in meta.get("fields"):
		messages.extend([d.label, d.description])

		if d.fieldtype=='Select' and d.options:
			options = d.options.split('\n')
			if not "icon" in options[0]:
				messages.extend(options)
		if d.fieldtype=='HTML' and d.options:
			messages.append(d.options)

	# translations of roles
	for d in meta.get("permissions"):
		if d.role:
			messages.append(d.role)

	messages = [message for message in messages if message]
	messages = [('DocType: ' + name, message) for message in messages if is_translatable(message)]

	# extract from js, py files
	if not meta.custom:
		doctype_file_path = frappe.get_module_path(meta.module, "doctype", meta.name, meta.name)
		messages.extend(get_messages_from_file(doctype_file_path + ".js"))
		messages.extend(get_messages_from_file(doctype_file_path + "_list.js"))
		messages.extend(get_messages_from_file(doctype_file_path + "_list.html"))
		messages.extend(get_messages_from_file(doctype_file_path + "_calendar.js"))
		messages.extend(get_messages_from_file(doctype_file_path + "_dashboard.html"))

	# workflow based on doctype
	messages.extend(get_messages_from_workflow(doctype=name))
	return messages

def get_messages_from_workflow(doctype=None, app_name=None):
	assert doctype or app_name, 'doctype or app_name should be provided'

	# translations for Workflows
	workflows = []
	if doctype:
		workflows = frappe.get_all('Workflow', filters={'document_type': doctype})
	else:
		fixtures = frappe.get_hooks('fixtures', app_name=app_name) or []
		for fixture in fixtures:
			if isinstance(fixture, str) and fixture == 'Worflow':
				workflows = frappe.get_all('Workflow')
				break
			elif isinstance(fixture, dict) and fixture.get('dt', fixture.get('doctype')) == 'Workflow':
				workflows.extend(frappe.get_all('Workflow', filters=fixture.get('filters')))

	messages  = []
	for w in workflows:
		states = frappe.db.sql(
			'select distinct state from `tabWorkflow Document State` where parent=%s',
			(w['name'],), as_dict=True)

		messages.extend([('Workflow: ' + w['name'], state['state']) for state in states if is_translatable(state['state'])])

		states = frappe.db.sql(
			'select distinct message from `tabWorkflow Document State` where parent=%s and message is not null',
			(w['name'],), as_dict=True)

		messages.extend([("Workflow: " + w['name'], state['message'])
			for state in states if is_translatable(state['message'])])

		actions = frappe.db.sql(
			'select distinct action from `tabWorkflow Transition` where parent=%s',
			(w['name'],), as_dict=True)

		messages.extend([("Workflow: " + w['name'], action['action']) \
			for action in actions if is_translatable(action['action'])])

	return messages


def get_messages_from_custom_fields(app_name):
	fixtures = frappe.get_hooks('fixtures', app_name=app_name) or []
	custom_fields = []

	for fixture in fixtures:
		if isinstance(fixture, str) and fixture == 'Custom Field':
			custom_fields = frappe.get_all('Custom Field', fields=['name','label', 'description', 'fieldtype', 'options'])
			break
		elif isinstance(fixture, dict) and fixture.get('dt', fixture.get('doctype')) == 'Custom Field':
			custom_fields.extend(frappe.get_all('Custom Field', filters=fixture.get('filters'),
				fields=['name','label', 'description', 'fieldtype', 'options']))

	messages = []
	for cf in custom_fields:
		for prop in ('label', 'description'):
			if not cf.get(prop) or not is_translatable(cf[prop]):
				continue
			messages.append(('Custom Field - {}: {}'.format(prop, cf['name']), cf[prop]))
		if cf['fieldtype'] == 'Selection' and cf.get('options'):
			for option in cf['options'].split('\n'):
				if option and 'icon' not in option and is_translatable(option):
					messages.append(('Custom Field - Description: ' + cf['name'], option))

	return messages

def get_messages_from_page(name):
	"""Returns all translatable strings from a :class:`frappe.core.doctype.Page`"""
	return _get_messages_from_page_or_report("Page", name)

def get_messages_from_report(name):
	"""Returns all translatable strings from a :class:`frappe.core.doctype.Report`"""
	report = frappe.get_doc("Report", name)
	messages = _get_messages_from_page_or_report("Report", name,
		frappe.db.get_value("DocType", report.ref_doctype, "module"))

	if report.columns:
		context = "Column of report '%s'" % report.name # context has to match context in `prepare_columns` in query_report.js
		messages.extend([(None, report_column.label, context) for report_column in report.columns])

	if report.filters:
		messages.extend([(None, report_filter.label) for report_filter in report.filters])

	if report.query:
		messages.extend([(None, message) for message in re.findall('"([^:,^"]*):', report.query) if is_translatable(message)])

	messages.append((None,report.report_name))
	return messages

def _get_messages_from_page_or_report(doctype, name, module=None):
	if not module:
		module = frappe.db.get_value(doctype, name, "module")

	doc_path = frappe.get_module_path(module, doctype, name)

	messages = get_messages_from_file(os.path.join(doc_path, frappe.scrub(name) +".py"))

	if os.path.exists(doc_path):
		for filename in os.listdir(doc_path):
			if filename.endswith(".js") or filename.endswith(".html"):
				messages += get_messages_from_file(os.path.join(doc_path, filename))

	return messages

def get_server_messages(app):
	"""Extracts all translatable strings (tagged with :func:`frappe._`) from Python modules
		inside an app"""
	messages = []
	file_extensions = ('.py', '.html', '.js', '.vue')
	for basepath, folders, files in os.walk(frappe.get_pymodule_path(app)):
		for dontwalk in (".git", "public", "locale"):
			if dontwalk in folders: folders.remove(dontwalk)

		for f in files:
			f = frappe.as_unicode(f)
			if f.endswith(file_extensions):
				messages.extend(get_messages_from_file(os.path.join(basepath, f)))

	return messages

def get_messages_from_include_files(app_name=None):
	"""Returns messages from js files included at time of boot like desk.min.js for desk and web"""
	messages = []
	app_include_js = frappe.get_hooks("app_include_js", app_name=app_name) or []
	web_include_js = frappe.get_hooks("web_include_js", app_name=app_name) or []
	include_js = app_include_js + web_include_js

	for js_path in include_js:
		relative_path = os.path.join(frappe.local.sites_path, js_path.lstrip('/'))
		messages_from_file = get_messages_from_file(relative_path)
		messages.extend(messages_from_file)

	return messages

def get_all_messages_from_js_files(app_name=None):
	"""Extracts all translatable strings from app `.js` files"""
	messages = []
	for app in ([app_name] if app_name else frappe.get_installed_apps()):
		if os.path.exists(frappe.get_app_path(app, "public")):
			for basepath, folders, files in os.walk(frappe.get_app_path(app, "public")):
				if "frappe/public/js/lib" in basepath:
					continue

				for fname in files:
					if fname.endswith(".js") or fname.endswith(".html") or fname.endswith('.vue'):
						messages.extend(get_messages_from_file(os.path.join(basepath, fname)))

	return messages

def get_messages_from_file(path: str) -> List[Tuple[str, str, str, str]]:
	"""Returns a list of transatable strings from a code file

	:param path: path of the code file
	"""
	frappe.flags.setdefault('scanned_files', [])
	# TODO: Find better alternative
	# To avoid duplicate scan
	if path in set(frappe.flags.scanned_files):
		return []

	frappe.flags.scanned_files.append(path)

	bench_path = get_bench_path()
	if os.path.exists(path):
		with open(path, 'r') as sourcefile:
			try:
				file_contents = sourcefile.read()
			except Exception:
				print("Could not scan file for translation: {0}".format(path))
				return []

			return [
				(os.path.relpath(path, bench_path), message, context, line)
				for (line, message, context) in extract_messages_from_code(file_contents)
			]
	else:
		return []

def extract_messages_from_code(code):
	"""
		Extracts translatable strings from a code file
		:param code: code from which translatable files are to be extracted
		:param is_py: include messages in triple quotes e.g. `_('''message''')`
	"""
	from jinja2 import TemplateError

	try:
		code = frappe.as_unicode(render_include(code))

	# Exception will occur when it encounters John Resig's microtemplating code
	except (TemplateError, ImportError, InvalidIncludePath, IOError) as e:
		if isinstance(e, InvalidIncludePath):
			frappe.clear_last_message()

		pass

	messages = []
	pattern = r"_\(([\"']{,3})(?P<message>((?!\1).)*)\1(\s*,\s*context\s*=\s*([\"'])(?P<py_context>((?!\5).)*)\5)*(\s*,\s*(.)*?\s*(,\s*([\"'])(?P<js_context>((?!\11).)*)\11)*)*\)"

	for m in re.compile(pattern).finditer(code):
		message = m.group('message')
		context = m.group('py_context') or m.group('js_context')
		pos = m.start()

		if is_translatable(message):
			messages.append([pos, message, context])

	return add_line_number(messages, code)

def is_translatable(m):
	if re.search("[a-zA-Z]", m) and not m.startswith("fa fa-") and not m.endswith("px") and not m.startswith("eval:"):
		return True
	return False

def add_line_number(messages, code):
	ret = []
	messages = sorted(messages, key=lambda x: x[0])
	newlines = [m.start() for m in re.compile(r'\n').finditer(code)]
	line = 1
	newline_i = 0
	for pos, message, context in messages:
		while newline_i < len(newlines) and pos > newlines[newline_i]:
			line+=1
			newline_i+= 1
		ret.append([line, message, context])
	return ret

def read_csv_file(path):
	"""Read CSV file and return as list of list

	:param path: File path"""

	with io.open(path, mode='r', encoding='utf-8', newline='') as msgfile:
		data = reader(msgfile)
		newdata = [[val for val in row] for row in data]

	return newdata

def write_csv_file(path, app_messages, lang_dict):
	"""Write translation CSV file.

	:param path: File path, usually `[app]/translations`.
	:param app_messages: Translatable strings for this app.
	:param lang_dict: Full translated dict.
	"""
	app_messages.sort(key = lambda x: x[1])
	from csv import writer
	with open(path, 'w', newline='') as msgfile:
		w = writer(msgfile, lineterminator='\n')

		for app_message in app_messages:
			context = None
			if len(app_message) == 2:
				path, message = app_message
			elif len(app_message) == 3:
				path, message, lineno = app_message
			elif len(app_message) == 4:
				path, message, context, lineno = app_message
			else:
				continue

			t = lang_dict.get(message, '')
			# strip whitespaces
			translated_string = re.sub(r'{\s?([0-9]+)\s?}', r"{\g<1>}", t)
			if translated_string:
				w.writerow([message, translated_string, context])

def get_untranslated(lang, untranslated_file, get_all=False):
	"""Returns all untranslated strings for a language and writes in a file

	:param lang: Language code.
	:param untranslated_file: Output file path.
	:param get_all: Return all strings, translated or not."""
	clear_cache()
	apps = frappe.get_all_apps(True)

	messages = []
	untranslated = []
	for app in apps:
		messages.extend(get_messages_for_app(app))

	messages = deduplicate_messages(messages)

	def escape_newlines(s):
		return (s.replace("\\\n", "|||||")
				.replace("\\n", "||||")
				.replace("\n", "|||"))

	if get_all:
		print(str(len(messages)) + " messages")
		with open(untranslated_file, "wb") as f:
			for m in messages:
				# replace \n with ||| so that internal linebreaks don't get split
				f.write((escape_newlines(m[1]) + os.linesep).encode("utf-8"))
	else:
		full_dict = get_full_dict(lang)

		for m in messages:
			if not full_dict.get(m[1]):
				untranslated.append(m[1])

		if untranslated:
			print(str(len(untranslated)) + " missing translations of " + str(len(messages)))
			with open(untranslated_file, "wb") as f:
				for m in untranslated:
					# replace \n with ||| so that internal linebreaks don't get split
					f.write((escape_newlines(m) + os.linesep).encode("utf-8"))
		else:
			print("all translated!")

def update_translations(lang, untranslated_file, translated_file):
	"""Update translations from a source and target file for a given language.

	:param lang: Language code (e.g. `en`).
	:param untranslated_file: File path with the messages in English.
	:param translated_file: File path with messages in language to be updated."""
	clear_cache()
	full_dict = get_full_dict(lang)

	def restore_newlines(s):
		return (s.replace("|||||", "\\\n")
				.replace("| | | | |", "\\\n")
				.replace("||||", "\\n")
				.replace("| | | |", "\\n")
				.replace("|||", "\n")
				.replace("| | |", "\n"))

	translation_dict = {}
	for key, value in zip(frappe.get_file_items(untranslated_file, ignore_empty_lines=False),
		frappe.get_file_items(translated_file, ignore_empty_lines=False)):

		# undo hack in get_untranslated
		translation_dict[restore_newlines(key)] = restore_newlines(value)

	full_dict.update(translation_dict)

	for app in frappe.get_all_apps(True):
		write_translations_file(app, lang, full_dict)

def import_translations(lang, path):
	"""Import translations from file in standard format"""
	clear_cache()
	full_dict = get_full_dict(lang)
	full_dict.update(get_translation_dict_from_file(path, lang, 'import'))

	for app in frappe.get_all_apps(True):
		write_translations_file(app, lang, full_dict)


def rebuild_all_translation_files():
	"""Rebuild all translation files: `[app]/translations/[lang].csv`."""
	for lang in get_all_languages():
		for app in frappe.get_all_apps():
			write_translations_file(app, lang)

def write_translations_file(app, lang, full_dict=None, app_messages=None):
	"""Write a translation file for a given language.

	:param app: `app` for which translations are to be written.
	:param lang: Language code.
	:param full_dict: Full translated language dict (optional).
	:param app_messages: Source strings (optional).
	"""
	if not app_messages:
		app_messages = get_messages_for_app(app)

	if not app_messages:
		return

	tpath = frappe.get_pymodule_path(app, "translations")
	frappe.create_folder(tpath)
	write_csv_file(os.path.join(tpath, lang + ".csv"),
		app_messages, full_dict or get_full_dict(lang))

def send_translations(translation_dict):
	"""Append translated dict in `frappe.local.response`"""
	if "__messages" not in frappe.local.response:
		frappe.local.response["__messages"] = {}

	frappe.local.response["__messages"].update(translation_dict)

def deduplicate_messages(messages):
	ret = []
	op = operator.itemgetter(1)
	messages = sorted(messages, key=op)
	for k, g in itertools.groupby(messages, op):
		ret.append(next(g))
	return ret

def rename_language(old_name, new_name):
	if not frappe.db.exists('Language', new_name):
		return

	language_in_system_settings = frappe.db.get_single_value("System Settings", "language")
	if language_in_system_settings == old_name:
		frappe.db.set_value("System Settings", "System Settings", "language", new_name)

	frappe.db.sql("""update `tabUser` set language=%(new_name)s where language=%(old_name)s""",
		{ "old_name": old_name, "new_name": new_name })

@frappe.whitelist()
def update_translations_for_source(source=None, translation_dict=None):
	if not (source and translation_dict):
		return

	translation_dict = json.loads(translation_dict)

	if is_html(source):
		source = strip_html_tags(source)

	# for existing records
	translation_records = frappe.db.get_values('Translation', {
		'source_text': source
	}, ['name', 'language'],  as_dict=1)
	for d in translation_records:
		if translation_dict.get(d.language, None):
			doc = frappe.get_doc('Translation', d.name)
			doc.translated_text = translation_dict.get(d.language)
			doc.save()
			# done with this lang value
			translation_dict.pop(d.language)
		else:
			frappe.delete_doc('Translation', d.name)

	# remaining values are to be inserted
	for lang, translated_text in translation_dict.items():
		doc = frappe.new_doc('Translation')
		doc.language = lang
		doc.source_text = source
		doc.translated_text = translated_text
		doc.save()

	return translation_records

@frappe.whitelist()
def get_translations(source_text):
	if is_html(source_text):
		source_text = strip_html_tags(source_text)

	return frappe.db.get_list('Translation',
		fields = ['name', 'language', 'translated_text as translation'],
		filters = {
			'source_text': source_text
		}
	)

@frappe.whitelist()
def get_messages(language, start=0, page_length=100, search_text=''):
	from frappe.frappeclient import FrappeClient
	translator = FrappeClient(get_translator_url())
	translated_dict = translator.post_api('translator.api.get_strings_for_translation', params=locals())

	return translated_dict


@frappe.whitelist()
def get_source_additional_info(source, language=''):
	from frappe.frappeclient import FrappeClient
	translator = FrappeClient(get_translator_url())
	return translator.post_api('translator.api.get_source_additional_info', params=locals())

@frappe.whitelist()
def get_contributions(language):
	return frappe.get_all('Translation', fields=['*'], filters={
		'contributed': 1,
	})

@frappe.whitelist()
def get_contribution_status(message_id):
	from frappe.frappeclient import FrappeClient
	doc = frappe.get_doc('Translation', message_id)
	translator = FrappeClient(get_translator_url())
	contributed_translation = translator.get_api('translator.api.get_contribution_status', params={
		'translation_id': doc.contribution_docname
	})
	return contributed_translation

def get_translator_url():
	return frappe.get_hooks()['translator_url'][0]

@frappe.whitelist(allow_guest=True)
def get_all_languages(with_language_name=False):
	"""Returns all language codes ar, ch etc"""
	def get_language_codes():
		return frappe.get_all("Language", pluck="name")

	def get_all_language_with_name():
		return frappe.db.get_all('Language', ['language_code', 'language_name'])

	if not frappe.db:
		frappe.connect()

	if with_language_name:
		return frappe.cache().get_value('languages_with_name', get_all_language_with_name)
	else:
		return frappe.cache().get_value('languages', get_language_codes)

@frappe.whitelist(allow_guest=True)
def set_preferred_language_cookie(preferred_language):
	frappe.local.cookie_manager.set_cookie("preferred_language", preferred_language)

def get_preferred_language_cookie():
	return frappe.request.cookies.get("preferred_language")<|MERGE_RESOLUTION|>--- conflicted
+++ resolved
@@ -1,16 +1,5 @@
 # Copyright (c) 2021, Frappe Technologies Pvt. Ltd. and Contributors
-<<<<<<< HEAD
-# MIT License. See license.txt
-
-from __future__ import unicode_literals, print_function
-
-from six import iteritems, text_type, string_types, PY2
-
-from frappe.utils import cstr
-
-=======
 # License: MIT. See LICENSE
->>>>>>> 77e0b595
 """
 	frappe.translate
 	~~~~~~~~~~~~~~~~
@@ -25,26 +14,14 @@
 import functools
 import os
 import re
-<<<<<<< HEAD
-=======
 from csv import reader
->>>>>>> 77e0b595
 from typing import List, Union, Tuple
 
 import frappe
 from frappe.model.utils import InvalidIncludePath, render_include
 from frappe.utils import get_bench_path, is_html, strip, strip_html_tags
-<<<<<<< HEAD
-
-
-def guess_language(lang_list=None):
-	"""[DEPRECATED] This method is deprecated, use `frappe.translate.get_language` method instead.
-	It will be removed in v14.
-	"""
-	import click
-
-	click.secho(f"{guess_language.__doc__}\n{get_language.__doc__}", fg="yellow")
-	return get_language(lang_list)
+from frappe.query_builder import Field, DocType
+from pypika.terms import PseudoColumn
 
 
 def get_language(lang_list: List = None) -> str:
@@ -117,82 +94,6 @@
 	user = user or frappe.session.user
 	lang = frappe.cache().hget("lang", user)
 
-=======
-from frappe.query_builder import Field, DocType
-from pypika.terms import PseudoColumn
-
-
-def get_language(lang_list: List = None) -> str:
-	"""Set `frappe.local.lang` from HTTP headers at beginning of request
-
-	Order of priority for setting language:
-	1. Form Dict => _lang
-	2. Cookie => preferred_language (Non authorized user)
-	3. Request Header => Accept-Language (Non authorized user)
-	4. User document => language
-	5. System Settings => language
-	"""
-	is_logged_in = frappe.session.user != "Guest"
-
-	# fetch language from form_dict
-	if frappe.form_dict._lang:
-		language = get_lang_code(
-			frappe.form_dict._lang or get_parent_language(frappe.form_dict._lang)
-		)
-		if language:
-			return language
-
-	# use language set in User or System Settings if user is logged in
-	if is_logged_in:
-		return frappe.local.lang
-
-	lang_set = set(lang_list or get_all_languages() or [])
-
-	# fetch language from cookie
-	preferred_language_cookie = get_preferred_language_cookie()
-
-	if preferred_language_cookie:
-		if preferred_language_cookie in lang_set:
-			return preferred_language_cookie
-
-		parent_language = get_parent_language(language)
-		if parent_language in lang_set:
-			return parent_language
-
-	# fetch language from request headers
-	accept_language = list(frappe.request.accept_languages.values())
-
-	for language in accept_language:
-		if language in lang_set:
-			return language
-
-		parent_language = get_parent_language(language)
-		if parent_language in lang_set:
-			return parent_language
-
-	# fallback to language set in User or System Settings
-	return frappe.local.lang
-
-
-@functools.lru_cache()
-def get_parent_language(lang: str) -> str:
-	"""If the passed language is a variant, return its parent
-
-	Eg:
-		1. zh-TW -> zh
-		2. sr-BA -> sr
-	"""
-	is_language_variant = "-" in lang
-	if is_language_variant:
-		return lang[:lang.index("-")]
-
-
-def get_user_lang(user: str = None) -> str:
-	"""Set frappe.local.lang from user preferences on session beginning or resumption"""
-	user = user or frappe.session.user
-	lang = frappe.cache().hget("lang", user)
-
->>>>>>> 77e0b595
 	if not lang:
 		# User.language => Session Defaults => frappe.local.lang => 'en'
 		lang = (
@@ -253,14 +154,6 @@
 
 			messages += get_messages_from_navbar()
 			messages += get_messages_from_include_files()
-<<<<<<< HEAD
-			messages += frappe.db.sql("select 'Print Format:', name from `tabPrint Format`")
-			messages += frappe.db.sql("select 'DocType:', name from tabDocType")
-			messages += frappe.db.sql("select 'Role:', name from tabRole")
-			messages += frappe.db.sql("select 'Module:', name from `tabModule Def`")
-			messages += frappe.db.sql("select '', format from `tabWorkspace Shortcut` where format is not null")
-			messages += frappe.db.sql("select '', title from `tabOnboarding Step`")
-=======
 			messages += (
 				frappe.qb.from_("Print Format")
 				.select(PseudoColumn("'Print Format:'"), "name")).run()
@@ -280,7 +173,6 @@
 			messages += (
 				frappe.qb.from_("Onboarding Step")
 				.select(PseudoColumn("''"), "title")).run()
->>>>>>> 77e0b595
 
 		messages = deduplicate_messages(messages)
 		message_dict = make_dict_from_messages(messages, load_user_translation=False)
