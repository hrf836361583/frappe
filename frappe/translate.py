# Copyright (c) 2015, Frappe Technologies Pvt. Ltd. and Contributors
# MIT License. See license.txt

from __future__ import unicode_literals, print_function

from six import iteritems, text_type, string_types, PY2

from frappe.utils import cstr

"""
	frappe.translate
	~~~~~~~~~~~~~~~~

	Translation tools for frappe
"""

import frappe, os, re, io, codecs, json
from frappe.model.utils import render_include, InvalidIncludePath
from frappe.utils import strip, strip_html_tags, is_html
import itertools, operator

def guess_language(lang_list=None):
	"""Set `frappe.local.lang` from HTTP headers at beginning of request"""
	user_preferred_language = frappe.request.cookies.get('preferred_language')
	is_guest_user = not frappe.session.user or frappe.session.user == 'Guest'
	if is_guest_user and user_preferred_language:
		return user_preferred_language

	lang_codes = frappe.request.accept_languages.values()
	if not lang_codes:
		return frappe.local.lang

	guess = None
	if not lang_list:
		lang_list = get_all_languages() or []

	for l in lang_codes:
		code = l.strip()
		if not isinstance(code, text_type):
			code = text_type(code, 'utf-8')
		if code in lang_list or code == "en":
			guess = code
			break

		# check if parent language (pt) is setup, if variant (pt-BR)
		if "-" in code:
			code = code.split("-")[0]
			if code in lang_list:
				guess = code
				break

	return guess or frappe.local.lang

def get_user_lang(user=None):
	"""Set frappe.local.lang from user preferences on session beginning or resumption"""
	if not user:
		user = frappe.session.user

	# via cache
	lang = frappe.cache().hget("lang", user)

	if not lang:

		# if defined in user profile
		lang = frappe.db.get_value("User", user, "language")
		if not lang:
			lang = frappe.db.get_default("lang")

		if not lang:
			lang = frappe.local.lang or 'en'

		frappe.cache().hset("lang", user, lang)

	return lang

def get_lang_code(lang):
	return frappe.db.get_value('Language', {'language_name': lang}) or lang

def set_default_language(lang):
	"""Set Global default language"""
	if frappe.db.get_default("lang") != lang:
		frappe.db.set_default("lang", lang)
	frappe.local.lang = lang

def get_lang_dict():
	"""Returns all languages in dict format, full name is the key e.g. `{"english":"en"}`"""
	return dict(frappe.db.sql('select language_name, name from tabLanguage'))

def get_dict(fortype, name=None):
	"""Returns translation dict for a type of object.

	 :param fortype: must be one of `doctype`, `page`, `report`, `include`, `jsfile`, `boot`
	 :param name: name of the document for which assets are to be returned.
	 """
	fortype = fortype.lower()
	cache = frappe.cache()
	asset_key = fortype + ":" + (name or "-")
	translation_assets = cache.hget("translation_assets", frappe.local.lang, shared=True) or {}

	if not asset_key in translation_assets:
		messages = []
		if fortype=="doctype":
			messages = get_messages_from_doctype(name)
		elif fortype=="page":
			messages = get_messages_from_page(name)
		elif fortype=="report":
			messages = get_messages_from_report(name)
		elif fortype=="include":
			messages = get_messages_from_include_files()
		elif fortype=="jsfile":
			messages = get_messages_from_file(name)
		elif fortype=="boot":
			apps = frappe.get_all_apps(True)
			for app in apps:
				messages.extend(get_server_messages(app))

			messages += get_messages_from_navbar()
			messages += get_messages_from_include_files()
			messages += frappe.db.sql("select 'Print Format:', name from `tabPrint Format`")
			messages += frappe.db.sql("select 'DocType:', name from tabDocType")
			messages += frappe.db.sql("select 'Role:', name from tabRole")
			messages += frappe.db.sql("select 'Module:', name from `tabModule Def`")
			messages += frappe.db.sql("select '', format from `tabWorkspace Shortcut` where format is not null")
			messages += frappe.db.sql("select '', title from `tabOnboarding Step`")

		messages = deduplicate_messages(messages)
		message_dict = make_dict_from_messages(messages, load_user_translation=False)
		message_dict.update(get_dict_from_hooks(fortype, name))
		# remove untranslated
		message_dict = {k:v for k, v in iteritems(message_dict) if k!=v}
		translation_assets[asset_key] = message_dict
		cache.hset("translation_assets", frappe.local.lang, translation_assets, shared=True)

	translation_map = translation_assets[asset_key]

	translation_map.update(get_user_translations(frappe.local.lang))

	return translation_map


def get_dict_from_hooks(fortype, name):
	translated_dict = {}

	hooks = frappe.get_hooks("get_translated_dict")
	for (hook_fortype, fortype_name) in hooks:
		if hook_fortype == fortype and fortype_name == name:
			for method in hooks[(hook_fortype, fortype_name)]:
				translated_dict.update(frappe.get_attr(method)())

	return translated_dict


def make_dict_from_messages(messages, full_dict=None, load_user_translation=True):
	"""Returns translated messages as a dict in Language specified in `frappe.local.lang`

	:param messages: List of untranslated messages
	"""
	out = {}
	if full_dict==None:
		if load_user_translation:
			full_dict = get_full_dict(frappe.local.lang)
		else:
			full_dict = load_lang(frappe.local.lang)

	for m in messages:
		if m[1] in full_dict:
			out[m[1]] = full_dict[m[1]]
		# check if msg with context as key exist eg. msg:context
		if len(m) > 2 and m[2]:
			key = m[1] + ':' + m[2]
			if full_dict.get(key):
				out[key] = full_dict[key]
		if m[0] is not None and type(m[0]) == str and  m[0].startswith("DocType: "):
			# This is for DocType:-Translations which will return from T.get_messages_from_doctype("PCG Pricelist")
			# ('DocType: PCG Pricelist', 'PCG Pricelist'),
			# ('DocType: PCG Pricelist', 'PCG Web'),
			# ('DocType: PCG Pricelist', 'Name'),
			key = m[0] + ':' + m[1]
			if full_dict.get(key):
				out[m[1]] = full_dict[key]
		if len(m) == 4:
			# This is for js files, which will return from T.get_messages_from_doctype("PCG Pricelist")
			# ('apps/pcg_web/pcg_web/pcg_web/doctype/pcg_pricelist/pcg_pricelist.js',
			#   'There are not items in this pricelist',
			#   None,
			#   40),
			#  ('apps/pcg_web/pcg_web/pcg_web/doctype/pcg_pricelist/pcg_pricelist.js',
			#   'Pricelist to fetch from',
			#   None,
			#   96),
			#
			key = m[0] + ":" + m[1]
			if full_dict.get(key):
				out[m[1]] = full_dict[key]
#  In [1]: import frappe.translate as T
#
#  In [2]: T.make_dict_from_messages(T.get_messages_from_doctype("PCG Pricelist"))
#  Out[2]:
#  {'PCG Pricelist': 'Preisliste',
#   'Name': 'Name',
#   'Description': 'Beschreibung',
#   'Validity': 'Gültigkeit',
#   'Valid From': 'Gültig ab',
#   'Can be empty': 'kann leer bleiben',
#   'Valid Until': 'Gültig bis',
#   'Display': 'anzeigen',
#   'Color': 'Farbe',
#   'System Manager': 'System-Manager',
#   'There are not items in this pricelist': 'Diese Preisliste enthält keine Artikel',
#   'Pricelist to fetch from': 'Preisliste von der übernommen werden soll',
#   'Pricelist': 'Preisliste',
#   'Reset Price': 'Preis resetten',
#   'Are you sure you want to fetch the baseprice for selected items?': 'Sind Sie sicher, dass der Grundpreis für alle gewählten Artikel übernommen werden soll?',
#   'Download': 'Herunterladen',
#   'Reset Prices': 'Preise zurücksetzen',
#   'Pricelistprices were reset to the values specified in the item': 'Preislistenpreise auf Grundpreise zurückgesetzt',
#   'Actions': 'Aktionen',
#   'Fetch prices from Pricelist': 'Preise aus anderer Preisliste übernehmen',
#   'Pricelistprices were applyed from the pricelist {0}': 'Preislistenpreise von {0} übernommen',
#   'Fetch items from Pricelist': 'Übernehme Artikel von Preisliste',
#   'Items from {0} were added': 'Artiel von {0} wurden hinzugefügt',
#   'Change price by amount': 'Preis nach Betrag ändern',
#   'How much?': 'Betrag?',
#   'Amount (negative to subtract)': 'Betrag (negativ zu subtrahieren)',
#   'Pricelistprices were increased by {0} {1}': 'Preislistenpreise um {0}€ erhöht',
#   'Pricelistprices were descresed by {0} {1}': 'Preislistenpreise um {0}€ reduziert',
#   'Change price by percentage': 'Preis prozentual ändern',
#   'Amount in % (negative to subtract)': 'Betrag in% (negativ zu subtrahieren)',
#   'Pricelistprices were increased by {0}{1}': 'Preislistenpreise um {0}% erhöht',
#   'Pricelistprices were descresed by {0}{1}': 'Preislistenpreise um {0}% reduziert',
#   'Round prices': 'Preise runden',
#   'How to Round?': 'Rundungsoption',
#   'Round to whole numbers': 'Runden auf ganze Zahlen',
#   'Round to whole 1/10ths': 'Runden auf 1/10',
#   'Prices rounded to whole numbers': 'Preise auf ganze Euros gerundet',
#   'Prices rounded to whole 1/10s of numbers': 'Preise auf ganze Zehner-Nachkommarstelle gerundet',
#   'Add all items': 'Alle Artikel hinzufügen',
#   'This will discard unsaved modifications and add all your items to this pricelist. Are you sure to execute this? Can not be undone.': 'Achtung! Diese Aktion verwirft nicht gespeicherte Änderungen und fügt alle Arikel dieser Preisliste hinzu. Sind Sie sicher?',
#   'All Items were added': 'Alle Artikel wurden hinzugefügt'}
#
#  In [3]: T.make_dict_from_messages(T.get_messages_from_doctype("PCG Pricelist"))
#  Out[3]:
#  {'PCG Pricelist': 'Preisliste',
#   'Name': 'Name',
#   'Description': 'Beschreibung',
#   'Validity': 'Gültigkeit',
#   'Valid From': 'Gültig ab',
#   'Can be empty': 'kann leer bleiben',
#   'Valid Until': 'Gültig bis',
#   'Display': 'anzeigen',
#   'Color': 'Farbe',
#   'System Manager': 'System-Manager'}



	return out

def get_lang_js(fortype, name):
	"""Returns code snippet to be appended at the end of a JS script.

	:param fortype: Type of object, e.g. `DocType`
	:param name: Document name
	"""
	return "\n\n$.extend(frappe._messages, %s)" % json.dumps(get_dict(fortype, name))

def get_full_dict(lang):
	"""Load and return the entire translations dictionary for a language from :meth:`frape.cache`

	:param lang: Language Code, e.g. `hi`
	"""
	if not lang:
		return {}

	# found in local, return!
	if getattr(frappe.local, 'lang_full_dict', None) and frappe.local.lang_full_dict.get(lang, None):
		return frappe.local.lang_full_dict

	frappe.local.lang_full_dict = load_lang(lang)

	try:
		# get user specific translation data
		user_translations = get_user_translations(lang)
		frappe.local.lang_full_dict.update(user_translations)
	except Exception:
		pass

	return frappe.local.lang_full_dict

def load_lang(lang, apps=None):
	"""Combine all translations from `.csv` files in all `apps`.
	For derivative languages (es-GT), take translations from the
	base language (es) and then update translations from the child (es-GT)"""

	if lang=='en':
		return {}

	out = frappe.cache().hget("lang_full_dict", lang, shared=True)
	if not out:
		out = {}
		for app in (apps or frappe.get_all_apps(True)):
			path = os.path.join(frappe.get_pymodule_path(app), "translations", lang + ".csv")
			out.update(get_translation_dict_from_file(path, lang, app) or {})

		if '-' in lang:
			parent = lang.split('-')[0]
			parent_out = load_lang(parent)
			parent_out.update(out)
			out = parent_out

		frappe.cache().hset("lang_full_dict", lang, out, shared=True)

	return out or {}

def get_translation_dict_from_file(path, lang, app):
	"""load translation dict from given path"""
	translation_map = {}
	if os.path.exists(path):
		csv_content = read_csv_file(path)

		for item in csv_content:
			if len(item)==3 and item[2]:
				key = item[0] + ':' + item[1]
				translation_map[key] = strip(item[2])
			elif len(item) in [2, 3]:
				# TODO if it starts with filepath or DocType, and has only length 2, it is untranslated
				translation_map[item[0]] = strip(item[1])
			elif item:
				raise Exception("Bad translation in '{app}' for language '{lang}': {values}".format(
					app=app, lang=lang, values=repr(item).encode("utf-8")
				))

	return translation_map

def get_user_translations(lang):
	if not frappe.db:
		frappe.connect()
	out = frappe.cache().hget('lang_user_translations', lang)
	if out is None:
		out = {}
		user_translations = frappe.get_all('Translation',
			fields=["source_text", "translated_text", "context"],
			filters={'language': lang})

		for translation in user_translations:
			key = translation.source_text
			value = translation.translated_text
			if translation.context:
				key += ':' + translation.context
			out[key] = value

		frappe.cache().hset('lang_user_translations', lang, out)

	return out


def clear_cache():
	"""Clear all translation assets from :meth:`frappe.cache`"""
	cache = frappe.cache()
	cache.delete_key("langinfo")

	# clear translations saved in boot cache
	cache.delete_key("bootinfo")
	cache.delete_key("lang_full_dict", shared=True)
	cache.delete_key("translation_assets", shared=True)
	cache.delete_key("lang_user_translations")
	cache.delete_key("scanned_for_translation_files")
	frappe.flags.scanned_files = []

def get_messages_for_app(app, deduplicate=True):
	"""Returns all messages (list) for a specified `app`"""
	messages = []
	modules = ", ".join(['"{}"'.format(m.title().replace("_", " ")) \
		for m in frappe.local.app_modules[app]])

	# doctypes
	if modules:
		for name in frappe.db.sql_list("""select name from tabDocType
			where module in ({})""".format(modules)):
			messages.extend(get_messages_from_doctype(name))

		# pages
		for name, title in frappe.db.sql("""select name, title from tabPage
			where module in ({})""".format(modules)):
			messages.append((None, title or name))
			messages.extend(get_messages_from_page(name))


		# reports
		for name in frappe.db.sql_list("""select tabReport.name from tabDocType, tabReport
			where tabReport.ref_doctype = tabDocType.name
				and tabDocType.module in ({})""".format(modules)):
			messages.append((None, name))
			messages.extend(get_messages_from_report(name))
			for i in messages:
				if not isinstance(i, tuple):
					raise Exception

	# workflow based on app.hooks.fixtures
	messages.extend(get_messages_from_workflow(app_name=app))

	# custom fields based on app.hooks.fixtures
	messages.extend(get_messages_from_custom_fields(app_name=app))

	# app_include_files
	messages.extend(get_all_messages_from_js_files(app))

	# server_messages
	messages.extend(get_server_messages(app))

	# messages from navbar settings
	messages.extend(get_messages_from_navbar())

	if deduplicate:
		messages = deduplicate_messages(messages)

	return messages


def get_messages_from_navbar():
	"""Return all labels from Navbar Items, as specified in Navbar Settings."""
	labels = frappe.get_all('Navbar Item', filters={'item_label': ('is', 'set')}, pluck='item_label')
	return [('Navbar:', label, 'Label of a Navbar Item') for label in labels]


def get_messages_from_doctype(name):
	"""Extract all translatable messages for a doctype. Includes labels, Python code,
	Javascript code, html templates"""
	messages = []
	meta = frappe.get_meta(name)

	messages = [meta.name, meta.module]

	if meta.description:
		messages.append(meta.description)

	# translations of field labels, description and options
	for d in meta.get("fields"):
		messages.extend([d.label, d.description])

		if d.fieldtype=='Select' and d.options:
			options = d.options.split('\n')
			if not "icon" in options[0]:
				messages.extend(options)
		if d.fieldtype=='HTML' and d.options:
			messages.append(d.options)

	# translations of roles
	for d in meta.get("permissions"):
		if d.role:
			messages.append(d.role)

	messages = [message for message in messages if message]
	messages = [('DocType: ' + name, message) for message in messages if is_translatable(message)]

	# extract from js, py files
	if not meta.custom:
		doctype_file_path = frappe.get_module_path(meta.module, "doctype", meta.name, meta.name)
		messages.extend(get_messages_from_file(doctype_file_path + ".js"))
		messages.extend(get_messages_from_file(doctype_file_path + "_list.js"))
		messages.extend(get_messages_from_file(doctype_file_path + "_list.html"))
		messages.extend(get_messages_from_file(doctype_file_path + "_calendar.js"))
		messages.extend(get_messages_from_file(doctype_file_path + "_dashboard.html"))

	# workflow based on doctype
	messages.extend(get_messages_from_workflow(doctype=name))
	return messages

def get_messages_from_workflow(doctype=None, app_name=None):
	assert doctype or app_name, 'doctype or app_name should be provided'

	# translations for Workflows
	workflows = []
	if doctype:
		workflows = frappe.get_all('Workflow', filters={'document_type': doctype})
	else:
		fixtures = frappe.get_hooks('fixtures', app_name=app_name) or []
		for fixture in fixtures:
			if isinstance(fixture, string_types) and fixture == 'Worflow':
				workflows = frappe.get_all('Workflow')
				break
			elif isinstance(fixture, dict) and fixture.get('dt', fixture.get('doctype')) == 'Workflow':
				workflows.extend(frappe.get_all('Workflow', filters=fixture.get('filters')))

	messages  = []
	for w in workflows:
		states = frappe.db.sql(
			'select distinct state from `tabWorkflow Document State` where parent=%s',
			(w['name'],), as_dict=True)

		messages.extend([('Workflow: ' + w['name'], state['state']) for state in states if is_translatable(state['state'])])

		states = frappe.db.sql(
			'select distinct message from `tabWorkflow Document State` where parent=%s and message is not null',
			(w['name'],), as_dict=True)

		messages.extend([("Workflow: " + w['name'], state['message'])
			for state in states if is_translatable(state['message'])])

		actions = frappe.db.sql(
			'select distinct action from `tabWorkflow Transition` where parent=%s',
			(w['name'],), as_dict=True)

		messages.extend([("Workflow: " + w['name'], action['action']) \
			for action in actions if is_translatable(action['action'])])

	return messages


def get_messages_from_custom_fields(app_name):
	fixtures = frappe.get_hooks('fixtures', app_name=app_name) or []
	custom_fields = []

	for fixture in fixtures:
		if isinstance(fixture, string_types) and fixture == 'Custom Field':
			custom_fields = frappe.get_all('Custom Field', fields=['name','label', 'description', 'fieldtype', 'options'])
			break
		elif isinstance(fixture, dict) and fixture.get('dt', fixture.get('doctype')) == 'Custom Field':
			custom_fields.extend(frappe.get_all('Custom Field', filters=fixture.get('filters'),
				fields=['name','label', 'description', 'fieldtype', 'options']))

	messages = []
	for cf in custom_fields:
		for prop in ('label', 'description'):
			if not cf.get(prop) or not is_translatable(cf[prop]):
				continue
			messages.append(('Custom Field - {}: {}'.format(prop, cf['name']), cf[prop]))
		if cf['fieldtype'] == 'Selection' and cf.get('options'):
			for option in cf['options'].split('\n'):
				if option and 'icon' not in option and is_translatable(option):
					messages.append(('Custom Field - Description: ' + cf['name'], option))

	return messages

def get_messages_from_page(name):
	"""Returns all translatable strings from a :class:`frappe.core.doctype.Page`"""
	return _get_messages_from_page_or_report("Page", name)

def get_messages_from_report(name):
	"""Returns all translatable strings from a :class:`frappe.core.doctype.Report`"""
	report = frappe.get_doc("Report", name)
	messages = _get_messages_from_page_or_report("Report", name,
		frappe.db.get_value("DocType", report.ref_doctype, "module"))

	if report.columns:
		context = "Column of report '%s'" % report.name # context has to match context in `prepare_columns` in query_report.js
		messages.extend([(None, report_column.label, context) for report_column in report.columns])

	if report.filters:
		messages.extend([(None, report_filter.label) for report_filter in report.filters])

	if report.query:
		messages.extend([(None, message) for message in re.findall('"([^:,^"]*):', report.query) if is_translatable(message)])

	messages.append((None,report.report_name))
	return messages

def _get_messages_from_page_or_report(doctype, name, module=None):
	if not module:
		module = frappe.db.get_value(doctype, name, "module")

	doc_path = frappe.get_module_path(module, doctype, name)

	messages = get_messages_from_file(os.path.join(doc_path, frappe.scrub(name) +".py"))

	if os.path.exists(doc_path):
		for filename in os.listdir(doc_path):
			if filename.endswith(".js") or filename.endswith(".html"):
				messages += get_messages_from_file(os.path.join(doc_path, filename))

	return messages

def get_server_messages(app):
	"""Extracts all translatable strings (tagged with :func:`frappe._`) from Python modules
		inside an app"""
	messages = []
	file_extensions = ('.py', '.html', '.js', '.vue')
	for basepath, folders, files in os.walk(frappe.get_pymodule_path(app)):
		for dontwalk in (".git", "public", "locale"):
			if dontwalk in folders: folders.remove(dontwalk)

		for f in files:
			f = frappe.as_unicode(f)
			if f.endswith(file_extensions):
				messages.extend(get_messages_from_file(os.path.join(basepath, f)))

	return messages

def get_messages_from_include_files(app_name=None):
	"""Returns messages from js files included at time of boot like desk.min.js for desk and web"""
	messages = []
<<<<<<< HEAD
	for file in (frappe.get_hooks("app_include_js", app_name=app_name) or []) + (frappe.get_hooks("web_include_js", app_name=app_name) or []):
		while file.startswith("/"):
			file = file[1:]
		messages.extend(get_messages_from_file(os.path.join(frappe.local.sites_path, file)))
=======
	app_include_js = frappe.get_hooks("app_include_js", app_name=app_name) or []
	web_include_js = frappe.get_hooks("web_include_js", app_name=app_name) or []
	include_js = app_include_js + web_include_js

	for js_path in include_js:
		relative_path = os.path.join(frappe.local.sites_path, js_path.lstrip('/'))
		messages_from_file = get_messages_from_file(relative_path)
		messages.extend(messages_from_file)
>>>>>>> 5c6c8608

	return messages

def get_all_messages_from_js_files(app_name=None):
	"""Extracts all translatable strings from app `.js` files"""
	messages = []
	for app in ([app_name] if app_name else frappe.get_installed_apps()):
		if os.path.exists(frappe.get_app_path(app, "public")):
			for basepath, folders, files in os.walk(frappe.get_app_path(app, "public")):
				if "frappe/public/js/lib" in basepath:
					continue

				for fname in files:
					if fname.endswith(".js") or fname.endswith(".html") or fname.endswith('.vue'):
						messages.extend(get_messages_from_file(os.path.join(basepath, fname)))

	return messages

def get_messages_from_file(path):
	"""Returns a list of transatable strings from a code file

	:param path: path of the code file
	"""
	frappe.flags.setdefault('scanned_files', [])
	# TODO: Find better alternative
	# To avoid duplicate scan
	if path in set(frappe.flags.scanned_files):
		return []

	frappe.flags.scanned_files.append(path)

	apps_path = get_bench_dir()
	if os.path.exists(path):
		with open(path, 'r') as sourcefile:
			try:
				file_contents = sourcefile.read()
			except Exception:
				print("Could not scan file for translation: {0}".format(path))
				return []
			data = [(os.path.relpath(path, apps_path), message, context, line) \
				for line, message, context in extract_messages_from_code(file_contents)]
			return data
	else:
		# print "Translate: {0} missing".format(os.path.abspath(path))
		return []

def extract_messages_from_code(code):
	"""
		Extracts translatable strings from a code file
		:param code: code from which translatable files are to be extracted
		:param is_py: include messages in triple quotes e.g. `_('''message''')`
	"""
	from jinja2 import TemplateError

	try:
		code = frappe.as_unicode(render_include(code))

	# Exception will occur when it encounters John Resig's microtemplating code
	except (TemplateError, ImportError, InvalidIncludePath, IOError) as e:
		if isinstance(e, InvalidIncludePath):
			frappe.clear_last_message()

		pass

	messages = []
	pattern = r"_\(([\"']{,3})(?P<message>((?!\1).)*)\1(\s*,\s*context\s*=\s*([\"'])(?P<py_context>((?!\5).)*)\5)*(\s*,\s*(.)*?\s*(,\s*([\"'])(?P<js_context>((?!\11).)*)\11)*)*\)"

	for m in re.compile(pattern).finditer(code):
		message = m.group('message')
		context = m.group('py_context') or m.group('js_context')
		pos = m.start()

		if is_translatable(message):
			messages.append([pos, message, context])

	return add_line_number(messages, code)

def is_translatable(m):
	if re.search("[a-zA-Z]", m) and not m.startswith("fa fa-") and not m.endswith("px") and not m.startswith("eval:"):
		return True
	return False

def add_line_number(messages, code):
	ret = []
	messages = sorted(messages, key=lambda x: x[0])
	newlines = [m.start() for m in re.compile('\\n').finditer(code)]
	line = 1
	newline_i = 0
	for pos, message, context in messages:
		while newline_i < len(newlines) and pos > newlines[newline_i]:
			line+=1
			newline_i+= 1
		ret.append([line, message, context])
	return ret

def read_csv_file(path):
	"""Read CSV file and return as list of list

	:param path: File path"""
	from csv import reader

	if PY2:
		with codecs.open(path, 'r', 'utf-8') as msgfile:
			data = msgfile.read()

			# for japanese! #wtf
			data = data.replace(chr(28), "").replace(chr(29), "")
			data = reader([r.encode('utf-8') for r in data.splitlines()])
			newdata = [[text_type(val, 'utf-8') for val in row] for row in data]
	else:
		with io.open(path, mode='r', encoding='utf-8', newline='') as msgfile:
			data = reader(msgfile)
			newdata = [[ val for val in row ] for row in data]
	return newdata

def write_csv_file(path, app_messages, lang_dict):
	"""Write translation CSV file.

	:param path: File path, usually `[app]/translations`.
	:param app_messages: Translatable strings for this app.
	:param lang_dict: Full translated dict.
	"""
	app_messages = list(filter(lambda a: a[0] is not None, app_messages))
	app_messages.sort(key = lambda x: x[1])
	from csv import writer
	with open(path, 'w', newline='') as msgfile:
		w = writer(msgfile, lineterminator='\n')
		for a in app_messages:
			if len(a) == 2:
			  p, m = a
			else:
			  p, m, k, s = a
			key = p + ":" + m if p else m
			t = lang_dict.get(key, '') # already translated shoud be found under key
			if t is "":
				# newly translated should be found just by the message
				# because update_translations just `update`s the translation dict with messages
				# without prefixing the type
				t = lang_dict.get(m, '')
			# strip whitespaces
<<<<<<< HEAD
			t = re.sub('{\s?([0-9]+)\s?}', "{\g<1>}", t)
			w.writerow([m, t])
=======
			translated_string = re.sub(r'{\s?([0-9]+)\s?}', r"{\g<1>}", t)
			if translated_string:
				w.writerow([message, translated_string, context])
>>>>>>> 5c6c8608

def get_untranslated(lang, untranslated_file, app, get_all=False):
	"""Returns all untranslated strings for a language and writes in a file

	:param lang: Language code.
	:param untranslated_file: Output file path.
	:param get_all: Return all strings, translated or not."""
	clear_cache()
	apps = frappe.get_all_apps(True)
	if app is not None:
		print(f"getting untranslated for app: {app} only")
		apps = [app]


	messages = []
	untranslated = []
	for app in apps:
		messages.extend(get_messages_for_app(app))

	messages = deduplicate_messages(messages)

	def escape_newlines(s):
		return (s.replace("\\\n", "|||||")
				.replace("\\n", "||||")
				.replace("\n", "|||"))

	if get_all:
		print(str(len(messages)) + " messages")
		with open(untranslated_file, "wb") as f:
			for m in messages:
				# replace \n with ||| so that internal linebreaks don't get split
				f.write((escape_newlines(m[1]) + os.linesep).encode("utf-8"))
	else:
		full_dict = get_full_dict(lang)

		for m in messages:
			if m[0] is None or m[1] is None:
				print(f"Can not translate {m}")
				continue
			lang_key = m[0] + ":" + m[1]
			if not (full_dict.get(lang_key) or full_dict.get(m[1])): # change to get(m[1]) for no context
				untranslated.append(m[1])

		if untranslated:
			print(str(len(untranslated)) + " missing translations of " + str(len(messages)))
			with open(untranslated_file, "wb") as f:
				for m in untranslated:
					# replace \n with ||| so that internal linebreaks don't get split
					f.write((escape_newlines(m) + os.linesep).encode("utf-8"))
		else:
			print("all translated!")

def update_translations(lang, untranslated_file, translated_file):
	"""Update translations from a source and target file for a given language.

	:param lang: Language code (e.g. `en`).
	:param untranslated_file: File path with the messages in English.
	:param translated_file: File path with messages in language to be updated."""
	clear_cache()
	full_dict = get_full_dict(lang)

	def restore_newlines(s):
		return (s.replace("|||||", "\\\n")
				.replace("| | | | |", "\\\n")
				.replace("||||", "\\n")
				.replace("| | | |", "\\n")
				.replace("|||", "\n")
				.replace("| | |", "\n"))

	translation_dict = {}
	for key, value in zip(frappe.get_file_items(untranslated_file, ignore_empty_lines=False),
		frappe.get_file_items(translated_file, ignore_empty_lines=False)):

		# undo hack in get_untranslated
		translation_dict[restore_newlines(key)] = restore_newlines(value)

	full_dict.update(translation_dict)

	for app in frappe.get_all_apps(True):
		write_translations_file(app, lang, full_dict)

def import_translations(lang, path):
	"""Import translations from file in standard format"""
	clear_cache()
	full_dict = get_full_dict(lang)
	full_dict.update(get_translation_dict_from_file(path, lang, 'import'))

	for app in frappe.get_all_apps(True):
		write_translations_file(app, lang, full_dict)


def rebuild_all_translation_files():
	"""Rebuild all translation files: `[app]/translations/[lang].csv`."""
	for lang in get_all_languages():
		for app in frappe.get_all_apps():
			write_translations_file(app, lang)

def write_translations_file(app, lang, full_dict=None, app_messages=None):
	"""Write a translation file for a given language.

	:param app: `app` for which translations are to be written.
	:param lang: Language code.
	:param full_dict: Full translated language dict (optional).
	:param app_messages: Source strings (optional).
	"""
	if not app_messages:
		app_messages = get_messages_for_app(app)

	if not app_messages:
		return

	tpath = frappe.get_pymodule_path(app, "translations")
	frappe.create_folder(tpath)
	write_csv_file(os.path.join(tpath, lang + ".csv"),
		app_messages, full_dict or get_full_dict(lang))

def send_translations(translation_dict):
	"""Append translated dict in `frappe.local.response`"""
	if "__messages" not in frappe.local.response:
		frappe.local.response["__messages"] = {}

	frappe.local.response["__messages"].update(translation_dict)

def deduplicate_messages(messages):
	ret = []
	op = operator.itemgetter(1)
	messages = sorted(messages, key=op)
	for k, g in itertools.groupby(messages, op):
		ret.append(next(g))
	return ret

def get_bench_dir():
	return os.path.join(frappe.__file__, '..', '..', '..', '..')

def rename_language(old_name, new_name):
	if not frappe.db.exists('Language', new_name):
		return

	language_in_system_settings = frappe.db.get_single_value("System Settings", "language")
	if language_in_system_settings == old_name:
		frappe.db.set_value("System Settings", "System Settings", "language", new_name)

	frappe.db.sql("""update `tabUser` set language=%(new_name)s where language=%(old_name)s""",
		{ "old_name": old_name, "new_name": new_name })

@frappe.whitelist()
def update_translations_for_source(source=None, translation_dict=None):
	if not (source and translation_dict):
		return

	translation_dict = json.loads(translation_dict)

	# for existing records
	translation_records = frappe.db.get_values('Translation', {
		'source_text': source
	}, ['name', 'language'],  as_dict=1)
	for d in translation_records:
		if translation_dict.get(d.language, None):
			doc = frappe.get_doc('Translation', d.name)
			doc.translated_text = translation_dict.get(d.language)
			doc.save()
			# done with this lang value
			translation_dict.pop(d.language)
		else:
			frappe.delete_doc('Translation', d.name)

	# remaining values are to be inserted
	for lang, translated_text in iteritems(translation_dict):
		doc = frappe.new_doc('Translation')
		doc.language = lang
		doc.source_text = source
		doc.translated_text = translated_text
		doc.save()

	return translation_records

@frappe.whitelist()
def get_translations(source_text):
	if is_html(source_text):
		source_text = strip_html_tags(source_text)

	return frappe.db.get_list('Translation',
		fields = ['name', 'language', 'translated_text as translation'],
		filters = {
			'source_text': source_text
		}
	)

@frappe.whitelist()
def get_messages(language, start=0, page_length=100, search_text=''):
	from frappe.frappeclient import FrappeClient
	translator = FrappeClient(get_translator_url())
	translated_dict = translator.post_api('translator.api.get_strings_for_translation', params=locals())

	return translated_dict


@frappe.whitelist()
def get_source_additional_info(source, language=''):
	from frappe.frappeclient import FrappeClient
	translator = FrappeClient(get_translator_url())
	return translator.post_api('translator.api.get_source_additional_info', params=locals())

@frappe.whitelist()
def get_contributions(language):
	return frappe.get_all('Translation', fields=['*'], filters={
		'contributed': 1,
	})

@frappe.whitelist()
def get_contribution_status(message_id):
	from frappe.frappeclient import FrappeClient
	doc = frappe.get_doc('Translation', message_id)
	translator = FrappeClient(get_translator_url())
	contributed_translation = translator.get_api('translator.api.get_contribution_status', params={
		'translation_id': doc.contribution_docname
	})
	return contributed_translation

def get_translator_url():
	return frappe.get_hooks()['translator_url'][0]

@frappe.whitelist(allow_guest=True)
def get_all_languages(with_language_name=False):
	"""Returns all language codes ar, ch etc"""
	def get_language_codes():
		return frappe.db.sql_list('select name from tabLanguage')

	def get_all_language_with_name():
		return frappe.db.get_all('Language', ['language_code', 'language_name'])

	if not frappe.db:
		frappe.connect()

	if with_language_name:
		return frappe.cache().get_value('languages_with_name', get_all_language_with_name)
	else:
		return frappe.cache().get_value('languages', get_language_codes)

@frappe.whitelist(allow_guest=True)
def set_preferred_language_cookie(preferred_language):
	frappe.local.cookie_manager.set_cookie("preferred_language", preferred_language)<|MERGE_RESOLUTION|>--- conflicted
+++ resolved
@@ -588,12 +588,6 @@
 def get_messages_from_include_files(app_name=None):
 	"""Returns messages from js files included at time of boot like desk.min.js for desk and web"""
 	messages = []
-<<<<<<< HEAD
-	for file in (frappe.get_hooks("app_include_js", app_name=app_name) or []) + (frappe.get_hooks("web_include_js", app_name=app_name) or []):
-		while file.startswith("/"):
-			file = file[1:]
-		messages.extend(get_messages_from_file(os.path.join(frappe.local.sites_path, file)))
-=======
 	app_include_js = frappe.get_hooks("app_include_js", app_name=app_name) or []
 	web_include_js = frappe.get_hooks("web_include_js", app_name=app_name) or []
 	include_js = app_include_js + web_include_js
@@ -602,7 +596,6 @@
 		relative_path = os.path.join(frappe.local.sites_path, js_path.lstrip('/'))
 		messages_from_file = get_messages_from_file(relative_path)
 		messages.extend(messages_from_file)
->>>>>>> 5c6c8608
 
 	return messages
 
@@ -743,14 +736,9 @@
 				# without prefixing the type
 				t = lang_dict.get(m, '')
 			# strip whitespaces
-<<<<<<< HEAD
-			t = re.sub('{\s?([0-9]+)\s?}', "{\g<1>}", t)
-			w.writerow([m, t])
-=======
 			translated_string = re.sub(r'{\s?([0-9]+)\s?}', r"{\g<1>}", t)
 			if translated_string:
 				w.writerow([message, translated_string, context])
->>>>>>> 5c6c8608
 
 def get_untranslated(lang, untranslated_file, app, get_all=False):
 	"""Returns all untranslated strings for a language and writes in a file
