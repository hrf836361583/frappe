{
 "autoname": "field:rule_name",
<<<<<<< HEAD
 "create_on_install": 1,
=======
>>>>>>> 84c3eb3d
 "creation": "2018-06-20 10:08:36.275253",
 "doctype": "DocType",
 "editable_grid": 1,
 "engine": "InnoDB",
 "field_order": [
  "enabled",
<<<<<<< HEAD
  "rule_name",
  "reference_doctype",
  "condition",
  "points",
  "user_field",
  "multiplier_field"
=======
  "section_break_2",
  "rule_name",
  "reference_doctype",
  "for_doc_event",
  "condition",
  "points",
  "user_field",
  "multiplier_field",
  "max_points"
>>>>>>> 84c3eb3d
 ],
 "fields": [
  {
   "default": "1",
   "fieldname": "enabled",
   "fieldtype": "Check",
   "in_list_view": 1,
   "label": "Enabled",
   "reqd": 1
  },
  {
   "fieldname": "rule_name",
   "fieldtype": "Data",
   "in_list_view": 1,
   "label": "Rule Name",
   "reqd": 1,
   "unique": 1
  },
  {
   "fieldname": "reference_doctype",
   "fieldtype": "Link",
   "in_list_view": 1,
   "label": "Reference Doctype",
   "options": "DocType",
   "reqd": 1
  },
  {
<<<<<<< HEAD
=======
   "depends_on": "eval:doc.for_doc_event === 'Custom'",
>>>>>>> 84c3eb3d
   "description": "If the condition is satisfied user will be rewarded with the points. eg. doc.status == 'Closed'\n",
   "fieldname": "condition",
   "fieldtype": "Code",
   "in_list_view": 1,
<<<<<<< HEAD
   "label": "Condition",
   "reqd": 1
=======
   "label": "Condition"
>>>>>>> 84c3eb3d
  },
  {
   "fieldname": "points",
   "fieldtype": "Int",
   "label": "Points",
   "reqd": 1
  },
  {
   "description": "The user from this field will be rewarded points",
   "fieldname": "user_field",
   "fieldtype": "Select",
   "label": "User Field",
   "reqd": 1
  },
  {
   "fieldname": "multiplier_field",
   "fieldtype": "Select",
   "label": "Multiplier Field"
<<<<<<< HEAD
  }
 ],
 "modified": "2019-08-12 23:12:44.313859",
=======
  },
  {
   "depends_on": "eval:doc.multiplier_field",
   "description": "Maximum points allowed after multiplying points with the multiplier value\n(Note: For no limit set value as 0)",
   "fieldname": "max_points",
   "fieldtype": "Int",
   "label": "Maximum Points"
  },
  {
   "fieldname": "section_break_2",
   "fieldtype": "Section Break"
  },
  {
   "default": "Custom",
   "fieldname": "for_doc_event",
   "fieldtype": "Select",
   "label": "For Document Event",
   "options": "New\nSubmit\nCancel\nCustom"
  }
 ],
 "modified": "2019-08-21 12:32:29.852841",
>>>>>>> 84c3eb3d
 "modified_by": "Administrator",
 "module": "Social",
 "name": "Energy Point Rule",
 "owner": "Administrator",
 "permissions": [
  {
   "create": 1,
   "delete": 1,
   "email": 1,
   "export": 1,
   "print": 1,
   "read": 1,
   "report": 1,
   "role": "System Manager",
   "share": 1,
   "write": 1
  }
 ],
 "sort_field": "modified",
 "sort_order": "DESC",
 "track_changes": 1
}<|MERGE_RESOLUTION|>--- conflicted
+++ resolved
@@ -1,23 +1,12 @@
 {
  "autoname": "field:rule_name",
-<<<<<<< HEAD
  "create_on_install": 1,
-=======
->>>>>>> 84c3eb3d
  "creation": "2018-06-20 10:08:36.275253",
  "doctype": "DocType",
  "editable_grid": 1,
  "engine": "InnoDB",
  "field_order": [
   "enabled",
-<<<<<<< HEAD
-  "rule_name",
-  "reference_doctype",
-  "condition",
-  "points",
-  "user_field",
-  "multiplier_field"
-=======
   "section_break_2",
   "rule_name",
   "reference_doctype",
@@ -27,7 +16,6 @@
   "user_field",
   "multiplier_field",
   "max_points"
->>>>>>> 84c3eb3d
  ],
  "fields": [
   {
@@ -55,20 +43,12 @@
    "reqd": 1
   },
   {
-<<<<<<< HEAD
-=======
    "depends_on": "eval:doc.for_doc_event === 'Custom'",
->>>>>>> 84c3eb3d
    "description": "If the condition is satisfied user will be rewarded with the points. eg. doc.status == 'Closed'\n",
    "fieldname": "condition",
    "fieldtype": "Code",
    "in_list_view": 1,
-<<<<<<< HEAD
-   "label": "Condition",
-   "reqd": 1
-=======
    "label": "Condition"
->>>>>>> 84c3eb3d
   },
   {
    "fieldname": "points",
@@ -87,11 +67,6 @@
    "fieldname": "multiplier_field",
    "fieldtype": "Select",
    "label": "Multiplier Field"
-<<<<<<< HEAD
-  }
- ],
- "modified": "2019-08-12 23:12:44.313859",
-=======
   },
   {
    "depends_on": "eval:doc.multiplier_field",
@@ -113,7 +88,6 @@
   }
  ],
  "modified": "2019-08-21 12:32:29.852841",
->>>>>>> 84c3eb3d
  "modified_by": "Administrator",
  "module": "Social",
  "name": "Energy Point Rule",
