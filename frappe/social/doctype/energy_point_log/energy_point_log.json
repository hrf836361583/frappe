--- conflicted
+++ resolved
@@ -111,11 +111,7 @@
   }
  ],
  "in_create": 1,
-<<<<<<< HEAD
- "modified": "2019-08-12 23:07:08.504273",
-=======
  "modified": "2019-08-21 15:51:05.288886",
->>>>>>> 84c3eb3d
  "modified_by": "Administrator",
  "module": "Social",
  "name": "Energy Point Log",
