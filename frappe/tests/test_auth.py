--- conflicted
+++ resolved
@@ -12,13 +12,8 @@
 class TestAuth(unittest.TestCase):
 	def __init__(self, *args, **kwargs):
 		super(TestAuth, self).__init__(*args, **kwargs)
-<<<<<<< HEAD
-		self.test_user_email = 'test@test.com'
-		self.test_user_name = 'test_user'
-=======
 		self.test_user_email = 'test_auth@test.com'
 		self.test_user_name = 'test_auth_user'
->>>>>>> 6069de08
 		self.test_user_mobile = '+911234567890'
 		self.test_user_password = 'pwd_012'
 
