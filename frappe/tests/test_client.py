# Copyright (c) 2015, Frappe Technologies Pvt. Ltd. and Contributors

from unittest.mock import patch

import frappe
from frappe.tests.utils import FrappeTestCase
<<<<<<< HEAD
=======
from frappe.utils import get_site_url
>>>>>>> 9ef10818


class TestClient(FrappeTestCase):
	def test_set_value(self):
		todo = frappe.get_doc(dict(doctype="ToDo", description="test")).insert()
		frappe.set_value("ToDo", todo.name, "description", "test 1")
		self.assertEqual(frappe.get_value("ToDo", todo.name, "description"), "test 1")

		frappe.set_value("ToDo", todo.name, {"description": "test 2"})
		self.assertEqual(frappe.get_value("ToDo", todo.name, "description"), "test 2")

	def test_delete(self):
		from frappe.client import delete
		from frappe.desk.doctype.note.note import Note

		note = frappe.get_doc(
			doctype="Note",
			title=frappe.generate_hash(length=8),
			content="test",
			seen_by=[{"user": "Administrator"}],
		).insert()

		child_row_name = note.seen_by[0].name

		with patch.object(Note, "save") as save:
			delete("Note Seen By", child_row_name)
			save.assert_called()
<<<<<<< HEAD

		delete("Note", note.name)

=======

		delete("Note", note.name)

>>>>>>> 9ef10818
		self.assertFalse(frappe.db.exists("Note", note.name))
		self.assertRaises(frappe.DoesNotExistError, delete, "Note", note.name)
		self.assertRaises(frappe.DoesNotExistError, delete, "Note Seen By", child_row_name)

	def test_http_valid_method_access(self):
		from frappe.client import delete
		from frappe.handler import execute_cmd

		frappe.set_user("Administrator")

		frappe.local.request = frappe._dict()
		frappe.local.request.method = "POST"

		frappe.local.form_dict = frappe._dict(
			{"doc": dict(doctype="ToDo", description="Valid http method"), "cmd": "frappe.client.save"}
		)
		todo = execute_cmd("frappe.client.save")

		self.assertEqual(todo.get("description"), "Valid http method")

		delete("ToDo", todo.name)

	def test_http_invalid_method_access(self):
		from frappe.handler import execute_cmd

		frappe.set_user("Administrator")

		frappe.local.request = frappe._dict()
		frappe.local.request.method = "GET"

		frappe.local.form_dict = frappe._dict(
			{"doc": dict(doctype="ToDo", description="Invalid http method"), "cmd": "frappe.client.save"}
		)

		self.assertRaises(frappe.PermissionError, execute_cmd, "frappe.client.save")

	def test_run_doc_method(self):
		from frappe.handler import execute_cmd

		if not frappe.db.exists("Report", "Test Run Doc Method"):
			report = frappe.get_doc(
				{
					"doctype": "Report",
					"ref_doctype": "User",
					"report_name": "Test Run Doc Method",
					"report_type": "Query Report",
					"is_standard": "No",
					"roles": [{"role": "System Manager"}],
				}
			).insert()
		else:
			report = frappe.get_doc("Report", "Test Run Doc Method")

		frappe.local.request = frappe._dict()
		frappe.local.request.method = "GET"

		# Whitelisted, works as expected
		frappe.local.form_dict = frappe._dict(
			{
				"dt": report.doctype,
				"dn": report.name,
				"method": "toggle_disable",
				"cmd": "run_doc_method",
				"args": 0,
			}
		)

		execute_cmd(frappe.local.form_dict.cmd)

		# Not whitelisted, throws permission error
		frappe.local.form_dict = frappe._dict(
			{
				"dt": report.doctype,
				"dn": report.name,
				"method": "create_report_py",
				"cmd": "run_doc_method",
				"args": 0,
			}
		)

		self.assertRaises(frappe.PermissionError, execute_cmd, frappe.local.form_dict.cmd)

	def test_array_values_in_request_args(self):
		import requests

		from frappe.auth import CookieManager, LoginManager

		frappe.utils.set_request(path="/")
		frappe.local.cookie_manager = CookieManager()
		frappe.local.login_manager = LoginManager()
		frappe.local.login_manager.login_as("Administrator")
		params = {
			"doctype": "DocType",
			"fields": ["name", "modified"],
			"sid": frappe.session.sid,
		}
		headers = {
			"accept": "application/json",
			"content-type": "application/json",
		}
		url = get_site_url(frappe.local.site)
		url += "/api/method/frappe.client.get_list"

		res = requests.post(url, json=params, headers=headers)
		self.assertEqual(res.status_code, 200)
		data = res.json()
		first_item = data["message"][0]
		self.assertTrue("name" in first_item)
		self.assertTrue("modified" in first_item)
		frappe.local.login_manager.logout()

	def test_client_get(self):
		from frappe.client import get

		todo = frappe.get_doc(doctype="ToDo", description="test").insert()
		filters = {"name": todo.name}
		filters_json = frappe.as_json(filters)

		self.assertEqual(get("ToDo", filters=filters).description, "test")
		self.assertEqual(get("ToDo", filters=filters_json).description, "test")
		self.assertEqual(get("System Settings", "", "").doctype, "System Settings")
		self.assertEqual(get("ToDo", filters={}), get("ToDo", filters="{}"))
		todo.delete()

	def test_client_insert(self):
		from frappe.client import insert

		def get_random_title():
			return f"test-{frappe.generate_hash()}"

		# test insert dict
		doc = {"doctype": "Note", "title": get_random_title(), "content": "test"}
		note1 = insert(doc)
		self.assertTrue(note1)

		# test insert json
		doc["title"] = get_random_title()
		json_doc = frappe.as_json(doc)
		note2 = insert(json_doc)
		self.assertTrue(note2)

		# test insert child doc without parent fields
		child_doc = {"doctype": "Note Seen By", "user": "Administrator"}
		with self.assertRaises(frappe.ValidationError):
			insert(child_doc)

		# test insert child doc with parent fields
		child_doc = {
			"doctype": "Note Seen By",
			"user": "Administrator",
			"parenttype": "Note",
			"parent": note1.name,
			"parentfield": "seen_by",
		}
		note3 = insert(child_doc)
		self.assertTrue(note3)

		# cleanup
		frappe.delete_doc("Note", note1.name)
		frappe.delete_doc("Note", note2.name)

	def test_client_insert_many(self):
		from frappe.client import insert, insert_many

		def get_random_title():
			return f"test-{frappe.generate_hash(length=5)}"

		# insert a (parent) doc
		note1 = {"doctype": "Note", "title": get_random_title(), "content": "test"}
		note1 = insert(note1)

		doc_list = [
			{
				"doctype": "Note Seen By",
				"user": "Administrator",
				"parenttype": "Note",
				"parent": note1.name,
				"parentfield": "seen_by",
			},
			{
				"doctype": "Note Seen By",
				"user": "Administrator",
				"parenttype": "Note",
				"parent": note1.name,
				"parentfield": "seen_by",
			},
			{
				"doctype": "Note Seen By",
				"user": "Administrator",
				"parenttype": "Note",
				"parent": note1.name,
				"parentfield": "seen_by",
			},
			{"doctype": "Note", "title": "not-a-random-title", "content": "test"},
			{"doctype": "Note", "title": get_random_title(), "content": "test"},
			{"doctype": "Note", "title": get_random_title(), "content": "test"},
			{"doctype": "Note", "title": "another-note-title", "content": "test"},
		]

		# insert all docs
		docs = insert_many(doc_list)

		self.assertEqual(len(docs), 7)
<<<<<<< HEAD
		self.assertEqual(docs[3], "not-a-random-title")
		self.assertEqual(docs[6], "another-note-title")
=======
		self.assertEqual(frappe.db.get_value("Note", docs[3], "title"), "not-a-random-title")
		self.assertEqual(frappe.db.get_value("Note", docs[6], "title"), "another-note-title")
>>>>>>> 9ef10818
		self.assertIn(note1.name, docs)

		# cleanup
		for doc in docs:
			frappe.delete_doc("Note", doc)<|MERGE_RESOLUTION|>--- conflicted
+++ resolved
@@ -4,10 +4,7 @@
 
 import frappe
 from frappe.tests.utils import FrappeTestCase
-<<<<<<< HEAD
-=======
 from frappe.utils import get_site_url
->>>>>>> 9ef10818
 
 
 class TestClient(FrappeTestCase):
@@ -35,15 +32,9 @@
 		with patch.object(Note, "save") as save:
 			delete("Note Seen By", child_row_name)
 			save.assert_called()
-<<<<<<< HEAD
 
 		delete("Note", note.name)
 
-=======
-
-		delete("Note", note.name)
-
->>>>>>> 9ef10818
 		self.assertFalse(frappe.db.exists("Note", note.name))
 		self.assertRaises(frappe.DoesNotExistError, delete, "Note", note.name)
 		self.assertRaises(frappe.DoesNotExistError, delete, "Note Seen By", child_row_name)
@@ -247,13 +238,8 @@
 		docs = insert_many(doc_list)
 
 		self.assertEqual(len(docs), 7)
-<<<<<<< HEAD
-		self.assertEqual(docs[3], "not-a-random-title")
-		self.assertEqual(docs[6], "another-note-title")
-=======
 		self.assertEqual(frappe.db.get_value("Note", docs[3], "title"), "not-a-random-title")
 		self.assertEqual(frappe.db.get_value("Note", docs[6], "title"), "another-note-title")
->>>>>>> 9ef10818
 		self.assertIn(note1.name, docs)
 
 		# cleanup
