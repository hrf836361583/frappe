import time
from unittest.mock import MagicMock

import frappe
from frappe.tests.test_api import FrappeAPITestCase
from frappe.tests.utils import FrappeTestCase
from frappe.utils.caching import redis_cache, request_cache, site_cache

CACHE_TTL = 4
external_service = MagicMock(return_value=30)
register_with_external_service = MagicMock(return_value=True)


@request_cache
def request_specific_api(a: list | tuple | dict | int, b: int) -> int:
	# API that takes very long to return a result
	todays_value = external_service()
	if not isinstance(a, (int, float)):
		a = 1
	return a**b * todays_value


@frappe.whitelist(allow_guest=True)
@site_cache
def ping() -> str:
	register_with_external_service(frappe.local.site)
	return frappe.local.site


@frappe.whitelist(allow_guest=True)
@site_cache(ttl=CACHE_TTL)
def ping_with_ttl() -> str:
	register_with_external_service(frappe.local.site)
	return frappe.local.site


class TestCachingUtils(FrappeTestCase):
	def test_request_cache(self):
		retval = []
		acceptable_args = [
			[1, 2, 3, 4],
			range(10),
			{"abc": "test-key"},
			frappe.get_last_doc("DocType"),
			frappe._dict(),
		]
		same_output_received = lambda: all([x for x in set(retval) if x == retval[0]])

		# ensure that external service was called only once
		# thereby return value of request_specific_api is cached
		retval.extend(request_specific_api(120, 23) for _ in range(5))
		external_service.assert_called_once()
		self.assertTrue(same_output_received())

		# ensure that cache differentiates between int & float
		# types. Giving different return values for both
		retval.append(request_specific_api(120.0, 23))
		self.assertTrue(external_service.call_count, 2)

		# ensure that function is executed when call isn't
		# already cached
		retval.clear()
		for _ in range(10):
			request_specific_api(120, 13)
		self.assertTrue(external_service.call_count, 3)
		self.assertTrue(same_output_received())

		# ensure key generation capacity for different types
		retval.clear()
		for arg in acceptable_args:
			external_service.call_count = 0
			for _ in range(2):
				request_specific_api(arg, 13)
			self.assertTrue(external_service.call_count, 1)
		self.assertTrue(same_output_received())


class TestSiteCache(FrappeAPITestCase):
	def test_site_cache(self):
		module = __name__
		api_with_ttl = f"{module}.ping_with_ttl"
		api_without_ttl = f"{module}.ping"

		for _ in range(5):
			self.get(f"/api/method/{api_with_ttl}")
			self.get(f"/api/method/{api_without_ttl}")

		self.assertEqual(register_with_external_service.call_count, 2)
		time.sleep(CACHE_TTL)
		self.get(f"/api/method/{api_with_ttl}")
		self.assertEqual(register_with_external_service.call_count, 3)


class TestRedisCache(FrappeAPITestCase):
	def test_redis_cache(self):
		function_call_count = 0

		@redis_cache(ttl=CACHE_TTL)
		def calculate_area(radius: float) -> float:
			nonlocal function_call_count
			function_call_count += 1
			return 3.14 * radius**2

		self.assertEqual(calculate_area(10), 314)
		self.assertEqual(function_call_count, 1)
		self.assertEqual(calculate_area(10), 314)
		self.assertEqual(function_call_count, 1)

<<<<<<< HEAD
		time.sleep(CACHE_TTL)
=======
		time.sleep(CACHE_TTL * 1.5)
>>>>>>> 9ef10818
		self.assertEqual(calculate_area(10), 314)
		self.assertEqual(function_call_count, 2)

		calculate_area.clear_cache()
		self.assertEqual(calculate_area(10), 314)
		self.assertEqual(function_call_count, 3)
		calculate_area.clear_cache()

	def test_redis_cache_without_params(self):
		function_call_count = 0

		@redis_cache
		def calculate_area(radius: float) -> float:
			nonlocal function_call_count
			function_call_count += 1
			return 3.14 * radius**2

		calculate_area.clear_cache()
		self.assertEqual(calculate_area(10), 314)
		self.assertEqual(function_call_count, 1)

		calculate_area.clear_cache()
		self.assertEqual(calculate_area(10), 314)
		self.assertEqual(function_call_count, 2)

		calculate_area.clear_cache()

	def test_redis_cache_diff_args(self):
		function_call_count = 0

		@redis_cache(ttl=CACHE_TTL)
		def calculate_area(radius: float) -> float:
			nonlocal function_call_count
			function_call_count += 1
			return 3.14 * radius**2

		self.assertEqual(calculate_area(10), 314)
		self.assertEqual(function_call_count, 1)
		self.assertEqual(calculate_area(100), 31400)
		self.assertEqual(function_call_count, 2)

		self.assertEqual(calculate_area(5), 25 * 3.14)
		self.assertEqual(function_call_count, 3)

		calculate_area(10)
		# from cache now
		self.assertEqual(function_call_count, 3)

		calculate_area(radius=10)
		# args, kwargs are treated differently
		self.assertEqual(function_call_count, 4)

		calculate_area(radius=10)
		# kwargs should hit cache too
<<<<<<< HEAD
		self.assertEqual(function_call_count, 4)
=======
		self.assertEqual(function_call_count, 4)

	def test_global_clear_cache(self):
		function_call_count = 0

		@redis_cache()
		def calculate_area(radius: float) -> float:
			nonlocal function_call_count
			function_call_count += 1
			return 3.14 * radius**2

		calculate_area(10)
		calculate_area(10)
		calculate_area(10)
		self.assertEqual(function_call_count, 1)

		# This is supposed to clear cache for the active site
		frappe.clear_cache()
		calculate_area(10)
		self.assertEqual(function_call_count, 2)


class TestDocumentCache(FrappeAPITestCase):
	TEST_DOCTYPE = "User"
	TEST_DOCNAME = "Administrator"
	TEST_FIELD = "middle_name"

	def setUp(self) -> None:
		self.test_value = frappe.generate_hash()

	def test_caching(self):
		doc = frappe.get_cached_doc(self.TEST_DOCTYPE, self.TEST_DOCNAME)

		with self.assertQueryCount(0):
			doc = frappe.get_cached_doc(self.TEST_DOCTYPE, self.TEST_DOCNAME)

		doc.db_set(self.TEST_FIELD, self.test_value)
		new_doc = frappe.get_cached_doc(self.TEST_DOCTYPE, self.TEST_DOCNAME)

		self.assertIsNot(doc, new_doc)  # Shouldn't be same object from frappe.local
		self.assertEqual(new_doc.get(self.TEST_FIELD), self.test_value)  # Cache invalidated and fetched
		frappe.db.rollback()

		doc_after_rollback = frappe.get_cached_doc(self.TEST_DOCTYPE, self.TEST_DOCNAME)
		self.assertIsNot(new_doc, doc_after_rollback)
		# Cache invalidated after rollback
		self.assertNotEqual(doc_after_rollback.get(self.TEST_FIELD), self.test_value)

		with self.assertQueryCount(0):
			frappe.get_cached_doc(self.TEST_DOCTYPE, self.TEST_DOCNAME)

	def test_cache_invalidation_set_value(self):
		doc = frappe.get_cached_doc(self.TEST_DOCTYPE, self.TEST_DOCNAME)

		frappe.db.set_value(
			self.TEST_DOCTYPE,
			{"name": ("like", "%Admin%")},
			self.TEST_FIELD,
			self.test_value,
		)

		new_doc = frappe.get_cached_doc(self.TEST_DOCTYPE, self.TEST_DOCNAME)
		self.assertIsNot(doc, new_doc)
		self.assertEqual(new_doc.get(self.TEST_FIELD), self.test_value)

		with self.assertQueryCount(0):
			frappe.get_cached_doc(self.TEST_DOCTYPE, self.TEST_DOCNAME)


class TestRedisWrapper(FrappeAPITestCase):
	def test_delete_keys(self):

		prefix = "test_del_"

		for i in range(5):
			frappe.cache.set_value(f"{prefix}{i}", 1)

		self.assertEqual(len(frappe.cache.get_keys(prefix)), 5)
		frappe.cache.delete_keys(prefix)
		self.assertEqual(len(frappe.cache.get_keys(prefix)), 0)

	def test_backward_compat_cache(self):
		self.assertEqual(frappe.cache, frappe.cache())
>>>>>>> 9ef10818
<|MERGE_RESOLUTION|>--- conflicted
+++ resolved
@@ -106,11 +106,7 @@
 		self.assertEqual(calculate_area(10), 314)
 		self.assertEqual(function_call_count, 1)
 
-<<<<<<< HEAD
-		time.sleep(CACHE_TTL)
-=======
 		time.sleep(CACHE_TTL * 1.5)
->>>>>>> 9ef10818
 		self.assertEqual(calculate_area(10), 314)
 		self.assertEqual(function_call_count, 2)
 
@@ -165,9 +161,6 @@
 
 		calculate_area(radius=10)
 		# kwargs should hit cache too
-<<<<<<< HEAD
-		self.assertEqual(function_call_count, 4)
-=======
 		self.assertEqual(function_call_count, 4)
 
 	def test_global_clear_cache(self):
@@ -250,5 +243,4 @@
 		self.assertEqual(len(frappe.cache.get_keys(prefix)), 0)
 
 	def test_backward_compat_cache(self):
-		self.assertEqual(frappe.cache, frappe.cache())
->>>>>>> 9ef10818
+		self.assertEqual(frappe.cache, frappe.cache())