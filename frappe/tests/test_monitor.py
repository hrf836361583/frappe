# Copyright (c) 2020, Frappe Technologies Pvt. Ltd. and Contributors
# License: MIT. See LICENSE

import frappe
import frappe.monitor
<<<<<<< HEAD
from frappe.monitor import MONITOR_REDIS_KEY
=======
from frappe.monitor import MONITOR_REDIS_KEY, get_trace_id
>>>>>>> 9ef10818
from frappe.tests.utils import FrappeTestCase
from frappe.utils import set_request
from frappe.utils.response import build_response


class TestMonitor(FrappeTestCase):
	def setUp(self):
		frappe.conf.monitor = 1
		frappe.cache.delete_value(MONITOR_REDIS_KEY)

	def tearDown(self):
		frappe.conf.monitor = 0
		frappe.cache.delete_value(MONITOR_REDIS_KEY)

	def test_enable_monitor(self):
		set_request(method="GET", path="/api/method/frappe.ping")
		response = build_response("json")

		frappe.monitor.start()
		frappe.monitor.stop(response)

		logs = frappe.cache.lrange(MONITOR_REDIS_KEY, 0, -1)
		self.assertEqual(len(logs), 1)

		log = frappe.parse_json(logs[0].decode())
		self.assertTrue(log.duration)
		self.assertTrue(log.site)
		self.assertTrue(log.timestamp)
		self.assertTrue(log.uuid)
		self.assertTrue(log.request)
		self.assertEqual(log.transaction_type, "request")
		self.assertEqual(log.request["method"], "GET")

	def test_no_response(self):
		set_request(method="GET", path="/api/method/frappe.ping")

		frappe.monitor.start()
		frappe.monitor.stop(response=None)

<<<<<<< HEAD
		logs = frappe.cache().lrange(MONITOR_REDIS_KEY, 0, -1)
=======
		logs = frappe.cache.lrange(MONITOR_REDIS_KEY, 0, -1)
>>>>>>> 9ef10818
		self.assertEqual(len(logs), 1)

		log = frappe.parse_json(logs[0].decode())
		self.assertEqual(log.request["status_code"], 500)
		self.assertEqual(log.transaction_type, "request")
		self.assertEqual(log.request["method"], "GET")

	def test_job(self):
		frappe.utils.background_jobs.execute_job(
			frappe.local.site, "frappe.ping", None, None, {}, is_async=False
		)

		logs = frappe.cache.lrange(MONITOR_REDIS_KEY, 0, -1)
		self.assertEqual(len(logs), 1)
		log = frappe.parse_json(logs[0].decode())
		self.assertEqual(log.transaction_type, "job")
		self.assertTrue(log.job)
		self.assertEqual(log.job["method"], "frappe.ping")
		self.assertEqual(log.job["scheduled"], False)
		self.assertEqual(log.job["wait"], 0)

	def test_flush(self):
		set_request(method="GET", path="/api/method/frappe.ping")
		response = build_response("json")
		frappe.monitor.start()
		frappe.monitor.stop(response)

		open(frappe.monitor.log_file(), "w").close()
		frappe.monitor.flush()

		with open(frappe.monitor.log_file()) as f:
			logs = f.readlines()

		self.assertEqual(len(logs), 1)
		log = frappe.parse_json(logs[0])
		self.assertEqual(log.transaction_type, "request")

	def test_trace_ids(self):
		set_request(method="GET", path="/api/method/frappe.ping")
		response = build_response("json")
		frappe.monitor.start()
		frappe.db.sql("select 1")
		self.assertIn(get_trace_id(), str(frappe.db.last_query))
		frappe.monitor.stop(response)<|MERGE_RESOLUTION|>--- conflicted
+++ resolved
@@ -3,11 +3,7 @@
 
 import frappe
 import frappe.monitor
-<<<<<<< HEAD
-from frappe.monitor import MONITOR_REDIS_KEY
-=======
 from frappe.monitor import MONITOR_REDIS_KEY, get_trace_id
->>>>>>> 9ef10818
 from frappe.tests.utils import FrappeTestCase
 from frappe.utils import set_request
 from frappe.utils.response import build_response
@@ -47,11 +43,7 @@
 		frappe.monitor.start()
 		frappe.monitor.stop(response=None)
 
-<<<<<<< HEAD
-		logs = frappe.cache().lrange(MONITOR_REDIS_KEY, 0, -1)
-=======
 		logs = frappe.cache.lrange(MONITOR_REDIS_KEY, 0, -1)
->>>>>>> 9ef10818
 		self.assertEqual(len(logs), 1)
 
 		log = frappe.parse_json(logs[0].decode())
