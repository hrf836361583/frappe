--- conflicted
+++ resolved
@@ -95,7 +95,6 @@
 				return frappe.run_serially(tasks);
 			});
 	},
-<<<<<<< HEAD
 	click_and_wait: (button, obj=0.1) => {
 		return frappe.run_serially([
 			() => {
@@ -108,7 +107,6 @@
 			() => frappe.timeout(0.5)
 		]);
 	},
-=======
 	click_page_head_item: (text) => {
 		// Method to items present on the page header like New, Save, Delete etc. 
 		let  possible_texts = ["New", "Delete", "Save", "Yes"];
@@ -181,5 +179,4 @@
 		$(`a:contains("${text}"):visible`).click();
 		return frappe.timeout(0.3);
 	}
->>>>>>> 4f5f43c2
 };