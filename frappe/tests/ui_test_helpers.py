--- conflicted
+++ resolved
@@ -76,8 +76,6 @@
 	doc.insert()
 
 @frappe.whitelist()
-<<<<<<< HEAD
-=======
 def create_doctype(name, fields):
 	fields = frappe.parse_json(fields)
 	if frappe.db.exists('DocType', name):
@@ -95,7 +93,6 @@
 	}).insert()
 
 @frappe.whitelist()
->>>>>>> e5a87aa4
 def create_contact_records():
 	if frappe.db.get_all('Contact', {'first_name': 'Test Form Contact 1'}):
 		return
