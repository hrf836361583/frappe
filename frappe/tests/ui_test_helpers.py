--- conflicted
+++ resolved
@@ -373,7 +373,35 @@
 
 
 @frappe.whitelist()
-<<<<<<< HEAD
+def create_blog_post():
+
+	blog_category = frappe.get_doc(
+		{"name": "general", "doctype": "Blog Category", "title": "general"}
+	).insert(ignore_if_duplicate=True)
+
+	blogger = frappe.get_doc(
+		{
+			"name": "attachment blogger",
+			"doctype": "Blogger",
+			"full_name": "attachment blogger",
+			"short_name": "attachment blogger",
+		}
+	).insert(ignore_if_duplicate=True)
+
+	doc = frappe.get_doc(
+		{
+			"name": "test-blog-attachment-post",
+			"doctype": "Blog Post",
+			"title": "test-blog-attachment-post",
+			"blog_category": blog_category.name,
+			"blogger": blogger.name,
+			"content_type": "Rich Text",
+		},
+	).insert(ignore_if_duplicate=True)
+
+	return doc
+
+@frappe.whitelist()
 def enable_focus_field():
 	if not frappe.db.exists("DocType", "Test Link Control"):
 		create_doctype(
@@ -402,32 +430,3 @@
 				"doctype": "Property Setter",
 			}
 		).insert()
-=======
-def create_blog_post():
-
-	blog_category = frappe.get_doc(
-		{"name": "general", "doctype": "Blog Category", "title": "general"}
-	).insert(ignore_if_duplicate=True)
-
-	blogger = frappe.get_doc(
-		{
-			"name": "attachment blogger",
-			"doctype": "Blogger",
-			"full_name": "attachment blogger",
-			"short_name": "attachment blogger",
-		}
-	).insert(ignore_if_duplicate=True)
-
-	doc = frappe.get_doc(
-		{
-			"name": "test-blog-attachment-post",
-			"doctype": "Blog Post",
-			"title": "test-blog-attachment-post",
-			"blog_category": blog_category.name,
-			"blogger": blogger.name,
-			"content_type": "Rich Text",
-		},
-	).insert(ignore_if_duplicate=True)
-
-	return doc
->>>>>>> e397b27d
