import frappe
from frappe import _
from frappe.utils import add_to_date, now

UI_TEST_USER = "frappe@example.com"


@frappe.whitelist()
def create_if_not_exists(doc):
	"""Create records if they dont exist.
	Will check for uniqueness by checking if a record exists with these field value pairs

	:param doc: dict of field value pairs. can be a list of dict for multiple records.
	"""

	if not frappe.local.dev_server:
		frappe.throw(_("This method can only be accessed in development"), frappe.PermissionError)

	doc = frappe.parse_json(doc)

	if not isinstance(doc, list):
		docs = [doc]
	else:
		docs = doc

	names = []
	for doc in docs:
		doc = frappe._dict(doc)
		filters = doc.copy()
		filters.pop("doctype")
		name = frappe.db.exists(doc.doctype, filters)
		if not name:
			d = frappe.get_doc(doc)
			d.insert(ignore_permissions=True)
			name = d.name
		names.append(name)

	return names


@frappe.whitelist()
def create_todo_records():
	frappe.db.truncate("ToDo")

	frappe.get_doc(
		{"doctype": "ToDo", "date": add_to_date(now(), days=7), "description": "this is first todo"}
	).insert()
	frappe.get_doc(
		{"doctype": "ToDo", "date": add_to_date(now(), days=-7), "description": "this is second todo"}
	).insert()
	frappe.get_doc(
		{"doctype": "ToDo", "date": add_to_date(now(), months=2), "description": "this is third todo"}
	).insert()
	frappe.get_doc(
		{"doctype": "ToDo", "date": add_to_date(now(), months=-2), "description": "this is fourth todo"}
	).insert()


@frappe.whitelist()
def clear_notes():
	if not frappe.local.dev_server:
		frappe.throw(_("Not allowed"), frappe.PermissionError)

	for note in frappe.get_all("Note", pluck="name"):
		frappe.delete_doc("Note", note, force=True)


@frappe.whitelist()
def create_communication_record():
	doc = frappe.get_doc(
		{
			"doctype": "Communication",
			"recipients": "test@gmail.com",
			"subject": "Test Form Communication 1",
			"communication_date": frappe.utils.now_datetime(),
		}
	)
	doc.insert()
	return doc


@frappe.whitelist()
def setup_workflow():
	from frappe.workflow.doctype.workflow.test_workflow import create_todo_workflow

	create_todo_workflow()
	create_todo_records()
	frappe.clear_cache()


@frappe.whitelist()
def create_contact_phone_nos_records():
	if frappe.get_all("Contact", {"first_name": "Test Contact"}):
		return

	doc = frappe.new_doc("Contact")
	doc.first_name = "Test Contact"
	for index in range(1000):
		doc.append("phone_nos", {"phone": f"123456{index}"})
	doc.insert()


@frappe.whitelist()
def create_doctype(name, fields, args=None):
	fields = frappe.parse_json(fields)
	if frappe.db.exists("DocType", name):
		return

	doc = {
		"doctype": "DocType",
		"module": "Core",
		"custom": 1,
		"fields": fields,
		"permissions": [{"role": "System Manager", "read": 1}],
		"name": name,
	}

	if args:
		doc.update(args)

	frappe.get_doc(doc).insert()


@frappe.whitelist()
def create_child_doctype(name, fields):
	fields = frappe.parse_json(fields)
	if frappe.db.exists("DocType", name):
		return
	frappe.get_doc(
		{
			"doctype": "DocType",
			"module": "Core",
			"istable": 1,
			"custom": 1,
			"fields": fields,
			"permissions": [{"role": "System Manager", "read": 1}],
			"name": name,
		}
	).insert()


@frappe.whitelist()
def create_contact_records():
	if frappe.get_all("Contact", {"first_name": "Test Form Contact 1"}):
		return

	insert_contact("Test Form Contact 1", "12345")
	insert_contact("Test Form Contact 2", "54321")
	insert_contact("Test Form Contact 3", "12345")


@frappe.whitelist()
def create_multiple_todo_records():
	if frappe.get_all("ToDo", {"description": "Multiple ToDo 1"}):
		return

	values = [(f"100{i}", f"Multiple ToDo {i}") for i in range(1, 1002)]

	frappe.db.bulk_insert("ToDo", fields=["name", "description"], values=set(values))


def insert_contact(first_name, phone_number):
	doc = frappe.get_doc({"doctype": "Contact", "first_name": first_name})
	doc.append("phone_nos", {"phone": phone_number})
	doc.insert()


@frappe.whitelist()
def create_form_tour():
	if frappe.db.exists("Form Tour", {"name": "Test Form Tour"}):
		return

	tour = frappe.get_doc(
		{
			"doctype": "Form Tour",
			"title": "Test Form Tour",
			"reference_doctype": "Contact",
			"save_on_complete": 1,
			"steps": [
				{
					"title": "Test Title 1",
					"description": "Test Description 1",
					"has_next_condition": 1,
					"next_step_condition": "eval: doc.first_name",
					"fieldname": "first_name",
					"fieldtype": "Data",
				},
				{
					"title": "Test Title 2",
					"description": "Test Description 2",
					"has_next_condition": 1,
					"next_step_condition": "eval: doc.last_name",
					"fieldname": "last_name",
					"fieldtype": "Data",
				},
				{
					"title": "Test Title 3",
					"description": "Test Description 3",
					"fieldname": "phone_nos",
					"fieldtype": "Table",
				},
				{
					"title": "Test Title 4",
					"description": "Test Description 4",
					"is_table_field": 1,
					"parent_fieldname": "phone_nos",
					"next_step_condition": "eval: doc.phone",
					"has_next_condition": 1,
					"fieldname": "phone",
					"fieldtype": "Data",
				},
			],
		}
	)
	tour.insert()


@frappe.whitelist()
def create_data_for_discussions():
	web_page = create_web_page("Test page for discussions", "test-page-discussions", False)
	create_topic_and_reply(web_page)
	create_web_page("Test single thread discussion", "test-single-thread", True)


def create_web_page(title, route, single_thread):
	web_page = frappe.db.exists("Web Page", {"route": route})
	if web_page:
		return web_page
	web_page = frappe.get_doc(
		{"doctype": "Web Page", "title": title, "route": route, "published": True}
	)
	web_page.save()

	web_page.append(
		"page_blocks",
		{
			"web_template": "Discussions",
			"web_template_values": frappe.as_json(
				{
					"title": "Discussions",
					"cta_title": "New Discussion",
					"docname": web_page.name,
					"single_thread": single_thread,
				}
			),
		},
	)
	web_page.save()

	return web_page.name


def create_topic_and_reply(web_page):
	topic = frappe.db.exists(
		"Discussion Topic", {"reference_doctype": "Web Page", "reference_docname": web_page}
	)

	if not topic:
		topic = frappe.get_doc(
			{
				"doctype": "Discussion Topic",
				"reference_doctype": "Web Page",
				"reference_docname": web_page,
				"title": "Test Topic",
			}
		)
		topic.save()

		reply = frappe.get_doc(
			{"doctype": "Discussion Reply", "topic": topic.name, "reply": "This is a test reply"}
		)

		reply.save()


@frappe.whitelist()
def update_webform_to_multistep():
	if not frappe.db.exists("Web Form", "update-profile-duplicate"):
		doc = frappe.get_doc("Web Form", "edit-profile")
		_doc = frappe.copy_doc(doc)
		_doc.title = "update-profile-duplicate"
		_doc.route = "update-profile-duplicate"
		_doc.web_form_fields[5].fieldtype = "Page Break"
		_doc.is_standard = False
		_doc.save()


@frappe.whitelist()
def update_child_table(name):
	doc = frappe.get_doc("DocType", name)
	if len(doc.fields) == 1:
		doc.append(
			"fields",
			{
				"fieldname": "doctype_to_link",
				"fieldtype": "Link",
				"in_list_view": 1,
				"label": "Doctype to Link",
				"options": "Doctype to Link",
			},
		)

		doc.save()


@frappe.whitelist()
def insert_doctype_with_child_table_record(name):
	if frappe.get_all(name, {"title": "Test Grid Search"}):
		return

	def insert_child(doc, data, barcode, check, rating, duration, date):
		doc.append(
			"child_table_1",
			{
				"data": data,
				"barcode": barcode,
				"check": check,
				"rating": rating,
				"duration": duration,
				"date": date,
			},
		)

	doc = frappe.new_doc(name)
	doc.title = "Test Grid Search"
	doc.append("child_table", {"title": "Test Grid Search"})

	insert_child(doc, "Data", "09709KJKKH2432", 1, 0.5, 266851, "2022-02-21")
	insert_child(doc, "Test", "09209KJHKH2432", 1, 0.8, 547877, "2021-05-27")
	insert_child(doc, "New", "09709KJHYH1132", 0, 0.1, 3, "2019-03-02")
	insert_child(doc, "Old", "09701KJHKH8750", 0, 0, 127455, "2022-01-11")
	insert_child(doc, "Alpha", "09204KJHKH2432", 0, 0.6, 364, "2019-12-31")
	insert_child(doc, "Delta", "09709KSPIO2432", 1, 0.9, 1242000, "2020-04-21")
	insert_child(doc, "Update", "76989KJLVA2432", 0, 1, 183845, "2022-02-10")
	insert_child(doc, "Delete", "29189KLHVA1432", 0, 0, 365647, "2021-05-07")
	insert_child(doc, "Make", "09689KJHAA2431", 0, 0.3, 24, "2020-11-11")
	insert_child(doc, "Create", "09709KLKKH2432", 1, 0.3, 264851, "2021-02-21")
	insert_child(doc, "Group", "09209KJLKH2432", 1, 0.8, 537877, "2020-03-15")
	insert_child(doc, "Slide", "01909KJHYH1132", 0, 0.5, 9, "2018-03-02")
	insert_child(doc, "Drop", "09701KJHKH8750", 1, 0, 127255, "2018-01-01")
	insert_child(doc, "Beta", "09204QJHKN2432", 0, 0.6, 354, "2017-12-30")
	insert_child(doc, "Flag", "09709KXPIP2432", 1, 0, 1241000, "2021-04-21")
	insert_child(doc, "Upgrade", "75989ZJLVA2432", 0.8, 1, 183645, "2020-08-13")
	insert_child(doc, "Down", "28189KLHRA1432", 1, 0, 362647, "2020-06-17")
	insert_child(doc, "Note", "09689DJHAA2431", 0, 0.1, 29, "2021-09-11")
	insert_child(doc, "Click", "08189DJHAA2431", 1, 0.3, 209, "2020-07-04")
	insert_child(doc, "Drag", "08189DIHAA2981", 0, 0.7, 342628, "2022-05-04")

	doc.insert()


@frappe.whitelist()
def insert_translations():
	translation = [
		{
			"doctype": "Translation",
			"language": "de",
			"source_text": "Other",
			"translated_text": "Sonstiges",
		},
		{
			"doctype": "Translation",
			"language": "de",
			"source_text": "Genderqueer",
			"translated_text": "Nichtbinär",
		},
		{
			"doctype": "Translation",
			"language": "de",
			"source_text": "Non-Conforming",
			"translated_text": "Nicht konform",
		},
		{
			"doctype": "Translation",
			"language": "de",
			"source_text": "Prefer not to say",
			"translated_text": "Keine Angabe",
		},
	]

	for doc in translation:
		if not frappe.db.exists("doc"):
			frappe.get_doc(doc).insert()


@frappe.whitelist()
def create_blog_post():

	blog_category = frappe.get_doc(
		{"name": "general", "doctype": "Blog Category", "title": "general"}
	).insert(ignore_if_duplicate=True)

	blogger = frappe.get_doc(
		{
			"name": "attachment blogger",
			"doctype": "Blogger",
			"full_name": "attachment blogger",
			"short_name": "attachment blogger",
		}
	).insert(ignore_if_duplicate=True)

	doc = frappe.get_doc(
		{
			"name": "test-blog-attachment-post",
			"doctype": "Blog Post",
			"title": "test-blog-attachment-post",
			"blog_category": blog_category.name,
			"blogger": blogger.name,
			"content_type": "Rich Text",
		},
	).insert(ignore_if_duplicate=True)

	return doc


<<<<<<< HEAD
@frappe.whitelist()
def enable_focus_field():
	if not frappe.db.exists("DocType", "Test Link Control"):
		create_doctype(
			"Test Link Control",
			[
				{
					"label": "User",
					"fieldname": "user",
					"fieldtype": "Link",
					"options": "User",
					"in_list_view": 1,
				},
			],
			{"focus_field": "user"},
		)

	if not frappe.db.exists("Property Setter", {"property": "focus_field", "doc_type": "User"}):
		frappe.get_doc(
			{
				"is_system_generated": 0,
				"doctype_or_field": "DocType",
				"doc_type": "User",
				"property": "focus_field",
				"property_type": "Data",
				"value": "language",
				"doctype": "Property Setter",
			}
		).insert()
=======
def create_test_user():
	if frappe.db.exists("User", UI_TEST_USER):
		return

	user = frappe.new_doc("User")
	user.email = UI_TEST_USER
	user.first_name = "Frappe"
	user.new_password = frappe.local.conf.admin_password
	user.send_welcome_email = 0
	user.time_zone = "Asia/Kolkata"
	user.flags.ignore_password_policy = True
	user.insert(ignore_if_duplicate=True)

	user.reload()

	blocked_roles = {"Administrator", "Guest", "All"}
	all_roles = set(frappe.get_all("Role", pluck="name"))

	for role in all_roles - blocked_roles:
		user.append("roles", {"role": role})

	user.save()
>>>>>>> f5a45a7e
<|MERGE_RESOLUTION|>--- conflicted
+++ resolved
@@ -413,7 +413,30 @@
 	return doc
 
 
-<<<<<<< HEAD
+def create_test_user():
+	if frappe.db.exists("User", UI_TEST_USER):
+		return
+
+	user = frappe.new_doc("User")
+	user.email = UI_TEST_USER
+	user.first_name = "Frappe"
+	user.new_password = frappe.local.conf.admin_password
+	user.send_welcome_email = 0
+	user.time_zone = "Asia/Kolkata"
+	user.flags.ignore_password_policy = True
+	user.insert(ignore_if_duplicate=True)
+
+	user.reload()
+
+	blocked_roles = {"Administrator", "Guest", "All"}
+	all_roles = set(frappe.get_all("Role", pluck="name"))
+
+	for role in all_roles - blocked_roles:
+		user.append("roles", {"role": role})
+
+	user.save()
+
+
 @frappe.whitelist()
 def enable_focus_field():
 	if not frappe.db.exists("DocType", "Test Link Control"):
@@ -442,28 +465,4 @@
 				"value": "language",
 				"doctype": "Property Setter",
 			}
-		).insert()
-=======
-def create_test_user():
-	if frappe.db.exists("User", UI_TEST_USER):
-		return
-
-	user = frappe.new_doc("User")
-	user.email = UI_TEST_USER
-	user.first_name = "Frappe"
-	user.new_password = frappe.local.conf.admin_password
-	user.send_welcome_email = 0
-	user.time_zone = "Asia/Kolkata"
-	user.flags.ignore_password_policy = True
-	user.insert(ignore_if_duplicate=True)
-
-	user.reload()
-
-	blocked_roles = {"Administrator", "Guest", "All"}
-	all_roles = set(frappe.get_all("Role", pluck="name"))
-
-	for role in all_roles - blocked_roles:
-		user.append("roles", {"role": role})
-
-	user.save()
->>>>>>> f5a45a7e
+		).insert()