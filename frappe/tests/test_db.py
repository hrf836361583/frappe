# Copyright (c) 2022, Frappe Technologies Pvt. Ltd. and Contributors
# License: MIT. See LICENSE

import datetime
import inspect
from math import ceil
from random import choice
from unittest.mock import patch

import frappe
from frappe.core.utils import find
from frappe.custom.doctype.custom_field.custom_field import create_custom_field
from frappe.database import savepoint
from frappe.database.database import Database, get_query_execution_timeout
from frappe.database.utils import FallBackDateTimeStr
from frappe.query_builder import Field
from frappe.query_builder.functions import Concat_ws
from frappe.tests.test_query_builder import db_type_is, run_only_if
from frappe.tests.utils import FrappeTestCase
from frappe.utils import add_days, cint, now, random_string, set_request
from frappe.utils.testutils import clear_custom_fields


class TestDB(FrappeTestCase):
	def test_datetime_format(self):
		now_str = now()
		self.assertEqual(frappe.db.format_datetime(None), FallBackDateTimeStr)
		self.assertEqual(frappe.db.format_datetime(now_str), now_str)

	@run_only_if(db_type_is.MARIADB)
	def test_get_column_type(self):
		desc_data = frappe.db.sql("desc `tabUser`", as_dict=1)
		user_name_type = find(desc_data, lambda x: x["Field"] == "name")["Type"]
		self.assertEqual(frappe.db.get_column_type("User", "name"), user_name_type)

	def test_get_database_size(self):
		self.assertIsInstance(frappe.db.get_database_size(), (float, int))

	def test_db_statement_execution_timeout(self):
		frappe.db.set_execution_timeout(2)
		# Setting 0 means no timeout.
		self.addCleanup(frappe.db.set_execution_timeout, 0)

		try:
			savepoint = "statement_timeout"
			frappe.db.savepoint(savepoint)
			frappe.db.multisql(
				{
					"mariadb": "select sleep(10)",
					"postgres": "select pg_sleep(10)",
				}
			)
		except Exception as e:
			self.assertTrue(frappe.db.is_statement_timeout(e), f"exepcted {e} to be timeout error")
			frappe.db.rollback(save_point=savepoint)
		else:
			frappe.db.rollback(save_point=savepoint)
			self.fail("Long running queries not timing out")

	@patch.dict(frappe.conf, {"http_timeout": 20, "enable_db_statement_timeout": 1})
	def test_db_timeout_computation(self):
		set_request(method="GET", path="/")
		self.assertEqual(get_query_execution_timeout(), 30)
		frappe.local.request = None
		self.assertEqual(get_query_execution_timeout(), 0)

	def test_get_value(self):
		self.assertEqual(frappe.db.get_value("User", {"name": ["=", "Administrator"]}), "Administrator")
		self.assertEqual(frappe.db.get_value("User", {"name": ["like", "Admin%"]}), "Administrator")
		self.assertNotEqual(frappe.db.get_value("User", {"name": ["!=", "Guest"]}), "Guest")
		self.assertEqual(frappe.db.get_value("User", {"name": ["<", "Adn"]}), "Administrator")
		self.assertEqual(frappe.db.get_value("User", {"name": ["<=", "Administrator"]}), "Administrator")
		self.assertEqual(
			frappe.db.get_value("User", {}, ["Max(name)"], order_by=None),
			frappe.db.sql("SELECT Max(name) FROM tabUser")[0][0],
		)
		self.assertEqual(
			frappe.db.get_value("User", {}, "Min(name)", order_by=None),
			frappe.db.sql("SELECT Min(name) FROM tabUser")[0][0],
		)
		self.assertIn(
			"for update",
			frappe.db.get_value(
				"User", Field("name") == "Administrator", for_update=True, run=False
			).lower(),
		)
		user_doctype = frappe.qb.DocType("User")
		self.assertEqual(
			frappe.qb.from_(user_doctype).select(user_doctype.name, user_doctype.email).run(),
			frappe.db.get_values(
				user_doctype,
				filters={},
				fieldname=[user_doctype.name, user_doctype.email],
				order_by=None,
			),
		)
		self.assertEqual(
			frappe.db.sql("""SELECT name FROM `tabUser` WHERE name > 's' ORDER BY MODIFIED DESC""")[0][0],
			frappe.db.get_value("User", {"name": [">", "s"]}),
		)

		self.assertEqual(
			frappe.db.sql("""SELECT name FROM `tabUser` WHERE name >= 't' ORDER BY MODIFIED DESC""")[0][0],
			frappe.db.get_value("User", {"name": [">=", "t"]}),
		)
		self.assertEqual(
			frappe.db.get_values(
				"User",
				filters={"name": "Administrator"},
				distinct=True,
				fieldname="email",
			),
			frappe.qb.from_(user_doctype)
			.where(user_doctype.name == "Administrator")
			.select("email")
			.distinct()
			.run(),
		)

		self.assertIn(
			"concat_ws",
			frappe.db.get_value(
				"User",
				filters={"name": "Administrator"},
				fieldname=Concat_ws(" ", "LastName"),
				run=False,
			).lower(),
		)
		self.assertEqual(
			frappe.db.sql("select email from tabUser where name='Administrator' order by modified DESC"),
			frappe.db.get_values("User", filters=[["name", "=", "Administrator"]], fieldname="email"),
		)

		# test multiple orderby's
		delimiter = '"' if frappe.db.db_type == "postgres" else "`"
		self.assertIn(
			"ORDER BY {deli}creation{deli} DESC,{deli}modified{deli} ASC,{deli}name{deli} DESC".format(
				deli=delimiter
			),
			frappe.db.get_value("DocType", "DocField", order_by="creation desc, modified asc, name", run=0),
		)

	def test_escape(self):
		frappe.db.escape("香港濟生堂製藥有限公司 - IT".encode())

	def test_get_single_value(self):
		# setup
		values_dict = {
			"Float": 1.5,
			"Int": 1,
			"Percent": 55.5,
			"Currency": 12.5,
			"Data": "Test",
			"Date": datetime.datetime.now().date(),
			"Datetime": datetime.datetime.now(),
			"Time": datetime.timedelta(hours=9, minutes=45, seconds=10),
		}
		test_inputs = [
			{"fieldtype": fieldtype, "value": value} for fieldtype, value in values_dict.items()
		]
		for fieldtype in values_dict:
			create_custom_field(
				"Print Settings",
				{
					"fieldname": f"test_{fieldtype.lower()}",
					"label": f"Test {fieldtype}",
					"fieldtype": fieldtype,
				},
			)

		# test
		for inp in test_inputs:
			fieldname = f"test_{inp['fieldtype'].lower()}"
			frappe.db.set_single_value("Print Settings", fieldname, inp["value"])
			self.assertEqual(frappe.db.get_single_value("Print Settings", fieldname), inp["value"])

		# teardown
		clear_custom_fields("Print Settings")

	def test_log_touched_tables(self):
		frappe.flags.in_migrate = True
		frappe.flags.touched_tables = set()
		frappe.db.set_single_value("System Settings", "backup_limit", 5)
		self.assertIn("tabSingles", frappe.flags.touched_tables)

		frappe.flags.touched_tables = set()
		todo = frappe.get_doc({"doctype": "ToDo", "description": "Random Description"})
		todo.save()
		self.assertIn("tabToDo", frappe.flags.touched_tables)

		frappe.flags.touched_tables = set()
		todo.description = "Another Description"
		todo.save()
		self.assertIn("tabToDo", frappe.flags.touched_tables)

		if frappe.db.db_type != "postgres":
			frappe.flags.touched_tables = set()
			frappe.db.sql("UPDATE tabToDo SET description = 'Updated Description'")
			self.assertNotIn("tabToDo SET", frappe.flags.touched_tables)
			self.assertIn("tabToDo", frappe.flags.touched_tables)

		frappe.flags.touched_tables = set()
		todo.delete()
		self.assertIn("tabToDo", frappe.flags.touched_tables)

		frappe.flags.touched_tables = set()
		cf = create_custom_field("ToDo", {"label": "ToDo Custom Field"})
		self.assertIn("tabToDo", frappe.flags.touched_tables)
		self.assertIn("tabCustom Field", frappe.flags.touched_tables)
		if cf:
			cf.delete()
		frappe.db.commit()
		frappe.flags.in_migrate = False
		frappe.flags.touched_tables.clear()

	def test_db_keywords_as_fields(self):
		"""Tests if DB keywords work as docfield names. If they're wrapped with grave accents."""
		# Using random.choices, picked out a list of 40 keywords for testing
		all_keywords = {
			"mariadb": [
				"CHARACTER",
				"DELAYED",
				"LINES",
				"EXISTS",
				"YEAR_MONTH",
				"LOCALTIME",
				"BOTH",
				"MEDIUMINT",
				"LEFT",
				"BINARY",
				"DEFAULT",
				"KILL",
				"WRITE",
				"SQL_SMALL_RESULT",
				"CURRENT_TIME",
				"CROSS",
				"INHERITS",
				"SELECT",
				"TABLE",
				"ALTER",
				"CURRENT_TIMESTAMP",
				"XOR",
				"CASE",
				"ALL",
				"WHERE",
				"INT",
				"TO",
				"SOME",
				"DAY_MINUTE",
				"ERRORS",
				"OPTIMIZE",
				"REPLACE",
				"HIGH_PRIORITY",
				"VARBINARY",
				"HELP",
				"IS",
				"CHAR",
				"DESCRIBE",
				"KEY",
			],
			"postgres": [
				"WORK",
				"LANCOMPILER",
				"REAL",
				"HAVING",
				"REPEATABLE",
				"DATA",
				"USING",
				"BIT",
				"DEALLOCATE",
				"SERIALIZABLE",
				"CURSOR",
				"INHERITS",
				"ARRAY",
				"TRUE",
				"IGNORE",
				"PARAMETER_MODE",
				"ROW",
				"CHECKPOINT",
				"SHOW",
				"BY",
				"SIZE",
				"SCALE",
				"UNENCRYPTED",
				"WITH",
				"AND",
				"CONVERT",
				"FIRST",
				"SCOPE",
				"WRITE",
				"INTERVAL",
				"CHARACTER_SET_SCHEMA",
				"ADD",
				"SCROLL",
				"NULL",
				"WHEN",
				"TRANSACTION_ACTIVE",
				"INT",
				"FORTRAN",
				"STABLE",
			],
		}
		created_docs = []

		# edit by rushabh: added [:1]
		# don't run every keyword! - if one works, they all do
		fields = all_keywords[frappe.conf.db_type][:1]
		test_doctype = "ToDo"

		def add_custom_field(field):
			create_custom_field(
				test_doctype,
				{
					"fieldname": field.lower(),
					"label": field.title(),
					"fieldtype": "Data",
				},
			)

		# Create custom fields for test_doctype
		for field in fields:
			add_custom_field(field)

		# Create documents under that doctype and query them via ORM
		for _ in range(10):
			docfields = {key.lower(): random_string(10) for key in fields}
			doc = frappe.get_doc({"doctype": test_doctype, "description": random_string(20), **docfields})
			doc.insert()
			created_docs.append(doc.name)

		random_field = choice(fields).lower()
		random_doc = choice(created_docs)
		random_value = random_string(20)

		# Testing read
		self.assertEqual(
			list(frappe.get_all("ToDo", fields=[random_field], limit=1)[0])[0], random_field
		)
		self.assertEqual(
			list(frappe.get_all("ToDo", fields=[f"`{random_field}` as total"], limit=1)[0])[0], "total"
		)

		# Testing read for distinct and sql functions
		self.assertEqual(
			list(
				frappe.get_all(
					"ToDo",
					fields=[f"`{random_field}` as total"],
					distinct=True,
					limit=1,
				)[0]
			)[0],
			"total",
		)
		self.assertEqual(
			list(
				frappe.get_all(
					"ToDo",
					fields=[f"`{random_field}`"],
					distinct=True,
					limit=1,
				)[0]
			)[0],
			random_field,
		)
		self.assertEqual(
			list(frappe.get_all("ToDo", fields=[f"count(`{random_field}`)"], limit=1)[0])[0],
			"count" if frappe.conf.db_type == "postgres" else f"count(`{random_field}`)",
		)

		# Testing update
		frappe.db.set_value(test_doctype, random_doc, random_field, random_value)
		self.assertEqual(frappe.db.get_value(test_doctype, random_doc, random_field), random_value)

		# Cleanup - delete records and remove custom fields
		for doc in created_docs:
			frappe.delete_doc(test_doctype, doc)
		clear_custom_fields(test_doctype)

	def test_savepoints(self):
		frappe.db.rollback()
		save_point = "todonope"

		created_docs = []
		failed_docs = []

		for _ in range(5):
			frappe.db.savepoint(save_point)
			doc_gone = frappe.get_doc(doctype="ToDo", description="nope").save()
			failed_docs.append(doc_gone.name)
			frappe.db.rollback(save_point=save_point)
			doc_kept = frappe.get_doc(doctype="ToDo", description="nope").save()
			created_docs.append(doc_kept.name)
		frappe.db.commit()

		for d in failed_docs:
			self.assertFalse(frappe.db.exists("ToDo", d))
		for d in created_docs:
			self.assertTrue(frappe.db.exists("ToDo", d))

	def test_savepoints_wrapper(self):
		frappe.db.rollback()

		class SpecificExc(Exception):
			pass

		created_docs = []
		failed_docs = []

		for _ in range(5):
			with savepoint(catch=SpecificExc):
				doc_kept = frappe.get_doc(doctype="ToDo", description="nope").save()
				created_docs.append(doc_kept.name)

			with savepoint(catch=SpecificExc):
				doc_gone = frappe.get_doc(doctype="ToDo", description="nope").save()
				failed_docs.append(doc_gone.name)
				raise SpecificExc

		frappe.db.commit()

		for d in failed_docs:
			self.assertFalse(frappe.db.exists("ToDo", d))
		for d in created_docs:
			self.assertTrue(frappe.db.exists("ToDo", d))

	def test_transaction_writes_error(self):
		from frappe.database.database import Database

		frappe.db.rollback()

		frappe.db.MAX_WRITES_PER_TRANSACTION = 1
		note = frappe.get_last_doc("ToDo")
		note.description = "changed"
		with self.assertRaises(frappe.TooManyWritesError) as tmw:
			note.save()

		frappe.db.MAX_WRITES_PER_TRANSACTION = Database.MAX_WRITES_PER_TRANSACTION

	def test_transaction_write_counting(self):
		note = frappe.get_doc(doctype="Note", title="transaction counting").insert()

		writes = frappe.db.transaction_writes
		frappe.db.set_value("Note", note.name, "content", "abc")
		self.assertEqual(1, frappe.db.transaction_writes - writes)
		writes = frappe.db.transaction_writes

		frappe.db.sql(
			"""
			update `tabNote`
			set content = 'abc'
			where name = %s
			""",
			note.name,
		)
		self.assertEqual(1, frappe.db.transaction_writes - writes)

	def test_pk_collision_ignoring(self):
		# note has `name` generated from title
		for _ in range(3):
			frappe.get_doc(doctype="Note", title="duplicate name").insert(ignore_if_duplicate=True)

		with savepoint():
			self.assertRaises(
				frappe.DuplicateEntryError, frappe.get_doc(doctype="Note", title="duplicate name").insert
			)
			# recover transaction to continue other tests
			raise Exception

	def test_read_only_errors(self):
		frappe.db.rollback()
		frappe.db.begin(read_only=True)
		self.addCleanup(frappe.db.rollback)

		with self.assertRaises(frappe.InReadOnlyMode):
			frappe.db.set_value("User", "Administrator", "full_name", "Haxor")

	def test_exists(self):
		dt, dn = "User", "Administrator"
		self.assertEqual(frappe.db.exists(dt, dn, cache=True), dn)
		self.assertEqual(frappe.db.exists(dt, dn), dn)
		self.assertEqual(frappe.db.exists(dt, {"name": ("=", dn)}), dn)

		filters = {"doctype": dt, "name": ("like", "Admin%")}
		self.assertEqual(frappe.db.exists(filters), dn)
		self.assertEqual(filters["doctype"], dt)  # make sure that doctype was not removed from filters

		self.assertEqual(frappe.db.exists(dt, [["name", "=", dn]]), dn)

	def test_bulk_insert(self):
		current_count = frappe.db.count("ToDo")
		test_body = f"test_bulk_insert - {random_string(10)}"
		chunk_size = 10

		for number_of_values in (1, 2, 5, 27):
			current_transaction_writes = frappe.db.transaction_writes

			frappe.db.bulk_insert(
				"ToDo",
				["name", "description"],
				[[f"ToDo Test Bulk Insert {i}", test_body] for i in range(number_of_values)],
				ignore_duplicates=True,
				chunk_size=chunk_size,
			)

			# check that all records were inserted
			self.assertEqual(number_of_values, frappe.db.count("ToDo") - current_count)

			# check if inserts were done in chunks
			expected_number_of_writes = ceil(number_of_values / chunk_size)
			self.assertEqual(
				expected_number_of_writes, frappe.db.transaction_writes - current_transaction_writes
			)

		frappe.db.delete("ToDo", {"description": test_body})

	def test_count(self):
		frappe.db.delete("Note")

		frappe.get_doc(doctype="Note", title="note1", content="something").insert()
		frappe.get_doc(doctype="Note", title="note2", content="someting else").insert()

		# Count with no filtes
		self.assertEqual((frappe.db.count("Note")), 2)

		# simple filters
		self.assertEqual((frappe.db.count("Note", [["title", "=", "note1"]])), 1)

		frappe.get_doc(doctype="Note", title="note3", content="something other").insert()

		# List of list filters with tables
		self.assertEqual(
			(
				frappe.db.count(
					"Note",
					[["Note", "title", "like", "note%"], ["Note", "content", "like", "some%"]],
				)
			),
			3,
		)

		frappe.db.rollback()

	@run_only_if(db_type_is.POSTGRES)
	def test_modify_query(self):
		from frappe.database.postgres.database import modify_query

		query = "select * from `tabtree b` where lft > 13 and rgt <= 16 and name =1.0 and parent = 4134qrsdc and isgroup = 1.00045"
		self.assertEqual(
			"select * from \"tabtree b\" where lft > '13' and rgt <= '16' and name = '1' and parent = 4134qrsdc and isgroup = 1.00045",
			modify_query(query),
		)

		query = (
			'select locate(".io", "frappe.io"), locate("3", cast(3 as varchar)), locate("3", 3::varchar)'
		)
		self.assertEqual(
			'select strpos( "frappe.io", ".io"), strpos( cast(3 as varchar), "3"), strpos( 3::varchar, "3")',
			modify_query(query),
		)

	@run_only_if(db_type_is.POSTGRES)
	def test_modify_values(self):
		from frappe.database.postgres.database import modify_values

		self.assertEqual(
			{"a": "23", "b": 23.0, "c": 23.0345, "d": "wow", "e": ("1", "2", "3", "abc")},
			modify_values({"a": 23, "b": 23.0, "c": 23.0345, "d": "wow", "e": [1, 2, 3, "abc"]}),
		)
		self.assertEqual(
			["23", 23.0, 23.00004345, "wow", ("1", "2", "3", "abc")],
			modify_values((23, 23.0, 23.00004345, "wow", [1, 2, 3, "abc"])),
		)

	def test_callbacks(self):

		order_of_execution = []

		def f(val):
			nonlocal order_of_execution
			order_of_execution.append(val)

		frappe.db.before_commit.add(lambda: f(0))
		frappe.db.before_commit.add(lambda: f(1))

		frappe.db.after_commit.add(lambda: f(2))
		frappe.db.after_commit.add(lambda: f(3))

		frappe.db.before_rollback.add(lambda: f("IGNORED"))
		frappe.db.before_rollback.add(lambda: f("IGNORED"))

		frappe.db.commit()

		frappe.db.after_commit.add(lambda: f("IGNORED"))
		frappe.db.after_commit.add(lambda: f("IGNORED"))

		frappe.db.before_rollback.add(lambda: f(4))
		frappe.db.before_rollback.add(lambda: f(5))
		frappe.db.after_rollback.add(lambda: f(6))
		frappe.db.after_rollback.add(lambda: f(7))
		frappe.db.after_rollback(lambda: f(8))

		frappe.db.rollback()

		self.assertEqual(order_of_execution, list(range(0, 9)))


@run_only_if(db_type_is.MARIADB)
class TestDDLCommandsMaria(FrappeTestCase):
	test_table_name = "TestNotes"

	def setUp(self) -> None:
		frappe.db.sql_ddl(
			f"""
			CREATE TABLE IF NOT EXISTS `tab{self.test_table_name}` (`id` INT NULL, content TEXT, PRIMARY KEY (`id`));
			"""
		)

	def tearDown(self) -> None:
		frappe.db.sql(f"DROP TABLE tab{self.test_table_name};")
		self.test_table_name = "TestNotes"

	def test_rename(self) -> None:
		new_table_name = f"{self.test_table_name}_new"
		frappe.db.rename_table(self.test_table_name, new_table_name)
		check_exists = frappe.db.sql(
			f"""
			SELECT * FROM INFORMATION_SCHEMA.TABLES
			WHERE TABLE_NAME = N'tab{new_table_name}';
			"""
		)
		self.assertGreater(len(check_exists), 0)
		self.assertIn(f"tab{new_table_name}", check_exists[0])

		# * so this table is deleted after the rename
		self.test_table_name = new_table_name

	def test_describe(self) -> None:
		self.assertSequenceEqual(
			[
				("id", "int(11)", "NO", "PRI", None, ""),
				("content", "text", "YES", "", None, ""),
			],
			frappe.db.describe(self.test_table_name),
		)

	def test_change_type(self) -> None:
		def get_table_description():
			return frappe.db.sql(f"DESC `tab{self.test_table_name}`")

		# try changing from int to varchar
		frappe.db.change_column_type("TestNotes", "id", "varchar(255)")
		self.assertIn("varchar(255)", get_table_description()[0])

		# try changing from varchar to bigint
		frappe.db.change_column_type("TestNotes", "id", "bigint")
		self.assertIn("bigint(20)", get_table_description()[0])

	def test_add_index(self) -> None:
		index_name = "test_index"
		frappe.db.add_index(self.test_table_name, ["id", "content(50)"], index_name)
		indexs_in_table = frappe.db.sql(
			f"""
			SHOW INDEX FROM tab{self.test_table_name}
			WHERE Key_name = '{index_name}';
			"""
		)
		self.assertEqual(len(indexs_in_table), 2)


class TestDBSetValue(FrappeTestCase):
	@classmethod
	def setUpClass(cls):
		super().setUpClass()
		cls.todo1 = frappe.get_doc(doctype="ToDo", description="test_set_value 1").insert()
		cls.todo2 = frappe.get_doc(doctype="ToDo", description="test_set_value 2").insert()

	def test_update_single_doctype_field(self):
		value = frappe.db.get_single_value("System Settings", "deny_multiple_sessions")
		changed_value = not value

		frappe.db.set_single_value("System Settings", "deny_multiple_sessions", changed_value)
		current_value = frappe.db.get_single_value("System Settings", "deny_multiple_sessions")
		self.assertEqual(current_value, changed_value)

		changed_value = not current_value
		frappe.db.set_single_value("System Settings", "deny_multiple_sessions", changed_value)
		current_value = frappe.db.get_single_value("System Settings", "deny_multiple_sessions")
		self.assertEqual(current_value, changed_value)

		changed_value = not current_value
		frappe.db.set_single_value("System Settings", "deny_multiple_sessions", changed_value)
		current_value = frappe.db.get_single_value("System Settings", "deny_multiple_sessions")
		self.assertEqual(current_value, changed_value)

	def test_none_no_set_value(self):
		frappe.db.set_value("User", None, "middle_name", "test")
		with self.assertQueryCount(0):
			frappe.db.set_value("User", None, "middle_name", "test")
			frappe.db.set_value("User", "User", "middle_name", "test")

	def test_update_single_row_single_column(self):
		frappe.db.set_value("ToDo", self.todo1.name, "description", "test_set_value change 1")
		updated_value = frappe.db.get_value("ToDo", self.todo1.name, "description")
		self.assertEqual(updated_value, "test_set_value change 1")

	@patch("frappe.db.set_single_value")
	def test_set_single_value_with_set_value(self, single_set):
		frappe.db.set_value("Contact Us Settings", None, "country", "India")
		single_set.assert_called_once()

	def test_update_single_row_multiple_columns(self):
		description, status = "Upated by test_update_single_row_multiple_columns", "Closed"

		frappe.db.set_value(
			"ToDo",
			self.todo1.name,
			{
				"description": description,
				"status": status,
			},
			update_modified=False,
		)

		updated_desciption, updated_status = frappe.db.get_value(
			"ToDo", filters={"name": self.todo1.name}, fieldname=["description", "status"]
		)

		self.assertEqual(description, updated_desciption)
		self.assertEqual(status, updated_status)

	def test_update_multiple_rows_single_column(self):
		frappe.db.set_value(
			"ToDo", {"description": ("like", "%test_set_value%")}, "description", "change 2"
		)

		self.assertEqual(frappe.db.get_value("ToDo", self.todo1.name, "description"), "change 2")
		self.assertEqual(frappe.db.get_value("ToDo", self.todo2.name, "description"), "change 2")

	def test_update_multiple_rows_multiple_columns(self):
		todos_to_update = frappe.get_all(
			"ToDo",
			filters={"description": ("like", "%test_set_value%"), "status": ("!=", "Closed")},
			pluck="name",
		)

		frappe.db.set_value(
			"ToDo",
			{"description": ("like", "%test_set_value%"), "status": ("!=", "Closed")},
			{"status": "Closed", "priority": "High"},
		)

		test_result = frappe.get_all(
			"ToDo", filters={"name": ("in", todos_to_update)}, fields=["status", "priority"]
		)

		self.assertTrue(all(x for x in test_result if x["status"] == "Closed"))
		self.assertTrue(all(x for x in test_result if x["priority"] == "High"))

	def test_update_modified_options(self):
		self.todo2.reload()

		todo = self.todo2
		updated_description = f"{todo.description} - by `test_update_modified_options`"
		custom_modified = datetime.datetime.fromisoformat(add_days(now(), 10))
		custom_modified_by = "user_that_doesnt_exist@example.com"

		frappe.db.set_value("ToDo", todo.name, "description", updated_description, update_modified=False)
		self.assertEqual(updated_description, frappe.db.get_value("ToDo", todo.name, "description"))
		self.assertEqual(todo.modified, frappe.db.get_value("ToDo", todo.name, "modified"))

		frappe.db.set_value(
			"ToDo",
			todo.name,
			"description",
			"test_set_value change 1",
			modified=custom_modified,
			modified_by=custom_modified_by,
		)
		self.assertTupleEqual(
			(custom_modified, custom_modified_by),
			frappe.db.get_value("ToDo", todo.name, ["modified", "modified_by"]),
		)

	def test_set_value(self):
		self.todo1.reload()

		frappe.db.set_value(
			self.todo1.doctype,
			self.todo1.name,
			"description",
			f"{self.todo1.description}-edit by `test_for_update`",
		)
<<<<<<< HEAD
		query = frappe.db.last_query
=======
		query = str(frappe.db.last_query)
>>>>>>> 9ef10818

		if frappe.conf.db_type == "postgres":
			from frappe.database.postgres.database import modify_query

<<<<<<< HEAD
			self.assertTrue(modify_query("UPDATE `tabToDo` SET") in str(query))
=======
			self.assertTrue(modify_query("UPDATE `tabToDo` SET") in query)
>>>>>>> 9ef10818
		if frappe.conf.db_type == "mariadb":
			self.assertTrue("UPDATE `tabToDo` SET" in query)

	def test_cleared_cache(self):
		self.todo2.reload()
		frappe.get_cached_doc(self.todo2.doctype, self.todo2.name)  # init cache

		description = f"{self.todo2.description}-edit by `test_cleared_cache`"
<<<<<<< HEAD

		frappe.db.set_value(self.todo2.doctype, self.todo2.name, "description", description)
		cached_doc = frappe.get_cached_doc(self.todo2.doctype, self.todo2.name)
		self.assertEqual(cached_doc.description, description)

	def test_update_alias(self):
		args = (self.todo1.doctype, self.todo1.name, "description", "Updated by `test_update_alias`")
		kwargs = {
			"for_update": False,
			"modified": None,
			"modified_by": None,
			"update_modified": True,
			"debug": False,
		}

		self.assertTrue("return self.set_value(" in inspect.getsource(frappe.db.update))
=======
>>>>>>> 9ef10818

		frappe.db.set_value(self.todo2.doctype, self.todo2.name, "description", description)
		cached_doc = frappe.get_cached_doc(self.todo2.doctype, self.todo2.name)
		self.assertEqual(cached_doc.description, description)

	@classmethod
	def tearDownClass(cls):
		frappe.db.rollback()


@run_only_if(db_type_is.POSTGRES)
class TestDDLCommandsPost(FrappeTestCase):
	test_table_name = "TestNotes"

	def setUp(self) -> None:
		frappe.db.sql(
			f"""
			CREATE TABLE "tab{self.test_table_name}" ("id" INT NULL, content text, PRIMARY KEY ("id"))
			"""
		)

	def tearDown(self) -> None:
		frappe.db.sql(f'DROP TABLE "tab{self.test_table_name}"')
		self.test_table_name = "TestNotes"

	def test_rename(self) -> None:
		new_table_name = f"{self.test_table_name}_new"
		frappe.db.rename_table(self.test_table_name, new_table_name)
		check_exists = frappe.db.sql(
			f"""
			SELECT EXISTS (
			SELECT FROM information_schema.tables
			WHERE  table_name = 'tab{new_table_name}'
			);
			"""
		)
		self.assertTrue(check_exists[0][0])

		# * so this table is deleted after the rename
		self.test_table_name = new_table_name

	def test_describe(self) -> None:
		self.assertSequenceEqual([("id",), ("content",)], frappe.db.describe(self.test_table_name))

	def test_change_type(self) -> None:
		from psycopg2.errors import DatatypeMismatch

		def get_table_description():
			return frappe.db.sql(
				f"""
				SELECT
					table_name,
					column_name,
					data_type
				FROM
					information_schema.columns
				WHERE
					table_name = 'tab{self.test_table_name}'"""
			)

		# try changing from int to varchar
		frappe.db.change_column_type(self.test_table_name, "id", "varchar(255)")
		self.assertIn("character varying", get_table_description()[0])

		# try changing from varchar to int
		try:
			frappe.db.change_column_type(self.test_table_name, "id", "bigint")
		except DatatypeMismatch:
			frappe.db.rollback()

		# try changing from varchar to int (using cast)
		frappe.db.change_column_type(self.test_table_name, "id", "bigint", use_cast=True)
		self.assertIn("bigint", get_table_description()[0])

	def test_add_index(self) -> None:
		index_name = "test_index"
		frappe.db.add_index(self.test_table_name, ["id", "content(50)"], index_name)
		indexs_in_table = frappe.db.sql(
			f"""
			SELECT indexname
			FROM pg_indexes
			WHERE tablename = 'tab{self.test_table_name}'
			AND indexname = '{index_name}' ;
			""",
		)
		self.assertEqual(len(indexs_in_table), 1)

	def test_sequence_table_creation(self):
		from frappe.core.doctype.doctype.test_doctype import new_doctype

		dt = new_doctype("autoinc_dt_seq_test", autoname="autoincrement").insert(ignore_permissions=True)

		if frappe.db.db_type == "postgres":
			self.assertTrue(
				frappe.db.sql(
					"""select sequence_name FROM information_schema.sequences
				where sequence_name ilike 'autoinc_dt_seq_test%'"""
				)[0][0]
			)
		else:
			self.assertTrue(
				frappe.db.sql(
					"""select data_type FROM information_schema.tables
				where table_type = 'SEQUENCE' and table_name like 'autoinc_dt_seq_test%'"""
				)[0][0]
			)

		dt.delete(ignore_permissions=True)

	def test_is(self):
		user = frappe.qb.DocType("User")
		self.assertIn(
			"is not null", frappe.db.get_values(user, filters={user.name: ("is", "set")}, run=False).lower()
		)
		self.assertIn(
			"is null", frappe.db.get_values(user, filters={user.name: ("is", "not set")}, run=False).lower()
		)


@run_only_if(db_type_is.POSTGRES)
class TestTransactionManagement(FrappeTestCase):
	def test_create_proper_transactions(self):
		def _get_transaction_id():
			return frappe.db.sql("select txid_current()", pluck=True)

		self.assertEqual(_get_transaction_id(), _get_transaction_id())

		frappe.db.rollback()
		self.assertEqual(_get_transaction_id(), _get_transaction_id())

		frappe.db.commit()
		self.assertEqual(_get_transaction_id(), _get_transaction_id())


# Treat same DB as replica for tests, a separate connection will be opened
class TestReplicaConnections(FrappeTestCase):
	def test_switching_to_replica(self):
<<<<<<< HEAD
		with patch.dict(frappe.local.conf, {"read_from_replica": 1, "replica_host": "localhost"}):
=======
		with patch.dict(frappe.local.conf, {"read_from_replica": 1, "replica_host": "127.0.0.1"}):
>>>>>>> 9ef10818

			def db_id():
				return id(frappe.local.db)

			write_connection = db_id()
			read_only_connection = None

			@frappe.read_only()
			def outer():
				nonlocal read_only_connection
				read_only_connection = db_id()

				# A new connection should be opened
				self.assertNotEqual(read_only_connection, write_connection)
				inner()
				# calling nested read only function shouldn't change connection
				self.assertEqual(read_only_connection, db_id())

			@frappe.read_only()
			def inner():
				# calling nested read only function shouldn't change connection
				self.assertEqual(read_only_connection, db_id())

			outer()
			self.assertEqual(write_connection, db_id())<|MERGE_RESOLUTION|>--- conflicted
+++ resolved
@@ -791,20 +791,12 @@
 			"description",
 			f"{self.todo1.description}-edit by `test_for_update`",
 		)
-<<<<<<< HEAD
-		query = frappe.db.last_query
-=======
 		query = str(frappe.db.last_query)
->>>>>>> 9ef10818
 
 		if frappe.conf.db_type == "postgres":
 			from frappe.database.postgres.database import modify_query
 
-<<<<<<< HEAD
-			self.assertTrue(modify_query("UPDATE `tabToDo` SET") in str(query))
-=======
 			self.assertTrue(modify_query("UPDATE `tabToDo` SET") in query)
->>>>>>> 9ef10818
 		if frappe.conf.db_type == "mariadb":
 			self.assertTrue("UPDATE `tabToDo` SET" in query)
 
@@ -813,25 +805,6 @@
 		frappe.get_cached_doc(self.todo2.doctype, self.todo2.name)  # init cache
 
 		description = f"{self.todo2.description}-edit by `test_cleared_cache`"
-<<<<<<< HEAD
-
-		frappe.db.set_value(self.todo2.doctype, self.todo2.name, "description", description)
-		cached_doc = frappe.get_cached_doc(self.todo2.doctype, self.todo2.name)
-		self.assertEqual(cached_doc.description, description)
-
-	def test_update_alias(self):
-		args = (self.todo1.doctype, self.todo1.name, "description", "Updated by `test_update_alias`")
-		kwargs = {
-			"for_update": False,
-			"modified": None,
-			"modified_by": None,
-			"update_modified": True,
-			"debug": False,
-		}
-
-		self.assertTrue("return self.set_value(" in inspect.getsource(frappe.db.update))
-=======
->>>>>>> 9ef10818
 
 		frappe.db.set_value(self.todo2.doctype, self.todo2.name, "description", description)
 		cached_doc = frappe.get_cached_doc(self.todo2.doctype, self.todo2.name)
@@ -969,11 +942,7 @@
 # Treat same DB as replica for tests, a separate connection will be opened
 class TestReplicaConnections(FrappeTestCase):
 	def test_switching_to_replica(self):
-<<<<<<< HEAD
-		with patch.dict(frappe.local.conf, {"read_from_replica": 1, "replica_host": "localhost"}):
-=======
 		with patch.dict(frappe.local.conf, {"read_from_replica": 1, "replica_host": "127.0.0.1"}):
->>>>>>> 9ef10818
 
 			def db_id():
 				return id(frappe.local.db)
