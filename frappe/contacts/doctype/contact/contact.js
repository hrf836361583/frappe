--- conflicted
+++ resolved
@@ -64,15 +64,10 @@
 	},
 	sync_with_google_contacts: function(frm) {
 		if (frm.doc.sync_with_google_contacts) {
-<<<<<<< HEAD
-			frappe.db.get_value("Google Contacts", {"email_id": frappe.session.user}, (r) => {
-				frm.doc.google_contacts = r.name;
-=======
 			frappe.db.get_value("Google Contacts", {"email_id": frappe.session.user}, "name", (r) => {
 				if (r && r.name) {
 					frm.set_value("google_contacts", r.name);
 				}
->>>>>>> aec9ca89
 			})
 		}
 	}
