--- conflicted
+++ resolved
@@ -98,7 +98,6 @@
    "fieldtype": "Data",
    "hidden": 1,
    "label": "Workflow Builder ID"
-<<<<<<< HEAD
   },
   {
    "default": "0",
@@ -106,18 +105,12 @@
    "fieldname": "avoid_status_override",
    "fieldtype": "Check",
    "label": "Don't Override Status"
-=======
->>>>>>> 0d0ff686
   }
  ],
  "idx": 1,
  "istable": 1,
  "links": [],
-<<<<<<< HEAD
  "modified": "2023-11-13 18:27:08.633239",
-=======
- "modified": "2023-11-16 12:10:15.472947",
->>>>>>> 0d0ff686
  "modified_by": "Administrator",
  "module": "Workflow",
  "name": "Workflow Document State",
