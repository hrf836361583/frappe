--- conflicted
+++ resolved
@@ -145,11 +145,7 @@
    "type": "Link"
   }
  ],
-<<<<<<< HEAD
- "modified": "2022-08-02 10:52:01.004944",
-=======
  "modified": "2022-08-23 14:42:58.364898",
->>>>>>> 2b6fc680
  "modified_by": "Administrator",
  "module": "Automation",
  "name": "Tools",
