# OpenID Connect and Frappe social login

## OpenID Connect

Frappe also uses Open ID connect essential standard for authenticating users. To get `id_token` with `access_token`, pass `openid` as the value for the scope parameter during authorization request.

If the scope is `openid` the JSON response with `access_token` will also include a JSON Web Token (`id_token`) signed with `HS256` and `Client Secret`. The decoded `id_token` includes the `at_hash`.

Example Bearer Token with scope `openid`

```
{
  "token_type": "Bearer",
  "id_token": "eyJhbGciOiJIUzI1NiIsInR5cCI6Imp3dCJ9.eyJpc3MiOiJodHRwczovL21udGVjaG5pcXVlLmNvbSIsImF0X2hhc2giOiJOQlFXbExJUy1lQ1BXd1d4Y0EwaVpnIiwiYXVkIjoiYjg3NzJhZWQ1YyIsImV4cCI6MTQ3Nzk1NTYzMywic3ViIjoiNWFjNDE2NThkZjFiZTE1MjI4M2QxYTk0YjhmYzcwNDIifQ.1GRvhk5wNoR4GWoeQfleEDgtLS5nvj9nsO4xd8QE-Uk",
  "access_token": "ZJD04ldyyvjuAngjgBrgHwxcOig4vW",
  "scope": "openid",
  "expires_in": 3600,
  "refresh_token": "2pBTDTGhjzs2EWRkcNV1N67yw0nizS"
}
```

## Frappe social login setup

In this example there are 2 servers,

### Primary Server
This is the main server hosting all the users. e.g. `https://frappe.io`. To setup this as the main server, go to *Setup* > *Integrations* > *Social Login Keys* and enter `https://frappe.io` in the field  `Frappe Server URL`. This URL repeats in all other Frappe servers who connect to this server to authenticate. Effectively, this is the main Identity Provider (IDP). 

Under this server add as many `OAuth Client`(s) as required. Because we are setting up one app server, add only one `OAuth Client`

### Frappe App Server
This is the client connecting to the IDP. Go to *Setup* > *Integrations* > *Social Login Keys* on this server and add appropriate values to `Frappe Client ID` and `Frappe Client Secret` (refer to client added in primary server). As mentioned before keep the `Frappe Server URL` as `https://frappe.io`

Now you will see Frappe icon on the login page. Click on this icon to login with account created in primary server (IDP) `https://frappe.io`

**Note**: If `Skip Authorization` is checked while registering a client, page to allow or deny the granting access to resource is not shown. This can be used if the apps are internal to one organization and seamless user experience is needed.

## Steps

### Part 1 : on Frappe Identity Provider (IDP)

Login to IDP
<img class="screenshot" src="{{docs_base_url}}/assets/img/00-login-to-idp.png">

Add OAuth Client on IDP
<img class="screenshot" src="{{docs_base_url}}/assets/img/01-add-oauth-client-on-idp.png">

Set Server URL on IDP
<img class="screenshot" src="{{docs_base_url}}/assets/img/02-set-server-url-on-idp.png">

### Part 2 : on Frappe App Server

<<<<<<< HEAD
Set `Frappé Client ID`  and `Frappé Client Secret` on App server (refer the client set on IDP)
<img class="screenshot" src="{{docs_base_url}}/assets/img/03-set-clientid-client-secret-server-on-app-server.png">
=======
Set `Frappe Client ID`  and `Frappe Client Secret` on App server (refer the client set on IDP)
<img class="screenshot" src="/docs/assets/img/03-set-clientid-client-secret-server-on-app-server.png">
>>>>>>> 33b9bca0

**Note**: Frappe Server URL is the main server where identities from your organization are stored.

Login Screen on App Server (login with frappe)
<img class="screenshot" src="{{docs_base_url}}/assets/img/04-login-screen-on-app-server.png">

### Part 3 : Redirected on IDP 

login with user on IDP
<img class="screenshot" src="{{docs_base_url}}/assets/img/05-login-with-user-on-idp.png">

Confirm Access on IDP
<img class="screenshot" src="{{docs_base_url}}/assets/img/06-confirm-grant-access-on-idp.png">

### Part 4 : Back on App Server

Logged in on app server with ID from IDP
<img class="screenshot" src="{{docs_base_url}}/assets/img/07-logged-in-as-website-user-with-id-from-idp.png"><|MERGE_RESOLUTION|>--- conflicted
+++ resolved
@@ -50,13 +50,10 @@
 
 ### Part 2 : on Frappe App Server
 
-<<<<<<< HEAD
+
 Set `Frappé Client ID`  and `Frappé Client Secret` on App server (refer the client set on IDP)
 <img class="screenshot" src="{{docs_base_url}}/assets/img/03-set-clientid-client-secret-server-on-app-server.png">
-=======
-Set `Frappe Client ID`  and `Frappe Client Secret` on App server (refer the client set on IDP)
-<img class="screenshot" src="/docs/assets/img/03-set-clientid-client-secret-server-on-app-server.png">
->>>>>>> 33b9bca0
+
 
 **Note**: Frappe Server URL is the main server where identities from your organization are stored.
 
