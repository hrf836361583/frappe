--- conflicted
+++ resolved
@@ -6,12 +6,7 @@
 # BEWARE don't put anything in this file except exceptions
 
 from werkzeug.exceptions import NotFound
-<<<<<<< HEAD
 from pymysql import ProgrammingError as SQLError
-=======
-from MySQLdb import ProgrammingError as SQLError, Error
-
->>>>>>> c0ac5132
 
 class ValidationError(Exception):
 	http_status_code = 417
