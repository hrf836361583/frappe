--- conflicted
+++ resolved
@@ -1103,11 +1103,8 @@
  "issingle": 0, 
  "istable": 1, 
  "max_attachments": 0, 
-<<<<<<< HEAD
  "modified": "2016-12-27 05:16:18.941042", 
-=======
  "modified": "2017-01-05 17:29:44.206837", 
->>>>>>> f228d462
  "modified_by": "Administrator", 
  "module": "Custom", 
  "name": "Customize Form Field", 
