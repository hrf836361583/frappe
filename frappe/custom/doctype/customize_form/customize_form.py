--- conflicted
+++ resolved
@@ -66,11 +66,7 @@
 
 allowed_fieldtype_change = (('Currency', 'Float', 'Percent'), ('Small Text', 'Data'),
 	('Text', 'Data'), ('Text', 'Text Editor', 'Code', 'Signature'), ('Data', 'Select'),
-<<<<<<< HEAD
-	('Text', 'Small Text'), ('Code', 'Map'))
-=======
-	('Text', 'Small Text'), ('Text', 'Data', 'Barcode'))
->>>>>>> 8eac4bc1
+	('Text', 'Small Text'), ('Text', 'Data', 'Barcode'), ('Code', 'Map'))
 
 allowed_fieldtype_for_options_change = ('Read Only', 'HTML', 'Select',)
 
