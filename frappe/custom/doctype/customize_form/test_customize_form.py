--- conflicted
+++ resolved
@@ -405,7 +405,28 @@
 		with self.assertRaises(frappe.ValidationError):
 			d.run_method("save_customization")
 
-<<<<<<< HEAD
+	def test_system_generated_fields(self):
+		doctype = "Event"
+		custom_field_name = "test_custom_field"
+
+		custom_field = frappe.get_doc("Custom Field", {"dt": doctype, "fieldname": custom_field_name})
+		custom_field.is_system_generated = 1
+		custom_field.save()
+
+		d = self.get_customize_form(doctype)
+		custom_field = d.getone("fields", {"fieldname": custom_field_name})
+		custom_field.description = "Test Description"
+		d.run_method("save_customization")
+
+		property_setter_filters = {
+			"doc_type": doctype,
+			"field_name": custom_field_name,
+			"property": "description",
+		}
+		self.assertEqual(
+			frappe.db.get_value("Property Setter", property_setter_filters, "value"), "Test Description"
+		)
+
 	def test_customized_field_order(self):
 		def shuffle_fields():
 			import random
@@ -591,27 +612,4 @@
 
 		# Test the new system generated field uses insert_after as it doesn't have an
 		# existing position.
-		self.assertEqual(fields[fields.index("test_todo_type") + 1], "test_todo_sub_type")
-=======
-	def test_system_generated_fields(self):
-		doctype = "Event"
-		custom_field_name = "test_custom_field"
-
-		custom_field = frappe.get_doc("Custom Field", {"dt": doctype, "fieldname": custom_field_name})
-		custom_field.is_system_generated = 1
-		custom_field.save()
-
-		d = self.get_customize_form(doctype)
-		custom_field = d.getone("fields", {"fieldname": custom_field_name})
-		custom_field.description = "Test Description"
-		d.run_method("save_customization")
-
-		property_setter_filters = {
-			"doc_type": doctype,
-			"field_name": custom_field_name,
-			"property": "description",
-		}
-		self.assertEqual(
-			frappe.db.get_value("Property Setter", property_setter_filters, "value"), "Test Description"
-		)
->>>>>>> 2cb49256
+		self.assertEqual(fields[fields.index("test_todo_type") + 1], "test_todo_sub_type")