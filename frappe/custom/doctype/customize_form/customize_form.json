--- conflicted
+++ resolved
@@ -326,11 +326,7 @@
  "index_web_pages_for_search": 1,
  "issingle": 1,
  "links": [],
-<<<<<<< HEAD
- "modified": "2022-02-28 21:58:05.396215",
-=======
- "modified": "2022-04-21 15:36:16.772277",
->>>>>>> c31eca3b
+ "modified": "2022-05-04 15:36:16.772277",
  "modified_by": "Administrator",
  "module": "Custom",
  "name": "Customize Form",
