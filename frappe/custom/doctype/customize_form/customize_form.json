--- conflicted
+++ resolved
@@ -285,12 +285,6 @@
    "label": "Auto Name"
   },
   {
-<<<<<<< HEAD
-   "default": "0",
-   "fieldname": "show_title_field_in_link",
-   "fieldtype": "Check",
-   "label": "Show Title in Link and Table MultiSelect Field"
-=======
    "collapsible": 1,
    "collapsible_depends_on": "states",
    "depends_on": "doc_type",
@@ -303,7 +297,12 @@
    "fieldtype": "Table",
    "label": "States",
    "options": "DocType State"
->>>>>>> cee24f70
+  },
+  {
+   "default": "0",
+   "fieldname": "show_title_field_in_link",
+   "fieldtype": "Check",
+   "label": "Show Title in Link and Table MultiSelect Field"
   }
  ],
  "hide_toolbar": 1,
@@ -312,11 +311,7 @@
  "index_web_pages_for_search": 1,
  "issingle": 1,
  "links": [],
-<<<<<<< HEAD
- "modified": "2021-08-03 13:43:27.938781",
-=======
- "modified": "2021-12-14 16:45:04.308690",
->>>>>>> cee24f70
+ "modified": "2021-12-15 16:45:04.308690",
  "modified_by": "Administrator",
  "module": "Custom",
  "name": "Customize Form",
