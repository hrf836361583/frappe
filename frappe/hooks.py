from __future__ import unicode_literals
app_name = "frappe"
app_title = "Frappe Framework"
app_publisher = "Web Notes Technologies Pvt. Ltd."
app_description = "Full Stack Web Application Framework in Python"
app_icon = "assets/frappe/images/frappe.svg"
<<<<<<< HEAD
app_version = "5.0.0-alpha"
=======
app_version = "4.12.1"
>>>>>>> 85522e70
app_color = "#3498db"
app_email = "support@frappe.io"

before_install = "frappe.utils.install.before_install"
after_install = "frappe.utils.install.after_install"

# website
app_include_js = [
	"assets/js/desk.min.js",
	"assets/js/editor.min.js",
]
app_include_css = [
	"assets/css/desk.min.css"
]

web_include_js = [
	"assets/js/frappe-web.min.js",
	"website_script.js"
]

bootstrap = "assets/frappe/css/bootstrap.css"
web_include_css = [
	"assets/css/frappe-web.css",
	"website_theme.css"
]
website_route_rules = [
	{"from_route": "/blog", "to_route": "Blog Post"},
	{"from_route": "/blog/<category>", "to_route": "Blog Post"}
]

write_file_keys = ["file_url", "file_name"]

notification_config = "frappe.core.notifications.get_notification_config"

before_tests = "frappe.utils.install.before_tests"

website_generators = ["Web Page", "Blog Post", "Blog Category", "Web Form"]

# login

on_session_creation = "frappe.desk.doctype.feed.feed.login_feed"

# permissions

permission_query_conditions = {
	"Event": "frappe.desk.doctype.event.event.get_permission_query_conditions",
	"ToDo": "frappe.desk.doctype.todo.todo.get_permission_query_conditions",
	"User": "frappe.core.doctype.user.user.get_permission_query_conditions",
	"Feed": "frappe.desk.doctype.feed.feed.get_permission_query_conditions",
	"Note": "frappe.desk.doctype.note.note.get_permission_query_conditions"
}

has_permission = {
	"Event": "frappe.desk.doctype.event.event.has_permission",
	"ToDo": "frappe.desk.doctype.todo.todo.has_permission",
	"User": "frappe.core.doctype.user.user.has_permission",
	"Feed": "frappe.desk.doctype.feed.feed.has_permission",
	"Note": "frappe.desk.doctype.note.note.has_permission"
}

doc_events = {
	"*": {
		"after_insert": "frappe.email.doctype.email_alert.email_alert.trigger_email_alerts",
		"validate": "frappe.email.doctype.email_alert.email_alert.trigger_email_alerts",
		"on_update": [
			"frappe.desk.notifications.clear_doctype_notifications",
			"frappe.email.doctype.email_alert.email_alert.trigger_email_alerts",
			"frappe.desk.doctype.feed.feed.update_feed"
		],
		"after_rename": "frappe.desk.notifications.clear_doctype_notifications",
		"on_submit": [
			"frappe.email.doctype.email_alert.email_alert.trigger_email_alerts",
			"frappe.desk.doctype.feed.feed.update_feed"
		],
		"on_cancel": [
			"frappe.desk.notifications.clear_doctype_notifications",
			"frappe.email.doctype.email_alert.email_alert.trigger_email_alerts"
		],
		"on_trash": "frappe.desk.notifications.clear_doctype_notifications"
	}
}

scheduler_events = {
	"all": [
		"frappe.email.bulk.flush",
		"frappe.email.doctype.email_account.email_account.pull"
	],
	"daily": [
		"frappe.email.bulk.clear_outbox",
		"frappe.desk.notifications.clear_notifications",
		"frappe.desk.doctype.event.event.send_event_digest",
		"frappe.sessions.clear_expired_sessions",
		"frappe.email.doctype.email_alert.email_alert.trigger_daily_alerts",
	]
}

default_background = "/assets/frappe/images/ui/into-the-dawn.jpg"

get_translated_dict = {
	("doctype", "System Settings"): "frappe.geo.country_info.get_translated_dict"
}<|MERGE_RESOLUTION|>--- conflicted
+++ resolved
@@ -4,11 +4,7 @@
 app_publisher = "Web Notes Technologies Pvt. Ltd."
 app_description = "Full Stack Web Application Framework in Python"
 app_icon = "assets/frappe/images/frappe.svg"
-<<<<<<< HEAD
 app_version = "5.0.0-alpha"
-=======
-app_version = "4.12.1"
->>>>>>> 85522e70
 app_color = "#3498db"
 app_email = "support@frappe.io"
 
