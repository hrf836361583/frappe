--- conflicted
+++ resolved
@@ -1,10 +1,6 @@
 # -*- coding: utf-8 -*-
 # Copyright (c) 2019, Frappe Technologies and Contributors
-<<<<<<< HEAD
-# See license.txt
-=======
 # License: MIT. See LICENSE
->>>>>>> 77e0b595
 import frappe
 import unittest
 import functools
@@ -176,11 +172,6 @@
 		# Clear OpenLDAP connection
 		self.connection = None
 
-<<<<<<< HEAD
-	
-=======
-
->>>>>>> 77e0b595
 	@mock_ldap_connection
 	def test_mandatory_fields(self):
 
@@ -226,11 +217,6 @@
 
 			localdoc = self.doc.copy()
 			localdoc[non_mandatory_field] = ''
-<<<<<<< HEAD
-			
-=======
-
->>>>>>> 77e0b595
 			try:
 
 				frappe.get_doc(localdoc).save()
@@ -336,11 +322,7 @@
 					self.assertTrue(kwargs['user'] == self.base_dn,
 						'ldap3.Connection user does not match provided user')
 
-<<<<<<< HEAD
-					ldap3_connection_method.assert_called_with(server=ldap3_server_method.return_value, 
-=======
 					ldap3_connection_method.assert_called_with(server=ldap3_server_method.return_value,
->>>>>>> 77e0b595
 						auto_bind=True,
 						password=self.base_password,
 						raise_exceptions=True,
@@ -483,11 +465,7 @@
 				self.test_class.create_or_update_user(self.user1doc, test_user_data[test_user])
 
 				self.assertTrue(sync_roles_method.called, 'User roles need to be updated for a new user')
-<<<<<<< HEAD
-				self.assertFalse(update_user_fields_method.called, 
-=======
 				self.assertFalse(update_user_fields_method.called,
->>>>>>> 77e0b595
 					'User roles are not required to be updated for a new user, this will occur during logon')
 
 
@@ -509,11 +487,6 @@
 
 	@mock_ldap_connection
 	def test_fetch_ldap_groups(self):
-<<<<<<< HEAD
-	
-=======
-
->>>>>>> 77e0b595
 		if self.TEST_LDAP_SERVER.lower() == 'openldap':
 			test_users = {
 				'posix.user': ['Users', 'Administrators'],
@@ -547,11 +520,6 @@
 
 	@mock_ldap_connection
 	def test_authenticate(self):
-<<<<<<< HEAD
-		
-=======
-
->>>>>>> 77e0b595
 		with mock.patch('frappe.integrations.doctype.ldap_settings.ldap_settings.LDAPSettings.fetch_ldap_groups') as \
 			fetch_ldap_groups_function:
 
@@ -571,11 +539,6 @@
 			{'': 'posix_user_password'},
 			{'': ''}
 		] # All invalid users should return 'invalid username or password'
-<<<<<<< HEAD
-			
-=======
-
->>>>>>> 77e0b595
 		for username, password in enumerate(invalid_users):
 
 			with self.assertRaises(frappe.exceptions.ValidationError) as display_massage:
