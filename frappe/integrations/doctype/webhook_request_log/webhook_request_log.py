# Copyright (c) 2021, Frappe Technologies and contributors
# License: MIT. See LICENSE

import frappe
from frappe.model.document import Document


class WebhookRequestLog(Document):
<<<<<<< HEAD
=======
	# begin: auto-generated types
	# This code is auto-generated. Do not modify anything in this block.

	from typing import TYPE_CHECKING

	if TYPE_CHECKING:
		from frappe.types import DF

		data: DF.Code | None
		error: DF.Text | None
		headers: DF.Code | None
		reference_document: DF.Data | None
		response: DF.Code | None
		url: DF.Data | None
		user: DF.Link | None
		webhook: DF.Link | None
	# end: auto-generated types
>>>>>>> 9ef10818
	@staticmethod
	def clear_old_logs(days=30):
		from frappe.query_builder import Interval
		from frappe.query_builder.functions import Now

		table = frappe.qb.DocType("Webhook Request Log")
		frappe.db.delete(table, filters=(table.modified < (Now() - Interval(days=days))))<|MERGE_RESOLUTION|>--- conflicted
+++ resolved
@@ -6,8 +6,6 @@
 
 
 class WebhookRequestLog(Document):
-<<<<<<< HEAD
-=======
 	# begin: auto-generated types
 	# This code is auto-generated. Do not modify anything in this block.
 
@@ -25,7 +23,6 @@
 		user: DF.Link | None
 		webhook: DF.Link | None
 	# end: auto-generated types
->>>>>>> 9ef10818
 	@staticmethod
 	def clear_old_logs(days=30):
 		from frappe.query_builder import Interval
