# Copyright (c) 2015, Frappe Technologies Pvt. Ltd. and Contributors
# License: MIT. See LICENSE

import json
import typing
from urllib.parse import quote

import frappe
import frappe.defaults
import frappe.desk.form.meta
import frappe.utils
from frappe import _, _dict
from frappe.desk.form.document_follow import is_document_followed
from frappe.model.utils.user_settings import get_user_settings
from frappe.permissions import get_doc_permissions
from frappe.utils.data import cstr

if typing.TYPE_CHECKING:
	from frappe.model.document import Document


@frappe.whitelist()
def getdoc(doctype, name, user=None):
	"""
	Loads a doclist for a given document. This method is called directly from the client.
	Requries "doctype", "name" as form variables.
	Will also call the "onload" method on the document.
	"""

	if not (doctype and name):
		raise Exception("doctype and name required!")

	try:
		doc = frappe.get_doc(doctype, name)
	except frappe.DoesNotExistError:
		frappe.clear_last_message()
		return []

	if not doc.has_permission("read"):
		frappe.flags.error_message = _("Insufficient Permission for {0}").format(
			frappe.bold(doctype + " " + name)
		)
		raise frappe.PermissionError(("read", doctype, name))

<<<<<<< HEAD
	# ignores system setting (apply_perm_level_on_api_calls) unconditionally to maintain backward compatibility
=======
	run_onload(doc)
>>>>>>> 9ef10818
	doc.apply_fieldlevel_read_permissions()

	# add file list
	doc.add_viewed()
	get_docinfo(doc)

	doc.add_seen()
	set_link_titles(doc)
	if frappe.response.docs is None:
		frappe.local.response = _dict({"docs": []})
	frappe.response.docs.append(doc)


@frappe.whitelist()
def getdoctype(doctype, with_parent=False, cached_timestamp=None):
	"""load doctype"""

	docs = []
	parent_dt = None

	# with parent (called from report builder)
	if with_parent and (parent_dt := frappe.model.meta.get_parent_dt(doctype)):
		docs = get_meta_bundle(parent_dt)
		frappe.response["parent_dt"] = parent_dt

	if not docs:
		docs = get_meta_bundle(doctype)

	frappe.response["user_settings"] = get_user_settings(parent_dt or doctype)

	if cached_timestamp and docs[0].modified == cached_timestamp:
		return "use_cache"

	frappe.response.docs.extend(docs)


def get_meta_bundle(doctype):
	bundle = [frappe.desk.form.meta.get_meta(doctype)]
	bundle.extend(
		frappe.desk.form.meta.get_meta(df.options)
		for df in bundle[0].fields
		if df.fieldtype in frappe.model.table_fields
	)
	return bundle


@frappe.whitelist()
def get_docinfo(doc=None, doctype=None, name=None):
	from frappe.share import _get_users as get_docshares

	if not doc:
		doc = frappe.get_doc(doctype, name)
		if not doc.has_permission("read"):
			raise frappe.PermissionError

	all_communications = _get_communications(doc.doctype, doc.name, limit=21)
	automated_messages = [
		msg for msg in all_communications if msg["communication_type"] == "Automated Message"
	]
	communications_except_auto_messages = [
		msg for msg in all_communications if msg["communication_type"] != "Automated Message"
	]

	docinfo = frappe._dict(user_info={})

	add_comments(doc, docinfo)

	docinfo.update(
		{
			"doctype": doc.doctype,
			"name": doc.name,
			"attachments": get_attachments(doc.doctype, doc.name),
			"communications": communications_except_auto_messages,
			"automated_messages": automated_messages,
			"versions": get_versions(doc),
			"assignments": get_assignments(doc.doctype, doc.name),
			"permissions": get_doc_permissions(doc),
			"shared": get_docshares(doc),
<<<<<<< HEAD
			"views": get_view_logs(doc.doctype, doc.name),
=======
			"views": get_view_logs(doc),
>>>>>>> 9ef10818
			"energy_point_logs": get_point_logs(doc.doctype, doc.name),
			"additional_timeline_content": get_additional_timeline_content(doc.doctype, doc.name),
			"milestones": get_milestones(doc.doctype, doc.name),
			"is_document_followed": is_document_followed(doc.doctype, doc.name, frappe.session.user),
			"tags": get_tags(doc.doctype, doc.name),
			"document_email": get_document_email(doc.doctype, doc.name),
		}
	)

	update_user_info(docinfo)

	frappe.response["docinfo"] = docinfo


def add_comments(doc, docinfo):
	# divide comments into separate lists
	docinfo.comments = []
	docinfo.shared = []
	docinfo.assignment_logs = []
	docinfo.attachment_logs = []
	docinfo.info_logs = []
	docinfo.like_logs = []
	docinfo.workflow_logs = []

	comments = frappe.get_all(
		"Comment",
		fields=["name", "creation", "content", "owner", "comment_type"],
		filters={"reference_doctype": doc.doctype, "reference_name": doc.name},
	)

	for c in comments:
		match c.comment_type:
			case "Comment":
				c.content = frappe.utils.markdown(c.content)
				docinfo.comments.append(c)
			case "Shared" | "Unshared":
				docinfo.shared.append(c)
			case "Assignment Completed" | "Assigned":
				docinfo.assignment_logs.append(c)
			case "Attachment" | "Attachment Removed":
				docinfo.attachment_logs.append(c)
			case "Info" | "Edit" | "Label":
				docinfo.info_logs.append(c)
			case "Like":
				docinfo.like_logs.append(c)
			case "Workflow":
				docinfo.workflow_logs.append(c)

	return comments


def get_milestones(doctype, name):
	return frappe.get_all(
		"Milestone",
		fields=["creation", "owner", "track_field", "value"],
		filters=dict(reference_type=doctype, reference_name=name),
	)


def get_attachments(dt, dn):
	return frappe.get_all(
		"File",
		fields=["name", "file_name", "file_url", "is_private"],
		filters={"attached_to_name": dn, "attached_to_doctype": dt},
	)


def get_versions(doc: "Document") -> list[dict]:
	if not doc.meta.track_changes:
		return []
	return frappe.get_all(
		"Version",
		filters=dict(ref_doctype=doc.doctype, docname=doc.name),
		fields=["name", "owner", "creation", "data"],
		limit=10,
		order_by="creation desc",
	)


@frappe.whitelist()
def get_communications(doctype, name, start=0, limit=20):
	from frappe.utils import cint

	doc = frappe.get_doc(doctype, name)
	if not doc.has_permission("read"):
		raise frappe.PermissionError

	return _get_communications(doctype, name, cint(start), cint(limit))


def get_comments(
	doctype: str, name: str, comment_type: str | list[str] = "Comment"
) -> list[frappe._dict]:
	if isinstance(comment_type, list):
		comment_types = comment_type

	elif comment_type == "share":
		comment_types = ["Shared", "Unshared"]

	elif comment_type == "assignment":
		comment_types = ["Assignment Completed", "Assigned"]

	elif comment_type == "attachment":
		comment_types = ["Attachment", "Attachment Removed"]

	else:
		comment_types = [comment_type]

	comments = frappe.get_all(
		"Comment",
		fields=["name", "creation", "content", "owner", "comment_type"],
		filters={
			"reference_doctype": doctype,
			"reference_name": name,
			"comment_type": ["in", comment_types],
		},
	)

	# convert to markdown (legacy ?)
	for c in comments:
		if c.comment_type == "Comment":
			c.content = frappe.utils.markdown(c.content)

	return comments


def get_point_logs(doctype, docname):
	return frappe.get_all(
		"Energy Point Log",
		filters={"reference_doctype": doctype, "reference_name": docname, "type": ["!=", "Review"]},
		fields=["*"],
	)


def _get_communications(doctype, name, start=0, limit=20):
	communications = get_communication_data(doctype, name, start, limit)
	for c in communications:
		if c.communication_type == "Communication":
			c.attachments = json.dumps(
				frappe.get_all(
					"File",
					fields=["file_url", "is_private"],
					filters={"attached_to_doctype": "Communication", "attached_to_name": c.name},
				)
			)

	return communications


def get_communication_data(
	doctype, name, start=0, limit=20, after=None, fields=None, group_by=None, as_dict=True
):
	"""Returns list of communications for a given document"""
	if not fields:
		fields = """
			C.name, C.communication_type, C.communication_medium,
			C.comment_type, C.communication_date, C.content,
			C.sender, C.sender_full_name, C.cc, C.bcc,
			C.creation AS creation, C.subject, C.delivery_status,
			C._liked_by, C.reference_doctype, C.reference_name,
			C.read_by_recipient, C.rating, C.recipients
		"""

	conditions = ""
	if after:
		# find after a particular date
		conditions += """
			AND C.creation > {}
		""".format(
			after
		)

	if doctype == "User":
		conditions += """
			AND NOT (C.reference_doctype='User' AND C.communication_type='Communication')
		"""

	# communications linked to reference_doctype
	part1 = """
		SELECT {fields}
		FROM `tabCommunication` as C
		WHERE C.communication_type IN ('Communication', 'Feedback', 'Automated Message')
		AND (C.reference_doctype = %(doctype)s AND C.reference_name = %(name)s)
		{conditions}
	""".format(
		fields=fields, conditions=conditions
	)

	# communications linked in Timeline Links
	part2 = """
		SELECT {fields}
		FROM `tabCommunication` as C
		INNER JOIN `tabCommunication Link` ON C.name=`tabCommunication Link`.parent
		WHERE C.communication_type IN ('Communication', 'Feedback', 'Automated Message')
		AND `tabCommunication Link`.link_doctype = %(doctype)s AND `tabCommunication Link`.link_name = %(name)s
		{conditions}
	""".format(
		fields=fields, conditions=conditions
	)

	return frappe.db.sql(
		"""
		SELECT *
		FROM (({part1}) UNION ({part2})) AS combined
		{group_by}
		ORDER BY creation DESC
		LIMIT %(limit)s
		OFFSET %(start)s
	""".format(
			part1=part1, part2=part2, group_by=(group_by or "")
		),
		dict(
			doctype=doctype,
			name=name,
			start=frappe.utils.cint(start),
			limit=limit,
		),
		as_dict=as_dict,
	)


def get_assignments(dt, dn):
	return frappe.get_all(
		"ToDo",
		fields=["name", "allocated_to as owner", "description", "status"],
		filters={
			"reference_type": dt,
			"reference_name": dn,
			"status": ("not in", ("Cancelled", "Closed")),
			"allocated_to": ("is", "set"),
		},
	)


def run_onload(doc):
	doc.set("__onload", frappe._dict())
	doc.run_method("onload")


def get_view_logs(doc: "Document") -> list[dict]:
	"""get and return the latest view logs if available"""
	if not doc.meta.track_views:
		return []

	return frappe.get_all(
		"View Log",
		filters={
			"reference_doctype": doc.doctype,
			"reference_name": doc.name,
		},
		fields=["name", "creation", "owner"],
		order_by="creation desc",
	)


def get_tags(doctype: str, name: str) -> str:
	tags = frappe.get_all(
		"Tag Link",
		filters={"document_type": doctype, "document_name": name},
		fields=["tag"],
		pluck="tag",
	)

	return ",".join(tags)


def get_document_email(doctype, name):
	email = get_automatic_email_link()
	if not email:
		return None

	email = email.split("@")
	return f"{email[0]}+{quote(doctype)}={quote(cstr(name))}@{email[1]}"


def get_automatic_email_link():
	return frappe.db.get_value(
		"Email Account", {"enable_incoming": 1, "enable_automatic_linking": 1}, "email_id"
	)


def get_additional_timeline_content(doctype, docname):
	contents = []
	hooks = frappe.get_hooks().get("additional_timeline_content", {})
	methods_for_all_doctype = hooks.get("*", [])
	methods_for_current_doctype = hooks.get(doctype, [])

	for method in methods_for_all_doctype + methods_for_current_doctype:
		contents.extend(frappe.get_attr(method)(doctype, docname) or [])

	return contents


def set_link_titles(doc):
	link_titles = {}
	link_titles.update(get_title_values_for_link_and_dynamic_link_fields(doc))
	link_titles.update(get_title_values_for_table_and_multiselect_fields(doc))

	send_link_titles(link_titles)


def get_title_values_for_link_and_dynamic_link_fields(doc, link_fields=None):
	link_titles = {}

	if not link_fields:
		meta = frappe.get_meta(doc.doctype)
		link_fields = meta.get_link_fields() + meta.get_dynamic_link_fields()

	for field in link_fields:
		if not doc.get(field.fieldname):
			continue

		doctype = field.options if field.fieldtype == "Link" else doc.get(field.options)

		meta = frappe.get_meta(doctype)
		if not meta or not (meta.title_field and meta.show_title_field_in_link):
			continue

		link_title = frappe.db.get_value(
			doctype, doc.get(field.fieldname), meta.title_field, cache=True, order_by=None
		)
		link_titles.update({doctype + "::" + doc.get(field.fieldname): link_title})

	return link_titles


def get_title_values_for_table_and_multiselect_fields(doc, table_fields=None):
	link_titles = {}

	if not table_fields:
		meta = frappe.get_meta(doc.doctype)
		table_fields = meta.get_table_fields()

	for field in table_fields:
		if not doc.get(field.fieldname):
			continue

		for value in doc.get(field.fieldname):
			link_titles.update(get_title_values_for_link_and_dynamic_link_fields(value))

	return link_titles


def send_link_titles(link_titles):
	"""Append link titles dict in `frappe.local.response`."""
	if "_link_titles" not in frappe.local.response:
		frappe.local.response["_link_titles"] = {}

	frappe.local.response["_link_titles"].update(link_titles)


def update_user_info(docinfo):
	users = set()

	users.update(d.sender for d in docinfo.communications)
	users.update(d.user for d in docinfo.shared)
	users.update(d.owner for d in docinfo.assignments)
	users.update(d.owner for d in docinfo.views)
	users.update(d.owner for d in docinfo.workflow_logs)
	users.update(d.owner for d in docinfo.like_logs)
	users.update(d.owner for d in docinfo.info_logs)
	users.update(d.owner for d in docinfo.attachment_logs)
	users.update(d.owner for d in docinfo.assignment_logs)
	users.update(d.owner for d in docinfo.comments)

	frappe.utils.add_user_info(users, docinfo.user_info)


@frappe.whitelist()
def get_user_info_for_viewers(users):
	user_info = {}
	for user in json.loads(users):
		frappe.utils.add_user_info(user, user_info)

	return user_info<|MERGE_RESOLUTION|>--- conflicted
+++ resolved
@@ -42,11 +42,7 @@
 		)
 		raise frappe.PermissionError(("read", doctype, name))
 
-<<<<<<< HEAD
-	# ignores system setting (apply_perm_level_on_api_calls) unconditionally to maintain backward compatibility
-=======
 	run_onload(doc)
->>>>>>> 9ef10818
 	doc.apply_fieldlevel_read_permissions()
 
 	# add file list
@@ -125,11 +121,7 @@
 			"assignments": get_assignments(doc.doctype, doc.name),
 			"permissions": get_doc_permissions(doc),
 			"shared": get_docshares(doc),
-<<<<<<< HEAD
-			"views": get_view_logs(doc.doctype, doc.name),
-=======
 			"views": get_view_logs(doc),
->>>>>>> 9ef10818
 			"energy_point_logs": get_point_logs(doc.doctype, doc.name),
 			"additional_timeline_content": get_additional_timeline_content(doc.doctype, doc.name),
 			"milestones": get_milestones(doc.doctype, doc.name),
