--- conflicted
+++ resolved
@@ -169,21 +169,7 @@
 			C.read_by_recipient, C.rating
 		'''
 
-<<<<<<< HEAD
-	conditions = '''
-		`tabCommunication`.communication_type in ('Communication', 'Feedback')
-		and	(
-				(`tabCommunication`.reference_doctype=%(doctype)s and `tabCommunication`.reference_name=%(name)s)
-				or (
-					(`tabCommunication Link`.link_doctype=%(doctype)s and `tabCommunication Link`.link_name=%(name)s)
-					and (`tabCommunication`.communication_type='Communication')
-				)
-			)
-	'''
-
-=======
 	conditions = ''
->>>>>>> e919b90e
 	if after:
 		# find after a particular date
 		conditions += '''
@@ -215,20 +201,6 @@
 	'''.format(fields=fields, conditions=conditions)
 
 	communications = frappe.db.sql('''
-<<<<<<< HEAD
-		select distinct {fields}
-		from `tabCommunication`
-			inner join `tabCommunication Link`
-				on `tabCommunication`.name=`tabCommunication Link`.parent
-		where {conditions} {group_by}
-		order by `tabCommunication`.creation desc
-		limit %(limit)s offset %(start)s'''.format(fields = fields, conditions=conditions, group_by=group_by or ""),{
-			"doctype": doctype,
-			"name": name,
-			"start": frappe.utils.cint(start),
-			"limit": limit
-		}, as_dict=as_dict)
-=======
 		SELECT *
 		FROM (({part1}) UNION ({part2})) AS combined
 		{group_by}
@@ -241,7 +213,6 @@
 		start=frappe.utils.cint(start),
 		limit=limit
 	), as_dict=as_dict)
->>>>>>> e919b90e
 
 	return communications
 
