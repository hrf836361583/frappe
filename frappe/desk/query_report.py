--- conflicted
+++ resolved
@@ -58,11 +58,7 @@
 	elif report.report_type == 'Script Report':
 		res = report.execute_script_report(filters)
 
-<<<<<<< HEAD
-	columns, result, message, chart, data_to_be_printed, skip_total_row = \
-=======
 	columns, result, message, chart, report_summary, skip_total_row = \
->>>>>>> e5a87aa4
 		ljust_list(res, 6)
 
 	if report.custom_columns:
@@ -93,11 +89,7 @@
 		"columns": columns,
 		"message": message,
 		"chart": chart,
-<<<<<<< HEAD
-		"data_to_be_printed": data_to_be_printed,
-=======
 		"report_summary": report_summary,
->>>>>>> e5a87aa4
 		"skip_total_row": skip_total_row or 0,
 		"status": None,
 		"execution_time": frappe.cache().hget('report_execution_time', report.name) or 0
