# Copyright (c) 2015, Frappe Technologies Pvt. Ltd. and Contributors
# License: MIT. See LICENSE

import datetime
import json
import os
from datetime import timedelta

import frappe
import frappe.desk.reportview
from frappe import _
from frappe.core.utils import ljust_list
from frappe.desk.reportview import clean_params, parse_json
from frappe.model.utils import render_include
from frappe.modules import get_module_path, scrub
from frappe.monitor import add_data_to_monitor
from frappe.permissions import get_role_permissions
<<<<<<< HEAD
from frappe.utils import (
	cint,
	cstr,
	flt,
	format_duration,
	get_html_format,
	get_url_to_form,
	gzip_decompress,
	sbool,
)
=======
from frappe.utils import cint, cstr, flt, format_duration, get_html_format, sbool
>>>>>>> 9ef10818


def get_report_doc(report_name):
	doc = frappe.get_doc("Report", report_name)
	doc.custom_columns = []
	doc.custom_filters = []

	if doc.report_type == "Custom Report":
		custom_report_doc = doc
		doc = get_reference_report(doc)
		doc.custom_report = report_name
		if custom_report_doc.json:
			data = json.loads(custom_report_doc.json)
			if data:
				doc.custom_columns = data.get("columns")
				doc.custom_filters = data.get("filters")
		doc.is_custom_report = True

	if not doc.is_permitted():
		frappe.throw(
			_("You don't have access to Report: {0}").format(report_name),
			frappe.PermissionError,
		)

	if not frappe.has_permission(doc.ref_doctype, "report"):
		frappe.throw(
			_("You don't have permission to get a report on: {0}").format(doc.ref_doctype),
			frappe.PermissionError,
		)

	if doc.disabled:
		frappe.throw(_("Report {0} is disabled").format(report_name))

	return doc


def get_report_result(report, filters):
	res = None

	if report.report_type == "Query Report":
		res = report.execute_query_report(filters)

	elif report.report_type == "Script Report":
		res = report.execute_script_report(filters)

	elif report.report_type == "Custom Report":
		ref_report = get_report_doc(report.report_name)
		res = get_report_result(ref_report, filters)

	return res


@frappe.read_only()
def generate_report_result(
	report, filters=None, user=None, custom_columns=None, is_tree=False, parent_field=None
):
	user = user or frappe.session.user
	filters = filters or []

	if filters and isinstance(filters, str):
		filters = json.loads(filters)

	res = get_report_result(report, filters) or []

	columns, result, message, chart, report_summary, skip_total_row = ljust_list(res, 6)
	columns = [get_column_as_dict(col) for col in (columns or [])]
	report_column_names = [col["fieldname"] for col in columns]
	# convert to list of dicts

	result = normalize_result(result, columns)

	if report.custom_columns:
		# saved columns (with custom columns / with different column order)
		columns = report.custom_columns

	# unsaved custom_columns
	if custom_columns:
		for custom_column in custom_columns:
			columns.insert(custom_column["insert_after_index"] + 1, custom_column)

	# all columns which are not in original report
	report_custom_columns = [
		column for column in columns if column["fieldname"] not in report_column_names
	]

	if report_custom_columns:
		result = add_custom_column_data(report_custom_columns, result)

	if result:
		result = get_filtered_data(report.ref_doctype, columns, result, user)

	if cint(report.add_total_row) and result and not skip_total_row:
		result = add_total_row(result, columns, is_tree=is_tree, parent_field=parent_field)

	return {
		"result": result,
		"columns": columns,
		"message": message,
		"chart": chart,
		"report_summary": report_summary,
		"skip_total_row": skip_total_row or 0,
		"status": None,
		"execution_time": frappe.cache.hget("report_execution_time", report.name) or 0,
	}


def normalize_result(result, columns):
	# Converts to list of dicts from list of lists/tuples
	data = []
	column_names = [column["fieldname"] for column in columns]
	if result and isinstance(result[0], (list, tuple)):
		for row in result:
			row_obj = {}
			for idx, column_name in enumerate(column_names):
				row_obj[column_name] = row[idx]
			data.append(row_obj)
	else:
		data = result

	return data


@frappe.whitelist()
<<<<<<< HEAD
def background_enqueue_run(report_name, filters=None, user=None):
	from frappe.core.doctype.prepared_report.prepared_report import make_prepared_report

	return make_prepared_report(report_name, filters)


@frappe.whitelist()
=======
>>>>>>> 9ef10818
def get_script(report_name):
	report = get_report_doc(report_name)
	module = report.module or frappe.db.get_value("DocType", report.ref_doctype, "module")

	is_custom_module = frappe.get_cached_value("Module Def", module, "custom")

	# custom modules are virtual modules those exists in DB but not in disk.
	module_path = "" if is_custom_module else get_module_path(module)
	report_folder = module_path and os.path.join(module_path, "report", scrub(report.name))
	script_path = report_folder and os.path.join(report_folder, scrub(report.name) + ".js")
	print_path = report_folder and os.path.join(report_folder, scrub(report.name) + ".html")

	script = None
	if os.path.exists(script_path):
		with open(script_path) as f:
			script = f.read()
			script += f"\n\n//# sourceURL={scrub(report.name)}.js"

	html_format = get_html_format(print_path)

	if not script and report.javascript:
		script = report.javascript
		script += f"\n\n//# sourceURL={scrub(report.name)}__custom"

	if not script:
		script = "frappe.query_reports['%s']={}" % report_name

	return {
		"script": render_include(script),
		"html_format": html_format,
<<<<<<< HEAD
		"execution_time": frappe.cache().hget("report_execution_time", report_name) or 0,
=======
		"execution_time": frappe.cache.hget("report_execution_time", report_name) or 0,
>>>>>>> 9ef10818
		"filters": report.filters,
		"custom_report_name": report.name if report.get("is_custom_report") else None,
	}


def get_reference_report(report):
	if report.report_type != "Custom Report":
		return report
	reference_report = frappe.get_doc("Report", report.reference_report)
	return get_reference_report(reference_report)


@frappe.whitelist()
@frappe.read_only()
def run(
	report_name,
	filters=None,
	user=None,
	ignore_prepared_report=False,
	custom_columns=None,
	is_tree=False,
	parent_field=None,
	are_default_filters=True,
):
	report = get_report_doc(report_name)
	if not user:
		user = frappe.session.user
	if not frappe.has_permission(report.ref_doctype, "report"):
		frappe.msgprint(
			_("Must have report permission to access this report."),
			raise_exception=True,
		)

	if sbool(are_default_filters) and report.custom_filters:
		filters = report.custom_filters

<<<<<<< HEAD
	if (
		report.prepared_report
		and not report.disable_prepared_report
		and not sbool(ignore_prepared_report)
		and not custom_columns
	):
		dn = None
=======
	if sbool(are_default_filters) and report.custom_filters:
		filters = report.custom_filters

	if report.prepared_report and not sbool(ignore_prepared_report) and not custom_columns:
>>>>>>> 9ef10818
		if filters:
			if isinstance(filters, str):
				filters = json.loads(filters)

			dn = filters.pop("prepared_report_name", None)
<<<<<<< HEAD

=======
		else:
			dn = ""
>>>>>>> 9ef10818
		result = get_prepared_report_result(report, filters, dn, user)
	else:
		result = generate_report_result(report, filters, user, custom_columns, is_tree, parent_field)
		add_data_to_monitor(report=report.reference_report or report.name)

	result["add_total_row"] = report.add_total_row and not result.get("skip_total_row", False)

	if sbool(are_default_filters) and report.custom_filters:
		result["custom_filters"] = report.custom_filters

	return result


def add_custom_column_data(custom_columns, result):
	doctype_names_from_custom_field = []
	for column in custom_columns:
		if len(column["fieldname"].split("-")) > 1:
			# length greater than 1, means that the column is a custom field with confilicting fieldname
			doctype_name = frappe.unscrub(column["fieldname"].split("-")[1])
			doctype_names_from_custom_field.append(doctype_name)
		column["fieldname"] = column["fieldname"].split("-")[0]

	custom_column_data = get_data_for_custom_report(custom_columns, result)

	for column in custom_columns:
		key = (column.get("doctype"), column.get("fieldname"))
		if key in custom_column_data:
			for row in result:
				link_field = column.get("link_field")

				# backwards compatibile `link_field`
				# old custom reports which use `str` should not break.
				if isinstance(link_field, str):
					link_field = frappe._dict({"fieldname": link_field, "names": []})

				row_reference = row.get(link_field.get("fieldname"))
				# possible if the row is empty
				if not row_reference:
					continue
				if key[0] in doctype_names_from_custom_field:
					column["fieldname"] = column.get("id")
				row[column.get("fieldname")] = custom_column_data.get(key).get(row_reference)

	return result


<<<<<<< HEAD
def get_prepared_report_result(report, filters, dn=None, user=None):
	from frappe.core.doctype.prepared_report.prepared_report import get_completed_prepared_report

	def get_report_data(doc, data):
		# backwards compatibility - prepared report used to have a columns field,
		# we now directly fetch it from the result file
		if doc.get("columns") or isinstance(data, list):
			columns = (doc.get("columns") and json.loads(doc.columns)) or data[0]
			data = {"result": data}
		else:
			columns = data.get("columns")

		for column in columns:
			if isinstance(column, dict) and column.get("label"):
				column["label"] = _(column["label"])

		return data | {"columns": columns}

	report_data = {}
	if not dn:
		dn = get_completed_prepared_report(
			filters, user, report.get("custom_report") or report.get("report_name")
		)

=======
def get_prepared_report_result(report, filters, dn="", user=None):
	from frappe.core.doctype.prepared_report.prepared_report import get_completed_prepared_report

	def get_report_data(doc, data):
		# backwards compatibility - prepared report used to have a columns field,
		# we now directly fetch it from the result file
		if doc.get("columns") or isinstance(data, list):
			columns = (doc.get("columns") and json.loads(doc.columns)) or data[0]
			data = {"result": data}
		else:
			columns = data.get("columns")

		for column in columns:
			if isinstance(column, dict) and column.get("label"):
				column["label"] = _(column["label"])

		return data | {"columns": columns}

	report_data = {}
	if not dn:
		dn = get_completed_prepared_report(
			filters, user, report.get("custom_report") or report.get("report_name")
		)

>>>>>>> 9ef10818
	doc = frappe.get_doc("Prepared Report", dn) if dn else None
	if doc:
		try:
			if data := json.loads(doc.get_prepared_data().decode("utf-8")):
				report_data = get_report_data(doc, data)
		except Exception:
			doc.log_error("Prepared report render failed")
			frappe.msgprint(_("Prepared report render failed"))
			doc = None

	return report_data | {"prepared_report": True, "doc": doc}


@frappe.whitelist()
def export_query():
	"""export from query reports"""
	from frappe.desk.utils import get_csv_bytes, pop_csv_params, provide_binary_file

	form_params = frappe._dict(frappe.local.form_dict)
	csv_params = pop_csv_params(form_params)
	clean_params(form_params)
	parse_json(form_params)

	report_name = form_params.report_name
	frappe.permissions.can_export(
		frappe.get_cached_value("Report", report_name, "ref_doctype"),
		raise_exception=True,
	)

	file_format_type = form_params.file_format_type
	custom_columns = frappe.parse_json(form_params.custom_columns or "[]")
	include_indentation = form_params.include_indentation
	visible_idx = form_params.visible_idx

	if isinstance(visible_idx, str):
		visible_idx = json.loads(visible_idx)

<<<<<<< HEAD
	if file_format_type == "Excel":
		data = run(report_name, filters, custom_columns=custom_columns, are_default_filters=False)
		data = frappe._dict(data)
		if not data.columns:
			frappe.respond_as_web_page(
				_("No data to export"),
				_("You can try changing the filters of your report."),
			)
			return
=======
	data = run(
		report_name, form_params.filters, custom_columns=custom_columns, are_default_filters=False
	)
	data = frappe._dict(data)
	if not data.columns:
		frappe.respond_as_web_page(
			_("No data to export"),
			_("You can try changing the filters of your report."),
		)
		return

	format_duration_fields(data)
	xlsx_data, column_widths = build_xlsx_data(data, visible_idx, include_indentation)
>>>>>>> 9ef10818

	if file_format_type == "CSV":
		content = get_csv_bytes(xlsx_data, csv_params)
		file_extension = "csv"
	elif file_format_type == "Excel":
		from frappe.utils.xlsxutils import make_xlsx

		file_extension = "xlsx"
		content = make_xlsx(xlsx_data, "Query Report", column_widths=column_widths).getvalue()

<<<<<<< HEAD
		frappe.response["filename"] = _(report_name) + ".xlsx"
		frappe.response["filecontent"] = xlsx_file.getvalue()
		frappe.response["type"] = "binary"
=======
	provide_binary_file(report_name, file_extension, content)
>>>>>>> 9ef10818


def format_duration_fields(data: frappe._dict) -> None:
	for i, col in enumerate(data.columns):
		if col.get("fieldtype") != "Duration":
			continue

		for row in data.result:
			index = col.get("fieldname") if isinstance(row, dict) else i
			if row[index]:
				row[index] = format_duration(row[index])


def build_xlsx_data(data, visible_idx, include_indentation, ignore_visible_idx=False):
	EXCEL_TYPES = (
		str,
		bool,
		type(None),
		int,
		float,
		datetime.datetime,
		datetime.date,
		datetime.time,
		datetime.timedelta,
	)

	if len(visible_idx) == len(data.result):
		# It's not possible to have same length and different content.
		ignore_visible_idx = True
	else:
		# Note: converted for faster lookups
		visible_idx = set(visible_idx)

	result = [[]]
	column_widths = []

	for column in data.columns:
		if column.get("hidden"):
			continue
		result[0].append(_(column.get("label")))
		column_width = cint(column.get("width", 0))
		# to convert into scale accepted by openpyxl
		column_width /= 10
		column_widths.append(column_width)

	# build table from result
	for row_idx, row in enumerate(data.result):
		# only pick up rows that are visible in the report
		if ignore_visible_idx or row_idx in visible_idx:
			row_data = []
			if isinstance(row, dict):
				for col_idx, column in enumerate(data.columns):
					if column.get("hidden"):
						continue
					label = column.get("label")
					fieldname = column.get("fieldname")
					cell_value = row.get(fieldname, row.get(label, ""))
					if not isinstance(cell_value, EXCEL_TYPES):
						cell_value = cstr(cell_value)

					if cint(include_indentation) and "indent" in row and col_idx == 0:
						cell_value = ("    " * cint(row["indent"])) + cstr(cell_value)
					row_data.append(cell_value)
			elif row:
				row_data = row

			result.append(row_data)

	return result, column_widths


def add_total_row(result, columns, meta=None, is_tree=False, parent_field=None):
	total_row = [""] * len(columns)
	has_percent = []

	for i, col in enumerate(columns):
		fieldtype, options, fieldname = None, None, None
		if isinstance(col, str):
			if meta:
				# get fieldtype from the meta
				field = meta.get_field(col)
				if field:
					fieldtype = meta.get_field(col).fieldtype
					fieldname = meta.get_field(col).fieldname
			else:
				col = col.split(":")
				if len(col) > 1:
					if col[1]:
						fieldtype = col[1]
						if "/" in fieldtype:
							fieldtype, options = fieldtype.split("/")
					else:
						fieldtype = "Data"
		else:
			fieldtype = col.get("fieldtype")
			fieldname = col.get("fieldname")
			options = col.get("options")

		for row in result:
			if i >= len(row):
				continue
			cell = row.get(fieldname) if isinstance(row, dict) else row[i]
			if fieldtype in ["Currency", "Int", "Float", "Percent", "Duration"] and flt(cell):
				if not (is_tree and row.get(parent_field)):
					total_row[i] = flt(total_row[i]) + flt(cell)

			if fieldtype == "Percent" and i not in has_percent:
				has_percent.append(i)

			if fieldtype == "Time" and cell:
				if not total_row[i]:
					total_row[i] = timedelta(hours=0, minutes=0, seconds=0)
				total_row[i] = total_row[i] + cell

		if fieldtype == "Link" and options == "Currency":
			total_row[i] = result[0].get(fieldname) if isinstance(result[0], dict) else result[0][i]

	for i in has_percent:
		total_row[i] = flt(total_row[i]) / len(result)

	first_col_fieldtype = None
	if isinstance(columns[0], str):
		first_col = columns[0].split(":")
		if len(first_col) > 1:
			first_col_fieldtype = first_col[1].split("/", 1)[0]
	else:
		first_col_fieldtype = columns[0].get("fieldtype")

	if first_col_fieldtype not in ["Currency", "Int", "Float", "Percent", "Date"]:
		total_row[0] = _("Total")

	result.append(total_row)
	return result


@frappe.whitelist()
def get_data_for_custom_field(doctype, field, names=None):

	if not frappe.has_permission(doctype, "read"):
		frappe.throw(_("Not Permitted to read {0}").format(doctype), frappe.PermissionError)

	filters = {}
	if names:
		if isinstance(names, (str, bytearray)):
			names = frappe.json.loads(names)
		filters.update({"name": ["in", names]})

<<<<<<< HEAD
	value_map = frappe._dict(
		frappe.get_list(doctype, filters=filters, fields=["name", field], as_list=1)
	)
	return value_map
=======
	return frappe._dict(frappe.get_list(doctype, filters=filters, fields=["name", field], as_list=1))
>>>>>>> 9ef10818


def get_data_for_custom_report(columns, result):
	doc_field_value_map = {}

	for column in columns:
		if link_field := column.get("link_field"):
			# backwards compatibile `link_field`
			# old custom reports which use `str` should not break
			if isinstance(link_field, str):
				link_field = frappe._dict({"fieldname": link_field, "names": []})

			fieldname = column.get("fieldname")
			doctype = column.get("doctype")

			row_key = link_field.get("fieldname")
			names = []
			for row in result:
				if row.get(row_key):
					names.append(row.get(row_key))
			names = list(set(names))

			doc_field_value_map[(doctype, fieldname)] = get_data_for_custom_field(doctype, fieldname, names)
	return doc_field_value_map


@frappe.whitelist()
def save_report(reference_report, report_name, columns, filters):
	report_doc = get_report_doc(reference_report)

	docname = frappe.db.exists(
		"Report",
		{
			"report_name": report_name,
			"is_standard": "No",
			"report_type": "Custom Report",
		},
	)

	if docname:
		report = frappe.get_doc("Report", docname)
		existing_jd = json.loads(report.json)
		existing_jd["columns"] = json.loads(columns)
		existing_jd["filters"] = json.loads(filters)
		report.update({"json": json.dumps(existing_jd, separators=(",", ":"))})
		report.save()
		frappe.msgprint(_("Report updated successfully"))

		return docname
	else:
		new_report = frappe.get_doc(
			{
				"doctype": "Report",
				"report_name": report_name,
				"json": f'{{"columns":{columns},"filters":{filters}}}',
				"ref_doctype": report_doc.ref_doctype,
				"is_standard": "No",
				"report_type": "Custom Report",
				"reference_report": reference_report,
			}
		).insert(ignore_permissions=True)
		frappe.msgprint(_("{0} saved successfully").format(new_report.name))
		return new_report.name


def get_filtered_data(ref_doctype, columns, data, user):
	result = []
	linked_doctypes = get_linked_doctypes(columns, data)
	match_filters_per_doctype = get_user_match_filters(linked_doctypes, user=user)
	shared = frappe.share.get_shared(ref_doctype, user)
	columns_dict = get_columns_dict(columns)

	role_permissions = get_role_permissions(frappe.get_meta(ref_doctype), user)
	if_owner = role_permissions.get("if_owner", {}).get("report")

	if match_filters_per_doctype:
		for row in data:
			# Why linked_doctypes.get(ref_doctype)? because if column is empty, linked_doctypes[ref_doctype] is removed
			if (
				linked_doctypes.get(ref_doctype) and shared and row.get(linked_doctypes[ref_doctype]) in shared
			):
				result.append(row)

			elif has_match(
				row,
				linked_doctypes,
				match_filters_per_doctype,
				ref_doctype,
				if_owner,
				columns_dict,
				user,
			):
				result.append(row)
	else:
		result = list(data)

	return result


def has_match(
	row,
	linked_doctypes,
	doctype_match_filters,
	ref_doctype,
	if_owner,
	columns_dict,
	user,
):
	"""Returns True if after evaluating permissions for each linked doctype
	- There is an owner match for the ref_doctype
	- `and` There is a user permission match for all linked doctypes

	Returns True if the row is empty

	Note:
	Each doctype could have multiple conflicting user permission doctypes.
	Hence even if one of the sets allows a match, it is true.
	This behavior is equivalent to the trickling of user permissions of linked doctypes to the ref doctype.
	"""
	resultant_match = True

	if not row:
		# allow empty rows :)
		return resultant_match

	for doctype, filter_list in doctype_match_filters.items():
		matched_for_doctype = False

		if doctype == ref_doctype and if_owner:
			idx = linked_doctypes.get("User")
			if idx is not None and row[idx] == user and columns_dict[idx] == columns_dict.get("owner"):
				# owner match is true
				matched_for_doctype = True

		if not matched_for_doctype:
			for match_filters in filter_list:
				match = True
				for dt, idx in linked_doctypes.items():
					# case handled above
					if dt == "User" and columns_dict[idx] == columns_dict.get("owner"):
						continue

					cell_value = None
					if isinstance(row, dict):
						cell_value = row.get(idx)
					elif isinstance(row, (list, tuple)):
						cell_value = row[idx]

					if (
						dt in match_filters
						and cell_value not in match_filters.get(dt)
						and frappe.db.exists(dt, cell_value)
					):
						match = False
						break

				# each doctype could have multiple conflicting user permission doctypes, hence using OR
				# so that even if one of the sets allows a match, it is true
				matched_for_doctype = matched_for_doctype or match

				if matched_for_doctype:
					break

		# each doctype's user permissions should match the row! hence using AND
		resultant_match = resultant_match and matched_for_doctype

		if not resultant_match:
			break

	return resultant_match


def get_linked_doctypes(columns, data):
	linked_doctypes = {}

	columns_dict = get_columns_dict(columns)

	for idx, col in enumerate(columns):
		df = columns_dict[idx]
		if df.get("fieldtype") == "Link":
			if data and isinstance(data[0], (list, tuple)):
				linked_doctypes[df["options"]] = idx
			else:
				# dict
				linked_doctypes[df["options"]] = df["fieldname"]

	# remove doctype if column is empty
	columns_with_value = []
	for row in data:
		if row:
			if len(row) != len(columns_with_value):
				if isinstance(row, (list, tuple)):
					row = enumerate(row)
				elif isinstance(row, dict):
					row = row.items()

				for col, val in row:
					if val and col not in columns_with_value:
						columns_with_value.append(col)

	items = list(linked_doctypes.items())

	for doctype, key in items:
		if key not in columns_with_value:
			del linked_doctypes[doctype]

	return linked_doctypes


def get_columns_dict(columns):
	"""Returns a dict with column docfield values as dict
	The keys for the dict are both idx and fieldname,
	so either index or fieldname can be used to search for a column's docfield properties
	"""
	columns_dict = frappe._dict()
	for idx, col in enumerate(columns):
		col_dict = get_column_as_dict(col)
		columns_dict[idx] = col_dict
		columns_dict[col_dict["fieldname"]] = col_dict

	return columns_dict


def get_column_as_dict(col):
	col_dict = frappe._dict()

	# string
	if isinstance(col, str):
		col = col.split(":")
		if len(col) > 1:
			if "/" in col[1]:
				col_dict["fieldtype"], col_dict["options"] = col[1].split("/")
			else:
				col_dict["fieldtype"] = col[1]
			if len(col) == 3:
				col_dict["width"] = col[2]

		col_dict["label"] = col[0]
		col_dict["fieldname"] = frappe.scrub(col[0])

	# dict
	else:
		col_dict.update(col)
		if "fieldname" not in col_dict:
			col_dict["fieldname"] = frappe.scrub(col_dict["label"])

	return col_dict


def get_user_match_filters(doctypes, user):
	match_filters = {}

	for dt in doctypes:
		filter_list = frappe.desk.reportview.build_match_conditions(dt, user, False)
		if filter_list:
			match_filters[dt] = filter_list

	return match_filters<|MERGE_RESOLUTION|>--- conflicted
+++ resolved
@@ -15,20 +15,7 @@
 from frappe.modules import get_module_path, scrub
 from frappe.monitor import add_data_to_monitor
 from frappe.permissions import get_role_permissions
-<<<<<<< HEAD
-from frappe.utils import (
-	cint,
-	cstr,
-	flt,
-	format_duration,
-	get_html_format,
-	get_url_to_form,
-	gzip_decompress,
-	sbool,
-)
-=======
 from frappe.utils import cint, cstr, flt, format_duration, get_html_format, sbool
->>>>>>> 9ef10818
 
 
 def get_report_doc(report_name):
@@ -152,16 +139,6 @@
 
 
 @frappe.whitelist()
-<<<<<<< HEAD
-def background_enqueue_run(report_name, filters=None, user=None):
-	from frappe.core.doctype.prepared_report.prepared_report import make_prepared_report
-
-	return make_prepared_report(report_name, filters)
-
-
-@frappe.whitelist()
-=======
->>>>>>> 9ef10818
 def get_script(report_name):
 	report = get_report_doc(report_name)
 	module = report.module or frappe.db.get_value("DocType", report.ref_doctype, "module")
@@ -192,11 +169,7 @@
 	return {
 		"script": render_include(script),
 		"html_format": html_format,
-<<<<<<< HEAD
-		"execution_time": frappe.cache().hget("report_execution_time", report_name) or 0,
-=======
 		"execution_time": frappe.cache.hget("report_execution_time", report_name) or 0,
->>>>>>> 9ef10818
 		"filters": report.filters,
 		"custom_report_name": report.name if report.get("is_custom_report") else None,
 	}
@@ -230,34 +203,19 @@
 			raise_exception=True,
 		)
 
+	result = None
+
 	if sbool(are_default_filters) and report.custom_filters:
 		filters = report.custom_filters
 
-<<<<<<< HEAD
-	if (
-		report.prepared_report
-		and not report.disable_prepared_report
-		and not sbool(ignore_prepared_report)
-		and not custom_columns
-	):
-		dn = None
-=======
-	if sbool(are_default_filters) and report.custom_filters:
-		filters = report.custom_filters
-
 	if report.prepared_report and not sbool(ignore_prepared_report) and not custom_columns:
->>>>>>> 9ef10818
 		if filters:
 			if isinstance(filters, str):
 				filters = json.loads(filters)
 
 			dn = filters.pop("prepared_report_name", None)
-<<<<<<< HEAD
-
-=======
 		else:
 			dn = ""
->>>>>>> 9ef10818
 		result = get_prepared_report_result(report, filters, dn, user)
 	else:
 		result = generate_report_result(report, filters, user, custom_columns, is_tree, parent_field)
@@ -304,8 +262,7 @@
 	return result
 
 
-<<<<<<< HEAD
-def get_prepared_report_result(report, filters, dn=None, user=None):
+def get_prepared_report_result(report, filters, dn="", user=None):
 	from frappe.core.doctype.prepared_report.prepared_report import get_completed_prepared_report
 
 	def get_report_data(doc, data):
@@ -329,32 +286,6 @@
 			filters, user, report.get("custom_report") or report.get("report_name")
 		)
 
-=======
-def get_prepared_report_result(report, filters, dn="", user=None):
-	from frappe.core.doctype.prepared_report.prepared_report import get_completed_prepared_report
-
-	def get_report_data(doc, data):
-		# backwards compatibility - prepared report used to have a columns field,
-		# we now directly fetch it from the result file
-		if doc.get("columns") or isinstance(data, list):
-			columns = (doc.get("columns") and json.loads(doc.columns)) or data[0]
-			data = {"result": data}
-		else:
-			columns = data.get("columns")
-
-		for column in columns:
-			if isinstance(column, dict) and column.get("label"):
-				column["label"] = _(column["label"])
-
-		return data | {"columns": columns}
-
-	report_data = {}
-	if not dn:
-		dn = get_completed_prepared_report(
-			filters, user, report.get("custom_report") or report.get("report_name")
-		)
-
->>>>>>> 9ef10818
 	doc = frappe.get_doc("Prepared Report", dn) if dn else None
 	if doc:
 		try:
@@ -392,17 +323,6 @@
 	if isinstance(visible_idx, str):
 		visible_idx = json.loads(visible_idx)
 
-<<<<<<< HEAD
-	if file_format_type == "Excel":
-		data = run(report_name, filters, custom_columns=custom_columns, are_default_filters=False)
-		data = frappe._dict(data)
-		if not data.columns:
-			frappe.respond_as_web_page(
-				_("No data to export"),
-				_("You can try changing the filters of your report."),
-			)
-			return
-=======
 	data = run(
 		report_name, form_params.filters, custom_columns=custom_columns, are_default_filters=False
 	)
@@ -416,7 +336,6 @@
 
 	format_duration_fields(data)
 	xlsx_data, column_widths = build_xlsx_data(data, visible_idx, include_indentation)
->>>>>>> 9ef10818
 
 	if file_format_type == "CSV":
 		content = get_csv_bytes(xlsx_data, csv_params)
@@ -427,13 +346,7 @@
 		file_extension = "xlsx"
 		content = make_xlsx(xlsx_data, "Query Report", column_widths=column_widths).getvalue()
 
-<<<<<<< HEAD
-		frappe.response["filename"] = _(report_name) + ".xlsx"
-		frappe.response["filecontent"] = xlsx_file.getvalue()
-		frappe.response["type"] = "binary"
-=======
 	provide_binary_file(report_name, file_extension, content)
->>>>>>> 9ef10818
 
 
 def format_duration_fields(data: frappe._dict) -> None:
@@ -581,14 +494,7 @@
 			names = frappe.json.loads(names)
 		filters.update({"name": ["in", names]})
 
-<<<<<<< HEAD
-	value_map = frappe._dict(
-		frappe.get_list(doctype, filters=filters, fields=["name", field], as_list=1)
-	)
-	return value_map
-=======
 	return frappe._dict(frappe.get_list(doctype, filters=filters, fields=["name", field], as_list=1))
->>>>>>> 9ef10818
 
 
 def get_data_for_custom_report(columns, result):
