--- conflicted
+++ resolved
@@ -1,13 +1,6 @@
 frappe.listview_settings["Note"] = {
-<<<<<<< HEAD
-	onload: function (me) {
-		me.page.set_title(__("Notes"));
-	},
-	add_fields: ["title", "public"],
-=======
 	hide_name_column: true,
 	add_fields: ["public"],
->>>>>>> 9ef10818
 	get_indicator: function (doc) {
 		if (doc.public) {
 			return [__("Public"), "green", "public,=,Yes"];
