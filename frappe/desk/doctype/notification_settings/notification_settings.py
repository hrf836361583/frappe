--- conflicted
+++ resolved
@@ -28,12 +28,9 @@
 	if not is_email_notifications_enabled(user):
 		return False
 
-<<<<<<< HEAD
-=======
 	if notification_type == 'Alert':
 		return False
 
->>>>>>> e5a87aa4
 	fieldname = 'enable_email_' + frappe.scrub(notification_type)
 	enabled = frappe.db.get_value('Notification Settings', user, fieldname)
 	if enabled is None:
