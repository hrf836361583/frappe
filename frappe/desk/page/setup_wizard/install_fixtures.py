# Copyright (c) 2015, Frappe Technologies Pvt. Ltd. and Contributors
# License: GNU General Public License v3. See license.txt

from __future__ import unicode_literals

import frappe
from frappe import _
from frappe.desk.doctype.global_search_settings.global_search_settings import update_global_search_doctypes
from frappe.utils.dashboard import sync_dashboards

def install():
	update_genders()
	update_salutations()
	update_global_search_doctypes()
	setup_email_linking()
<<<<<<< HEAD
	add_unsubscribe()
=======
	sync_dashboards()
>>>>>>> f5f3ed44

@frappe.whitelist()
def update_genders():
	default_genders = [_("Male"), _("Female"), _("Other"),_("Transgender"), _("Genderqueer"), _("Non-Conforming"),_("Prefer not to say")]
	records = [{'doctype': 'Gender', 'gender': d} for d in default_genders]
	for record in records:
		frappe.get_doc(record).insert(ignore_permissions=True, ignore_if_duplicate=True)

@frappe.whitelist()
def update_salutations():
	default_salutations = [_("Mr"), _("Ms"), _('Mx'), _("Dr"), _("Mrs"), _("Madam"), _("Miss"), _("Master"), _("Prof")]
	records = [{'doctype': 'Salutation', 'salutation': d} for d in default_salutations]
	for record in records:
		doc = frappe.new_doc(record.get("doctype"))
		doc.update(record)
		doc.insert(ignore_permissions=True, ignore_if_duplicate=True)

def setup_email_linking():
	doc = frappe.get_doc({
		"doctype": "Email Account",
		"email_id": "email_linking@example.com",
	})
<<<<<<< HEAD
	doc.insert(ignore_permissions=True, ignore_if_duplicate=True)

def add_unsubscribe():
	email_unsubscribe = [
		{"email": "admin@example.com", "global_unsubscribe": 1},
		{"email": "guest@example.com", "global_unsubscribe": 1}
	]

	for unsubscribe in email_unsubscribe:
		if not frappe.get_all("Email Unsubscribe", filters=unsubscribe):
			doc = frappe.new_doc("Email Unsubscribe")
			doc.update(unsubscribe)
			doc.insert(ignore_permissions=True)
=======
	doc.insert(ignore_permissions=True, ignore_if_duplicate=True)
>>>>>>> f5f3ed44
<|MERGE_RESOLUTION|>--- conflicted
+++ resolved
@@ -13,11 +13,8 @@
 	update_salutations()
 	update_global_search_doctypes()
 	setup_email_linking()
-<<<<<<< HEAD
+	sync_dashboards()
 	add_unsubscribe()
-=======
-	sync_dashboards()
->>>>>>> f5f3ed44
 
 @frappe.whitelist()
 def update_genders():
@@ -40,7 +37,6 @@
 		"doctype": "Email Account",
 		"email_id": "email_linking@example.com",
 	})
-<<<<<<< HEAD
 	doc.insert(ignore_permissions=True, ignore_if_duplicate=True)
 
 def add_unsubscribe():
@@ -53,7 +49,4 @@
 		if not frappe.get_all("Email Unsubscribe", filters=unsubscribe):
 			doc = frappe.new_doc("Email Unsubscribe")
 			doc.update(unsubscribe)
-			doc.insert(ignore_permissions=True)
-=======
-	doc.insert(ignore_permissions=True, ignore_if_duplicate=True)
->>>>>>> f5f3ed44
+			doc.insert(ignore_permissions=True)