--- conflicted
+++ resolved
@@ -5,11 +5,7 @@
 	<meta name="viewport" content="width=device-width, initial-scale=1.0">
 	<title>{{ title }}</title>
 	<meta name="generator" content="frappe">
-<<<<<<< HEAD
-	{{ include_style("printview.css") }}
-=======
 	{{ include_style('print.bundle.css') }}
->>>>>>> 77e0b595
 	<style>
 	{{ css }}
 	</style>
