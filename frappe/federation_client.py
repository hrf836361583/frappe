import frappe
from frappe.frappeclient import FrappeClient
<<<<<<< HEAD
from frappe.defaults import set_global_default
from six import string_types, iteritems
=======
import json
from frappe.defaults import set_default
>>>>>>> 233b8362

def get_remote_logs():
    sync_status = frappe.db.sql('''
		select
			defkey, defValue
		from
        			`tabDefaultValue`
		where
			defkey=%s and parent=%s
		for update''', ("client_sync_running", "__default"), as_dict = True)

    if sync_status[0]["defValue"] == "Active":
        return

    sync_pos = frappe.db.sql('''
		select
			defkey, defValue
		from
			`tabDefaultValue`
		where
			defkey=%s and parent=%s
		for update''', ("client_sync_pos", "__default"), as_dict = True)

    last_inserted_logid = sync_pos[0]["defValue"]
    print("lild", last_inserted_logid)
    current_working_logid = int(last_inserted_logid)

    # master_setup = FrappeClient(frappe.local.conf.federation_master_hostname,frappe.local.conf.federation_master_user, frappe.local.conf.federation_master_password)
    master_setup = FrappeClient(frappe.local.conf.master_node,
            frappe.local.conf.master_user,
            frappe.local.conf.master_pass)
            
    new_master_logs = master_setup.post_request({
        "cmd": "frappe.federation_master.send_new_logs",
<<<<<<< HEAD
        "name_threshold": last_inserted_logid
    })

def chain_all(fns):
    if not fns:
        return (lambda *args: True)

    chain = []
    for fn in fns:
        if isinstance(fn, string_types):
            fn = frappe.get_attr(fn)
        chain.append(fn)

    def chained_fn(_, doc):
        for fn in chain:
            if not fn(doc):
                return
        return True

    return chained_fn

def get_transactional_documents():
    conf = frappe.local.conf
    transactional_doctypes = frappe.local.conf.consolidate_doctypes or []
    if not transactional_doctypes:
        return
    sync_rules = frappe.get_hooks('sync_rules')
    transactional_doctypes = {
        dt: (sync_rules or {}).get(dt, {}) for dt in transactional_doctypes
    }
    print('transaction_doctypes =', transactional_doctypes)
    transactional_doctypes = [
        (dt, chain_all(value.get('is_new')), chain_all(value.get('preprocess')), chain_all(value.get('postprocess')))
            for dt, value in iteritems(transactional_doctypes)
    ]
    print('transaction_doctypes =', transactional_doctypes)

    if not transactional_doctypes:
        return
    client = FrappeClient(conf.master_node, conf.master_user, conf.master_pass)
    clusters = client.get_list('Cluster Configuration', fields=['site_name', 'site_ip', 'user', 'password'])
    for cluster in clusters:
        for doctype, is_new, preprocess, postprocess in transactional_doctypes:
            sync_doctype(doctype, cluster, is_new, preprocess, postprocess)

def sync_doctype(doctype, cluster, is_new, preprocess, postprocess):
    site_name = cluster.get('site_name')
    if not site_name.lower().startswith('http'):
        site_name = 'http://' + site_name

    clusterclient = FrappeClient(site_name, cluster.get('user'), cluster.get('password'))
    sync_last_modified_key = "client_transaction_sync_pos_" + frappe.scrub(doctype)
    sync_queue_length = frappe.local.conf.federation_transaction_sync_queue_length or 20

    now = frappe.utils.now()

    last_sync_pos = frappe.db.sql_list('''
        SELECT
            defValue
        from
            `tabDefaultValue`
        where
            defkey=%(key)s and parent="__default"
        for update''', {
            'key': sync_last_modified_key
    })

    if not last_sync_pos:
        set_global_default(sync_last_modified_key, '')
        last_sync_pos = ''
    else:
        last_sync_pos = last_sync_pos[0]

    print('last_sync_pos=', last_sync_pos)
    doc_list = clusterclient.get_list(doctype, filters={
        'modified': ('>', last_sync_pos),
        'modified': ('<=', now),
    }, limit_page_length=sync_queue_length, fields=['name', 'modified'])
    if not doc_list:
        print('No Items to sync')
        return
    max_modified = max(doc.get('modified') for doc in doc_list)

    for doc in doc_list:
        remote_doc = client.get_doc(doctype, doc.get(name))
        remote_doc['doctype'] = doctype
        local_doc = frappe.get_doc(doc)
        if not is_new(local_doc):
            continue
        preprocess(local_doc)
        local_doc.insert(ignore_permissions=True)
        postprocess(local_doc)

    set_global_default(sync_last_modified_key, max_modified)
=======
        "name_threshold": current_working_logid,
        "limit": 100
    })
    print ("nml", new_master_logs)

    for master_log in new_master_logs:
        print("ml", master_log)
        if master_log["action"] == "INSERT":
            print("In INsert")
            original_doc = master_setup.get_doc(master_log["doctype"], master_log["docname"])
            new_doc = frappe.get_doc(original_doc)
            new_doc.name = original_doc["name"]
            new_doc.insert()
        elif master_log["action"] == "UPDATE":
            updated_doc = master_setup.get_doc(master_log["doctype"], master_log["docname"])
            original_doc = frappe.get_doc(master_log["doctype"], master_log["docname"])
            for fieldname in updated_doc.keys():
                original_doc.set(fieldname, updated_doc.get(fieldname))
            original_doc.save()
        elif master_log["action"] == "RENAME":
            frappe.rename_doc(master_log["doctype"], master_log["docname"], master_log["actiondata"])
        elif master_log["action"] == "DELETE":
            frappe.delete_doc_if_exists(master_log["doctype"], master_log["docname"])

        current_working_logid = current_working_logid + 1

    set_default("client_sync_pos", current_working_logid, "__default")
    set_default("client_sync_running", "Inactive", "__default")
>>>>>>> 233b8362
<|MERGE_RESOLUTION|>--- conflicted
+++ resolved
@@ -1,49 +1,66 @@
 import frappe
 from frappe.frappeclient import FrappeClient
-<<<<<<< HEAD
 from frappe.defaults import set_global_default
 from six import string_types, iteritems
-=======
 import json
-from frappe.defaults import set_default
->>>>>>> 233b8362
 
 def get_remote_logs():
     sync_status = frappe.db.sql('''
-		select
-			defkey, defValue
-		from
-        			`tabDefaultValue`
-		where
-			defkey=%s and parent=%s
-		for update''', ("client_sync_running", "__default"), as_dict = True)
+    SELECT
+        defkey, defValue
+    from
+        `tabDefaultValue`
+    where
+        defkey=%s and parent=%s
+        for update''', ("client_sync_running", "__default"), as_dict = True)
 
     if sync_status[0]["defValue"] == "Active":
         return
 
     sync_pos = frappe.db.sql('''
-		select
-			defkey, defValue
-		from
-			`tabDefaultValue`
-		where
-			defkey=%s and parent=%s
-		for update''', ("client_sync_pos", "__default"), as_dict = True)
+    SELECT
+        defkey, defValue
+    from
+        `tabDefaultValue`
+    where
+        defkey=%s and parent=%s
+        for update''', ("client_sync_pos", "__default"), as_dict = True)
 
     last_inserted_logid = sync_pos[0]["defValue"]
-    print("lild", last_inserted_logid)
     current_working_logid = int(last_inserted_logid)
 
     # master_setup = FrappeClient(frappe.local.conf.federation_master_hostname,frappe.local.conf.federation_master_user, frappe.local.conf.federation_master_password)
     master_setup = FrappeClient(frappe.local.conf.master_node,
             frappe.local.conf.master_user,
             frappe.local.conf.master_pass)
-            
+
     new_master_logs = master_setup.post_request({
         "cmd": "frappe.federation_master.send_new_logs",
-<<<<<<< HEAD
-        "name_threshold": last_inserted_logid
+        "name_threshold": current_working_logid,
+        "limit": 100
     })
+    for master_log in new_master_logs:
+        if master_log["action"] == "INSERT":
+            original_doc = master_setup.get_doc(master_log["doctype"], master_log["docname"])
+            new_doc = frappe.get_doc(original_doc)
+            new_doc.name = original_doc["name"]
+            new_doc.insert()
+        elif master_log["action"] == "UPDATE":
+            updated_doc = master_setup.get_doc(master_log["doctype"], master_log["docname"])
+            original_doc = frappe.get_doc(master_log["doctype"], master_log["docname"])
+            for fieldname in updated_doc.keys():
+                original_doc.set(fieldname, updated_doc.get(fieldname))
+            original_doc.save()
+        elif master_log["action"] == "RENAME":
+            frappe.rename_doc(master_log["doctype"], master_log["docname"], master_log["actiondata"])
+        elif master_log["action"] == "DELETE":
+            frappe.delete_doc_if_exists(master_log["doctype"], master_log["docname"])
+
+        current_working_logid = current_working_logid + 1
+
+    set_global_default("client_sync_pos", current_working_logid)
+    set_global_default("client_sync_running", "Inactive")
+
 
 def chain_all(fns):
     if not fns:
@@ -135,34 +152,4 @@
         local_doc.insert(ignore_permissions=True)
         postprocess(local_doc)
 
-    set_global_default(sync_last_modified_key, max_modified)
-=======
-        "name_threshold": current_working_logid,
-        "limit": 100
-    })
-    print ("nml", new_master_logs)
-
-    for master_log in new_master_logs:
-        print("ml", master_log)
-        if master_log["action"] == "INSERT":
-            print("In INsert")
-            original_doc = master_setup.get_doc(master_log["doctype"], master_log["docname"])
-            new_doc = frappe.get_doc(original_doc)
-            new_doc.name = original_doc["name"]
-            new_doc.insert()
-        elif master_log["action"] == "UPDATE":
-            updated_doc = master_setup.get_doc(master_log["doctype"], master_log["docname"])
-            original_doc = frappe.get_doc(master_log["doctype"], master_log["docname"])
-            for fieldname in updated_doc.keys():
-                original_doc.set(fieldname, updated_doc.get(fieldname))
-            original_doc.save()
-        elif master_log["action"] == "RENAME":
-            frappe.rename_doc(master_log["doctype"], master_log["docname"], master_log["actiondata"])
-        elif master_log["action"] == "DELETE":
-            frappe.delete_doc_if_exists(master_log["doctype"], master_log["docname"])
-
-        current_working_logid = current_working_logid + 1
-
-    set_default("client_sync_pos", current_working_logid, "__default")
-    set_default("client_sync_running", "Inactive", "__default")
->>>>>>> 233b8362
+    set_global_default(sync_last_modified_key, max_modified)