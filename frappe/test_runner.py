# Copyright (c) 2015, Frappe Technologies Pvt. Ltd. and Contributors
# MIT License. See license.txt

from __future__ import unicode_literals, print_function

import frappe
import unittest, json, sys, os
import xmlrunner
import importlib
from frappe.modules import load_doctype_module, get_module_name
from frappe.utils import cstr
import frappe.utils.scheduler
import cProfile, pstats
from six import StringIO
from six.moves import reload_module
from frappe.model.naming import revert_series_if_last

unittest_runner = unittest.TextTestRunner

def xmlrunner_wrapper(output):
	"""Convenience wrapper to keep method signature unchanged for XMLTestRunner and TextTestRunner"""
	def _runner(*args, **kwargs):
		kwargs['output'] = output
		return xmlrunner.XMLTestRunner(*args, **kwargs)
	return _runner

def main(app=None, module=None, doctype=None, verbose=False, tests=(),
	force=False, profile=False, junit_xml_output=None, ui_tests=False, doctype_list_path=None):
	global unittest_runner

	if doctype_list_path:
		app, doctype_list_path = doctype_list_path.split(os.path.sep, 1)
		with open(frappe.get_app_path(app, doctype_list_path), 'r') as f:
			doctype = f.read().strip().splitlines()

	xmloutput_fh = None
	if junit_xml_output:
		xmloutput_fh = open(junit_xml_output, 'w')
		unittest_runner = xmlrunner_wrapper(xmloutput_fh)
	else:
		unittest_runner = unittest.TextTestRunner

	try:
		frappe.flags.print_messages = verbose
		frappe.flags.in_test = True

		if not frappe.db:
			frappe.connect()

		# if not frappe.conf.get("db_name").startswith("test_"):
		# 	raise Exception, 'db_name must start with "test_"'

		# workaround! since there is no separate test db
		frappe.clear_cache()
		frappe.utils.scheduler.disable_scheduler()
		set_test_email_config()

		if verbose:
			print('Running "before_tests" hooks')
		for fn in frappe.get_hooks("before_tests", app_name=app):
			frappe.get_attr(fn)()

		if doctype:
			ret = run_tests_for_doctype(doctype, verbose, tests, force, profile)
		elif module:
			ret = run_tests_for_module(module, verbose, tests, profile)
		else:
			ret = run_all_tests(app, verbose, profile, ui_tests)

		frappe.db.commit()

		# workaround! since there is no separate test db
		frappe.clear_cache()
		return ret

	finally:
		if xmloutput_fh:
			xmloutput_fh.flush()
			xmloutput_fh.close()


def set_test_email_config():
	frappe.conf.update({
		"auto_email_id": "test@example.com",
		"mail_server": "smtp.example.com",
		"mail_login": "test@example.com",
		"mail_password": "test",
		"admin_password": "admin"
	})

def run_all_tests(app=None, verbose=False, profile=False, ui_tests=False):
	import os

	apps = [app] if app else frappe.get_installed_apps()

	test_suite = unittest.TestSuite()
	for app in apps:
		for path, folders, files in os.walk(frappe.get_pymodule_path(app)):
			for dontwalk in ('locals', '.git', 'public'):
				if dontwalk in folders:
					folders.remove(dontwalk)

			# print path
			for filename in files:
				filename = cstr(filename)
				if filename.startswith("test_") and filename.endswith(".py")\
					and filename != 'test_runner.py':
					# print filename[:-3]
					_add_test(app, path, filename, verbose,
						test_suite, ui_tests)

	if profile:
		pr = cProfile.Profile()
		pr.enable()

	out = unittest_runner(verbosity=1+(verbose and 1 or 0)).run(test_suite)

	if profile:
		pr.disable()
		s = StringIO()
		ps = pstats.Stats(pr, stream=s).sort_stats('cumulative')
		ps.print_stats()
		print(s.getvalue())

	return out

def run_tests_for_doctype(doctypes, verbose=False, tests=(), force=False, profile=False):
	modules = []
	if not isinstance(doctypes, (list, tuple)):
		doctypes = [doctypes]

	for doctype in doctypes:
		module = frappe.db.get_value("DocType", doctype, "module")
		if not module:
			print('Invalid doctype {0}'.format(doctype))
			sys.exit(1)

		test_module = get_module_name(doctype, module, "test_")
		if force:
			for name in frappe.db.sql_list("select name from `tab%s`" % doctype):
				frappe.delete_doc(doctype, name, force=True)
		make_test_records(doctype, verbose=verbose, force=force)
		modules.append(importlib.import_module(test_module))

	return _run_unittest(modules, verbose=verbose, tests=tests, profile=profile)

def run_tests_for_module(module, verbose=False, tests=(), profile=False):
	module = importlib.import_module(module)
	if hasattr(module, "test_dependencies"):
		for doctype in module.test_dependencies:
			make_test_records(doctype, verbose=verbose)

	return _run_unittest(module, verbose=verbose, tests=tests, profile=profile)

def run_setup_wizard_ui_test(app=None, verbose=False, profile=False):
	'''Run setup wizard UI test using test_test_runner'''
	frappe.flags.run_setup_wizard_ui_test = 1
	return run_ui_tests(app=app, test=None, verbose=verbose, profile=profile)

def run_ui_tests(app=None, test=None, test_list=None, verbose=False, profile=False):
	'''Run a single unit test for UI using test_test_runner'''
	module = importlib.import_module('frappe.tests.ui.test_test_runner')
	frappe.flags.ui_test_app = app
<<<<<<< HEAD
	frappe.flags.ui_test_path = test
	return _run_unittest(module, verbose=verbose, tests=(), profile=profile)
=======
	if test_list:
		frappe.flags.ui_test_list = test_list
	else:
		frappe.flags.ui_test_path = test
	return _run_unittest(module=module, verbose=verbose, tests=(), profile=profile)
>>>>>>> cd8da879

def _run_unittest(modules, verbose=False, tests=(), profile=False):
	test_suite = unittest.TestSuite()

	if not isinstance(modules, (list, tuple)):
		modules = [modules]

	for module in modules:
		module_test_cases = unittest.TestLoader().loadTestsFromModule(module)
		if tests:
			for each in module_test_cases:
				for test_case in each.__dict__["_tests"]:
					if test_case.__dict__["_testMethodName"] in tests:
						test_suite.addTest(test_case)
		else:
			test_suite.addTest(module_test_cases)

	if profile:
		pr = cProfile.Profile()
		pr.enable()

	frappe.flags.tests_verbose = verbose

	out = unittest_runner(verbosity=1+(verbose and 1 or 0)).run(test_suite)

	if profile:
		pr.disable()
		s = StringIO()
		ps = pstats.Stats(pr, stream=s).sort_stats('cumulative')
		ps.print_stats()
		print(s.getvalue())

	return out


def _add_test(app, path, filename, verbose, test_suite=None, ui_tests=False):
	import os

	if os.path.sep.join(["doctype", "doctype", "boilerplate"]) in path:
		# in /doctype/doctype/boilerplate/
		return

	app_path = frappe.get_pymodule_path(app)
	relative_path = os.path.relpath(path, app_path)
	if relative_path=='.':
		module_name = app
	else:
		module_name = '{app}.{relative_path}.{module_name}'.format(app=app,
			relative_path=relative_path.replace('/', '.'), module_name=filename[:-3])

	module = importlib.import_module(module_name)

	if hasattr(module, "test_dependencies"):
		for doctype in module.test_dependencies:
			make_test_records(doctype, verbose=verbose)

	is_ui_test = True if hasattr(module, 'TestDriver') else False

	if is_ui_test != ui_tests:
		return

	if not test_suite:
		test_suite = unittest.TestSuite()

	if os.path.basename(os.path.dirname(path))=="doctype":
		txt_file = os.path.join(path, filename[5:].replace(".py", ".json"))
		with open(txt_file, 'r') as f:
			doc = json.loads(f.read())
		doctype = doc["name"]
		make_test_records(doctype, verbose)

	test_suite.addTest(unittest.TestLoader().loadTestsFromModule(module))

def make_test_records(doctype, verbose=0, force=False):
	if not frappe.db:
		frappe.connect()

	for options in get_dependencies(doctype):
		if options == "[Select]":
			continue

		if not options in frappe.local.test_objects:
			frappe.local.test_objects[options] = []
			make_test_records(options, verbose, force)
			make_test_records_for_doctype(options, verbose, force)

def get_modules(doctype):
	module = frappe.db.get_value("DocType", doctype, "module")
	try:
		test_module = load_doctype_module(doctype, module, "test_")
		if test_module:
			reload_module(test_module)
	except ImportError:
		test_module = None

	return module, test_module

def get_dependencies(doctype):
	module, test_module = get_modules(doctype)
	meta = frappe.get_meta(doctype)
	link_fields = meta.get_link_fields()

	for df in meta.get_table_fields():
		link_fields.extend(frappe.get_meta(df.options).get_link_fields())

	options_list = [df.options for df in link_fields] + [doctype]

	if hasattr(test_module, "test_dependencies"):
		options_list += test_module.test_dependencies

	options_list = list(set(options_list))

	if hasattr(test_module, "test_ignore"):
		for doctype_name in test_module.test_ignore:
			if doctype_name in options_list:
				options_list.remove(doctype_name)

	return options_list

def make_test_records_for_doctype(doctype, verbose=0, force=False):
	module, test_module = get_modules(doctype)

	if verbose:
		print("Making for " + doctype)

	if hasattr(test_module, "_make_test_records"):
		frappe.local.test_objects[doctype] += test_module._make_test_records(verbose)

	elif hasattr(test_module, "test_records"):
		frappe.local.test_objects[doctype] += make_test_objects(doctype, test_module.test_records, verbose, force)

	else:
		test_records = frappe.get_test_records(doctype)
		if test_records:
			frappe.local.test_objects[doctype] += make_test_objects(doctype, test_records, verbose, force)

		elif verbose:
			print_mandatory_fields(doctype)


def make_test_objects(doctype, test_records=None, verbose=None, reset=False):
	'''Make test objects from given list of `test_records` or from `test_records.json`'''
	records = []

	def revert_naming(d):
		if getattr(d, 'naming_series', None):
			revert_series_if_last(d.naming_series, d.name)


	if test_records is None:
		test_records = frappe.get_test_records(doctype)

	for doc in test_records:
		if not doc.get("doctype"):
			doc["doctype"] = doctype

		d = frappe.copy_doc(doc)

		if d.meta.get_field("naming_series"):
			if not d.naming_series:
				d.naming_series = "_T-" + d.doctype + "-"

		if doc.get('name'):
			d.name = doc.get('name')
		else:
			d.set_new_name()

		if frappe.db.exists(d.doctype, d.name) and not reset:
			frappe.db.rollback()
			# do not create test records, if already exists
			continue

		# submit if docstatus is set to 1 for test record
		docstatus = d.docstatus

		d.docstatus = 0

		try:
			d.run_method("before_test_insert")
			d.insert()

			if docstatus == 1:
				d.submit()

		except frappe.NameError:
			revert_naming(d)

		except Exception as e:
			if d.flags.ignore_these_exceptions_in_test and e.__class__ in d.flags.ignore_these_exceptions_in_test:
				revert_naming(d)
			else:
				raise

		records.append(d.name)

		frappe.db.commit()

	return records

def print_mandatory_fields(doctype):
	print("Please setup make_test_records for: " + doctype)
	print("-" * 60)
	meta = frappe.get_meta(doctype)
	print("Autoname: " + (meta.autoname or ""))
	print("Mandatory Fields: ")
	for d in meta.get("fields", {"reqd":1}):
		print(d.parent + ":" + d.fieldname + " | " + d.fieldtype + " | " + (d.options or ""))
	print()

<|MERGE_RESOLUTION|>--- conflicted
+++ resolved
@@ -161,16 +161,11 @@
 	'''Run a single unit test for UI using test_test_runner'''
 	module = importlib.import_module('frappe.tests.ui.test_test_runner')
 	frappe.flags.ui_test_app = app
-<<<<<<< HEAD
-	frappe.flags.ui_test_path = test
-	return _run_unittest(module, verbose=verbose, tests=(), profile=profile)
-=======
 	if test_list:
 		frappe.flags.ui_test_list = test_list
 	else:
 		frappe.flags.ui_test_path = test
-	return _run_unittest(module=module, verbose=verbose, tests=(), profile=profile)
->>>>>>> cd8da879
+	return _run_unittest(module, verbose=verbose, tests=(), profile=profile)
 
 def _run_unittest(modules, verbose=False, tests=(), profile=False):
 	test_suite = unittest.TestSuite()
