h5.modal-title {
	margin: 0px !important;
}

// Hack to fix incorrect padding applied by Bootstrap
body.modal-open[style^="padding-right"] {
	padding-right: 12px !important;

	header.navbar {
		padding-right: 12px !important;
		margin-right: -12px !important;
	}
}

.modal {
	// Same scrollbar as body
	scrollbar-width: auto;
	&::-webkit-scrollbar {
		width: 12px;
		height: 12px;
	}

	// Hide scrollbar on touch devices
	@media(max-width: 991px) {
		scrollbar-width: none;
		&::-webkit-scrollbar {
			width: 0;
			height: 0;
		}
	}

	.modal-content {
		border-color: var(--border-color);
	}
	.modal-header {
		position: sticky;
		top: 0;
		z-index: 3;
		background: inherit;
		padding: var(--padding-md) var(--padding-lg);
		// padding-bottom: 0;
		border-bottom: 1px solid var(--border-color);

		.modal-title {
			font-weight: 500;
			line-height: 2em;
			font-size: $font-size-lg;
			max-width: calc(100% - 80px);
		}

		.modal-actions {
			position: absolute;
			top: 10px;
			right: 5px;

			.btn-modal-minimize {
				padding-right: 0;

				.icon {
					width: 14px;
					height: 14px;
					use {
						stroke: var(--gray-500);
					}
				}
			}
		}
	}

	.modal-body {
		padding: var(--padding-md) var(--padding-lg);
		.form-layout:first-child > .form-page {
			.visible-section:first-child {
				padding-top: 0;
				.section-body {
					margin-top: 0;
				}
			}
		}

		.form-layout:last-child > .form-page {
			.visible-section:last-child {
				padding-bottom: 0;
			}
		}
	}

	.awesomplete ul {
		z-index: 2;
	}

	.modal-footer {
		position: sticky;
		bottom: 0;
		z-index: 1;
		background: inherit;
		padding: var(--padding-md) var(--padding-lg);
		border-top: 1px solid var(--border-color);
		justify-content: space-between;

		button {
			box-shadow: none;
		}

		.standard-actions {
			button:not(:last-child) {
				margin-right: var(--margin-xs);
			}
		}

		& > * {
			margin: 0;
		}
	}

	.form-section {
		padding: var(--padding-sm) 0;

		&:not(:first-child) {
			border-top: 1px solid var(--border-color);
		}

		&.hide-border {
			border-top: none !important;
			padding-top: 0px !important;
		}

		.form-column {
			&:first-child {
				padding-left: 0;
			}
			&:last-child {
				padding-right: 0;
			}
		}

		.section-head {
			padding: 0;
			font-size: var(--text-md);

			&:not(.collapsed) {
				padding-bottom: var(--padding-sm);
			}
		}
	}

	.hasDatepicker {
		z-index: 1140;
	}

}

.modal-backdrop.show {
	opacity: 0.8;
}

.modal-minimize {
	position: initial;
	height: 0;
	width: 0;

	.modal-dialog {
		position: fixed;
		right: 15px;
		bottom: 0;
		margin: 0;
		min-width: 400px;
		.modal-header {
			padding-top: var(--padding-sm);
			padding-bottom: var(--padding-xs);
		}

		.modal-content {
			min-height: 0;
			border-radius: var(--border-radius-md);
			border-bottom-right-radius: 0;
			border-bottom-left-radius: 0;
			box-shadow: var(--shadow-lg);
		}

		@include media-breakpoint-down(sm) {
			right: 0;
			width: 100%;
			min-width: 100%;
		}
	}

	.modal-body, .modal-footer {
		display: none;
	}
}

/* msgprint dialog */
.msgprint-dialog {
	.modal-content {
		min-height: 110px;
	}
}

.msgprint {
	word-wrap: break-word;

	pre {
		text-align: left;
	}

	a:not(.btn) {
		text-decoration: underline;
	}
}

// used in CommunicationComposer
.modal .to_section {
	form {
		display: flex;
		align-items: center;

		.frappe-control:first-child {
			&[data-fieldname="sender"] {
				margin-right: 10px;
			}
			flex: 1;
		}
		.frappe-control:last-child {
			margin-left: 10px;
			margin-bottom: -24px;
			button {
				// same as form-control input
				height: calc(1.5em + .7rem);
<<<<<<< HEAD
=======
			}
		}
	}
}

.modal [data-fieldname="email_template_section_break"] {
	form {
		display: flex;
		align-items: center;

		.frappe-control:first-child {
			&[data-fieldname="email_template"] {
				margin-right: 10px;
>>>>>>> 9ef10818
			}
			flex: 1;
		}

		.frappe-control:last-child {
			margin-bottom: -8px;
		}
	}
}

.modal [data-fieldname="email_template_section_break"] {
	form {
		display: flex;
		align-items: center;

		.frappe-control:first-child {
			&[data-fieldname="email_template"] {
				margin-right: 10px;
			}
			flex: 1;
		}

		.frappe-control:last-child {
			margin-bottom: -8px;
		}
	}
}

// modal is xs (for grids)
.modal .hidden-xs {
	display: none !important;
}

.dialog-assignment-row {
	display: flex;
	align-items: center;
	padding: 5px 15px;
	border-radius: var(--border-radius-md);
	color: var(--text-color);
	&:not(:last-child) {
		margin-bottom: 5px;
	}
	@extend .row;
	.btn-group {
		opacity: 0;
		transition: opacity .3s ease-in-out;

		button {
			display: inline-flex;
			align-items: center;
		}
	}
	.assignee {
		flex: 1;
	}
	&:hover {
		.btn-group {
			opacity: 1;
			transition: opacity 0.1s ease-in-out;
		}
	}
	.avatar {
		margin-right: var(--margin-md);
	}
}<|MERGE_RESOLUTION|>--- conflicted
+++ resolved
@@ -227,28 +227,7 @@
 			button {
 				// same as form-control input
 				height: calc(1.5em + .7rem);
-<<<<<<< HEAD
-=======
-			}
-		}
-	}
-}
-
-.modal [data-fieldname="email_template_section_break"] {
-	form {
-		display: flex;
-		align-items: center;
-
-		.frappe-control:first-child {
-			&[data-fieldname="email_template"] {
-				margin-right: 10px;
->>>>>>> 9ef10818
-			}
-			flex: 1;
-		}
-
-		.frappe-control:last-child {
-			margin-bottom: -8px;
+			}
 		}
 	}
 }
