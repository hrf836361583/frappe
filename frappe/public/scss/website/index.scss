--- conflicted
+++ resolved
@@ -26,11 +26,8 @@
 @import 'doc';
 @import 'navbar';
 @import 'footer';
-<<<<<<< HEAD
 @import 'my_account';
-=======
 @import 'error-state';
->>>>>>> e94ce5c8
 
 .ql-editor.read-mode {
 	padding: 0;
