--- conflicted
+++ resolved
@@ -1,9 +1,5 @@
 .filter-icon.active {
-<<<<<<< HEAD
-	--icon-stroke: var(--text-on-blue);
-=======
 	--icon-stroke: var(--primary);
->>>>>>> 9ef10818
 }
 
 .filter-popover {
