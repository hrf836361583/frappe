--- conflicted
+++ resolved
@@ -45,13 +45,10 @@
 	--btn-default-hover-bg: var(--gray-700);
 	--btn-primary: var(--gray-300);
 
-<<<<<<< HEAD
-=======
 	// Border Colors
 	--border-primary: var(--gray-200);
 
 
->>>>>>> 74b177f7
 	// Background Text Color Pairs
 	--bg-blue: var(--blue-600);
 	--bg-light-blue: var(--blue-600);
