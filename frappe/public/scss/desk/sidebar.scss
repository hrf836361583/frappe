--- conflicted
+++ resolved
@@ -427,24 +427,6 @@
 	display: inline-flex;
 }
 
-<<<<<<< HEAD
-.attachments-actions {
-	display: flex;
-	gap: 5px;
-	max-width: 100%;
-}
-
-.explore-full-btn,
-.attachments-actions {
-	margin-bottom: var(--margin-md);
-}
-
-.show-all-btn {
-	margin-top: var(--margin-md);
-	text-align: center;
-}
-
-=======
 .explore-link {
 	margin-top: var(--margin-sm);
 }
@@ -475,7 +457,6 @@
 .add-assignment-btn,
 .add-attachment-btn,
 .add-review-btn,
->>>>>>> 9ef10818
 .shares,
 .add-tags-btn,
 .share-doc-btn,
