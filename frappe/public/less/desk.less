--- conflicted
+++ resolved
@@ -531,7 +531,6 @@
 	}
 }
 
-<<<<<<< HEAD
 .search-dialog {
 	.modal-dialog {
 		width: 768px;
@@ -628,7 +627,7 @@
 .search-result {
   margin-bottom: 24px;
 }
-=======
+
 .note-editor.note-frame .note-editing-area .note-editable {
 	color: @text-color;
 }
@@ -679,5 +678,4 @@
 }
 
 .c3-tooltip td.value {
-  text-align: right; }
->>>>>>> 79f2ee67
+  text-align: right; }