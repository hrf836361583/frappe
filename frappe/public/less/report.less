@import "variables.less";

// grid report
.grid-report .plot {
	margin: 15px;
	display: none;
	height: 300px !important;
	width: 97% !important;
}

.grid-report .ui-widget {
	border: none !important;
	outline: none !important;
	border-top: 1px solid @border-color !important;
	background-color: @light-bg !important;
}

.grid-report .show-zero {
	margin: 10px;
	display: none
}

// column picker
.column-picker-dialog {
	.column-list {
		margin: 15px 0;
		border: 1px solid @border-color;

		.column-list-item {
			padding: 10px;
			border-bottom: 1px solid @border-color;
		}

		.column-list-item:last-child {
			border-bottom: none;
		}

		.sortable-handle {
			cursor: move;
		}

		.sortable-chosen {
			background-color: @light-yellow;
		}

		.fa-sort {
			margin: 0px 7px;
			margin-top: 9px;
			margin-right: -15px;
		}

		.form-control {
			display: inline-block;
			width: 89%;

			@media (max-width: @screen-xs) {
				width: 77%;
			}
		}

		.close {
			margin: 2px 7px 0px;
		}
	}

	.add-btn {
		margin-bottom: 2px;
	}
}

.columns-search {
	margin-bottom: 10px;
}

.report-wrapper {
	overflow: auto;
}

<<<<<<< HEAD
.chart-container {
=======
.chart-wrapper {
>>>>>>> e5a87aa4
	border-bottom: 1px solid @border-color;
}

.groupby-box {
	border-bottom: 1px solid #d1d8dd;
	padding: 10px 15px 3px;

	.remove-groupby {
		margin-top: 6px;
		margin-left: 15px;
	}

	.groupby-field {
		padding-right: 15px;
		width: calc(100% - 36px);

		.frappe-control {
			position: relative;
		}
	}
}

.report-summary {
	display: grid;
	grid-template-columns: repeat(auto-fill, minmax(250px, 1fr));
	grid-auto-rows: minmax(62px, 1fr);
	column-gap: 15px;
	row-gap: 20px;
	align-items: center;

	padding: 15px 15px;
	border-bottom: 1px solid @border-color;
	margin-right: 0px;
	margin-left: 0px;

	.summary-label {
		font-weight: normal !important;
	}

	.summary-value {
		margin-top: 8px;
		margin-bottom: 5px;
		overflow: hidden !important;
		text-overflow: ellipsis;
		white-space: nowrap;
		font-feature-settings: "tnum";

		div {
			text-align: left !important;
			overflow: hidden !important;
			text-overflow: ellipsis;
			white-space: nowrap;
		}
	}
}

// for sm and above
@media (min-width: @screen-xs) {
	.groupby-box .row > div[class*="col-sm-"] {
		padding-right: 0px;
	}

	.groupby-field {
		width: 65% !important;

		.frappe-control {
			position: relative;
		}
	}
}

.tag-groupby-area {
	padding: 10px 150px 10px 10px;
	position: absolute;
    top: 0px;
    right: 0px;
    display: flex;
}

// Enable tnum for report
.dt-scrollable .dt-cell__content {
	font-feature-settings: "tnum", "zero";
}<|MERGE_RESOLUTION|>--- conflicted
+++ resolved
@@ -76,11 +76,7 @@
 	overflow: auto;
 }
 
-<<<<<<< HEAD
-.chart-container {
-=======
 .chart-wrapper {
->>>>>>> e5a87aa4
 	border-bottom: 1px solid @border-color;
 }
 
