/* the element that this class is applied to, should have a max width for this to work*/
.text-ellipsis,
.ellipsis {
  white-space: nowrap;
  overflow: hidden;
  text-overflow: ellipsis;
  max-width: 100%;
  vertical-align: middle;
}
body {
  font-family: -apple-system, BlinkMacSystemFont, "Segoe UI", "Roboto", "Oxygen", "Ubuntu", "Cantarell", "Fira Sans", "Droid Sans", "Helvetica Neue", sans-serif;
}
a {
  cursor: pointer;
}
a,
a:hover,
a:active,
a:focus,
.btn,
.btn:hover,
.btn:active,
.btn:focus {
  outline: 0;
}
img {
  max-width: 100%;
}
p {
  margin: 10px 0px;
}
.text-color {
  color: #36414C !important;
}
.text-muted {
  color: #8D99A6 !important;
}
.text-extra-muted {
  color: #d1d8dd !important;
}
a,
.badge,
.ui-menu .ui-menu-item {
  -webkit-transition: 0.2s;
  -o-transition: 0.2s;
  transition: 0.2s;
}
.btn {
  -webkit-transition: background-color 0.2s;
  -o-transition: background-color 0.2s;
  transition: background-color 0.2s;
}
a.disabled,
a.disabled:hover {
  color: #888;
  cursor: default;
  text-decoration: none;
}
a.grey,
.sidebar-section a,
.control-value a,
.data-row a {
  text-decoration: none;
}
a.grey:hover,
.sidebar-section a:hover,
.control-value a:hover,
.data-row a:hover,
a.grey:focus,
.sidebar-section a:focus,
.control-value a:focus,
.data-row a:focus {
  text-decoration: underline;
}
a.text-muted,
a.text-extra-muted {
  text-decoration: none;
}
.underline {
  text-decoration: underline;
<<<<<<< HEAD
=======
}
/* the element that this class is applied to, should have a max width for this to work*/
.text-ellipsis,
.ellipsis {
  white-space: nowrap;
  overflow: hidden;
  text-overflow: ellipsis;
  max-width: 100%;
  vertical-align: middle;
>>>>>>> 9f930763
}
.inline-block {
  display: inline-block;
}
.bold,
.strong {
  font-weight: bold;
}
kbd {
  color: inherit;
  background-color: #F0F4F7;
}
.btn [class^="icon-"],
.nav [class^="icon-"],
.btn [class*=" icon-"],
.nav [class*=" icon-"] {
  display: inline-block;
}
.dropdown-menu > li > a {
  padding: 14px;
}
.dropdown-menu {
  min-width: 200px;
  padding: 0px;
  font-size: 12px;
  border-radius: 0px 0px 4px 4px;
}
.dropdown-menu .dropdown-header {
  padding: 3px 14px;
  font-size: 11px;
  font-weight: 200;
  padding-top: 12px;
}
.dropdown-menu .divider {
  margin: 0px;
}
a.badge-hover:hover .badge,
a.badge-hover:focus .badge,
a.badge-hover:active .badge {
  background-color: #D8DFE5;
}
.msgprint {
  margin: 15px 0px;
}
.msgprint pre {
  text-align: left;
}
.centered {
  position: absolute;
  top: 50%;
  left: 50%;
  transform: translate(-50%, -50%);
  -webkit-transform: translate(-50%, -50%);
}
.border-top {
  border-top: 1px solid #d1d8dd;
}
.border-bottom {
  border-bottom: 1px solid #d1d8dd;
}
.border-left {
  border-left: 1px solid #d1d8dd;
}
.border-right {
  border-right: 1px solid #d1d8dd;
}
.border {
  border: 1px solid #d1d8dd;
}
.close-inline {
  font-size: 120%;
  font-weight: bold;
  line-height: 1;
  cursor: pointer;
  color: inherit;
  display: inline-block;
}
.close-inline:hover,
.close-inline:focus {
  text-decoration: none;
}
.middle {
  vertical-align: middle;
}
.full-center-container {
  position: absolute;
  top: 0;
  bottom: 0;
  left: 0;
  right: 0;
}
.full-center {
  position: absolute;
  top: 50%;
  left: 50%;
  width: 100%;
  transform: translate(-50%, -50%);
  -webkit-transform: translate(-50%, -50%);
}
#freeze {
  z-index: 1020;
  bottom: 0px;
  opacity: 0;
  background-color: #fafbfc;
}
#freeze .freeze-message-container {
  position: absolute;
  top: 0;
  bottom: 0;
  left: 0;
  right: 0;
}
#freeze .freeze-message {
  position: absolute;
  top: 50%;
  left: 50%;
  width: 100%;
  transform: translate(-50%, -50%);
  -webkit-transform: translate(-50%, -50%);
  text-align: center;
  color: #36414C !important;
}
#freeze.dark {
  background-color: #334143;
}
#freeze.in {
  opacity: 0.5;
}
a.no-decoration {
  text-decoration: none;
  color: inherit;
}
a.no-decoration:hover,
a.no-decoration:focus,
a.no-decoration:active {
  text-decoration: none;
  color: inherit;
}
.padding {
  padding: 15px;
}
.margin {
  margin: 15px;
}
@media (max-width: 767px) {
  .text-center-xs {
    text-align: center;
  }
}
.grayscale {
  -webkit-filter: grayscale(100%);
  filter: grayscale(100%);
}
.uppercase {
  padding-bottom: 4px;
  text-transform: uppercase;
  font-size: 12px;
  letter-spacing: 0.4px;
  color: #8D99A6;
}
.avatar {
  display: inline-block;
  vertical-align: middle;
  width: 50px;
  height: 50px;
}
.avatar-frame {
  display: inline-block;
  width: 100%;
  height: 0;
  padding: 50% 0px;
  background-size: cover;
  background-repeat: no-repeat;
  background-position: center center;
  border-radius: 4px;
}
.avatar img {
  max-width: 100%;
  max-height: 100%;
  border-radius: 4px;
}
.avatar-empty {
  border: 1px dashed #d1d8dd;
  border-radius: 4px;
}
.avatar-small {
  margin-right: 5px;
  width: 24px;
  height: 24px;
}
.avatar-small .standard-image {
  font-size: 14px;
}
.avatar-small .avatar-frame {
  border-radius: 3px;
}
.avatar-medium {
  margin-right: 5px;
  width: 36px;
  height: 36px;
}
.avatar-medium .standard-image {
  font-size: 18px;
}
.avatar-large {
  margin-right: 10px;
  width: 72px;
  height: 72px;
}
.avatar-large .standard-image {
  font-size: 36px;
}
.avatar-xs {
  margin-right: 3px;
  margin-top: -2px;
  width: 17px;
  height: 17px;
  border: none;
  border-radius: 3px;
}
.avatar-xs .standard-image {
  font-size: 9px;
}
.avatar-text {
  display: inline;
  width: 100%;
  height: 0;
  padding-bottom: 100%;
}
.standard-image {
  width: 100%;
  height: 0;
  padding: 50% 0;
  display: inline-block;
  text-align: center;
  border-radius: 4px;
  font-size: 14px;
  line-height: 0px;
  color: #d1d8dd;
  border: 1px solid #d1d8dd;
  font-weight: normal;
  margin-top: -1px;
}
.indicator,
.indicator-right {
  background: none;
  font-size: 12px;
  vertical-align: middle;
  font-weight: bold;
  color: #6c7680;
}
.indicator::before,
.indicator-right::after {
  content: '';
  display: inline-block;
  height: 8px;
  width: 8px;
  border-radius: 8px;
}
.indicator::before {
  margin: 0 4px 0 0px;
}
.indicator-right::after {
  margin: 0 0 0 4px;
}
.indicator.grey::before,
.indicator-right.grey::after {
  background: #F0F4F7;
}
.indicator.blue::before,
.indicator-right.blue::after {
  background: #5e64ff;
}
.indicator.red::before,
.indicator-right.red::after {
  background: #ff5858;
}
.indicator.green::before,
.indicator-right.green::after {
  background: #98d85b;
}
.indicator.orange::before,
.indicator-right.orange::after {
  background: #ffa00a;
}
.indicator.purple::before,
.indicator-right.purple::after {
  background: #743ee2;
}
.indicator.darkgrey::before,
.indicator-right.darkgrey::after {
  background: #b8c2cc;
}
.indicator.black::before,
.indicator-right.black::after {
  background: #36414C;
}
.indicator.yellow::before,
.indicator-right.yellow::after {
  background: #FEEF72;
}
.indicator.light-blue::before,
.indicator-right.light-blue::after {
  background: #7CD6FD;
}
.modal-header .indicator {
  float: left;
  margin-top: 7.5px;
  margin-right: 3px;
}
body {
  font-family: -apple-system, BlinkMacSystemFont, "Segoe UI", "Roboto", "Oxygen", "Ubuntu", "Cantarell", "Fira Sans", "Droid Sans", "Helvetica Neue", sans-serif;
  color: #36414C;
}
a {
  color: #36414C;
}
a:hover,
a:focus,
a:active {
  text-decoration: underline;
}
h1,
h2,
h3,
h4,
h5,
h6 {
  font-weight: 400;
}
h1 a,
h2 a,
h3 a,
h4 a,
h5 a,
h6 a {
  color: inherit !important;
  text-decoration: none;
}
.navbar-brand {
  max-width: none;
}
.navbar-default {
  background-color: #fff;
  padding-top: 10px;
  padding-bottom: 10px;
}
.user-image-wrapper {
  height: 30px;
  width: 30px;
  margin-top: -6px;
}
.content {
  margin-bottom: 22px;
}
.page-content img {
  max-width: 100%;
}
.banner {
  margin-top: 20px;
  padding: 0px 20px;
}
.no-border {
  border: none !important;
}
.light-bg {
  background-color: #fafbfc;
}
.panel-bg {
  background-color: #F7FAFC;
}
.navbar-bg {
  background-color: #f5f7fa;
}
.navbar {
  box-shadow: none;
  border-radius: 0px;
  margin-bottom: 0px;
  border-left: none;
  border-right: none;
  border-top: none;
}
.social-icons i {
  font-size: 120%;
}
.social-icons a:hover {
  text-decoration: none;
}
.social-icons a i:hover {
  text-decoration: none;
}
.social-icons i {
  margin-left: 5px;
}
.web-footer {
  padding: 60px 0px;
  min-height: 140px;
  border-top: 1px solid #EBEFF2;
}
.carousel-control .icon {
  position: absolute;
  top: 50%;
  left: 50%;
  z-index: 5;
  display: inline-block;
  width: 20px;
  height: 20px;
  margin-top: -10px;
  margin-left: -10px;
}
.hidden-xs-inline,
.hidden-xs-inline-block {
  display: none;
}
@media (min-width: 768px) {
  .hidden-xs-inline {
    display: inline;
  }
  .hidden-xs-inline-block {
    display: inline-block;
  }
}
.visible-xs-inline {
  display: inline;
}
.visible-xs-inline-block {
  display: inline-block;
}
@media (min-width: 768px) {
  .visible-xs-inline,
  .visible-xs-inline-block {
    display: none;
  }
}
.border-bottom {
  border-bottom: 1px solid #EBEFF2;
}
.panel-container {
  margin-top: 35px;
}
.panel-heading,
.panel-body {
  padding-left: 15px;
}
.page-head h1,
.page-head h2 {
  margin-top: 0px;
}
.page-header-actions-block {
  text-align: right;
}
fieldset {
  margin-bottom: 20px;
}
.message-overlay {
  position: fixed;
  top: 0;
  left: 0;
  width: 100%;
  height: 100%;
  z-index: 1040;
  background-color: #fff;
  display: table;
}
.message-overlay .content {
  display: table-cell;
  vertical-align: middle;
  text-align: center;
}
.web-page-editable {
  margin: -15px;
  padding: 15px;
  border-radius: 4px;
}
.slide-image {
  width: 100%;
}
.page-container {
  padding: 0px;
  max-width: 970px;
  margin: auto;
}
.page-max-width {
  max-width: 800px;
  margin: auto;
}
.page-content hr {
  margin-left: -15px;
  margin-right: -15px;
}
.web-sidebar {
  position: relative;
}
.web-sidebar .sidebar-item {
  margin: 0px;
  padding: 12px 0px;
  border: none;
  color: #8D99A6;
  font-size: 12px;
}
.web-sidebar .sidebar-item .badge {
  font-weight: normal;
}
.web-sidebar .sidebar-item:first-child {
  padding-top: 10px;
}
.web-sidebar .sidebar-item:last-child {
  padding-bottom: 10px;
}
.web-sidebar .sidebar-item a {
  color: #8D99A6;
}
.web-sidebar .sidebar-item a.active {
  color: #36414C !important;
  font-weight: 500 !important;
}
.web-sidebar .sidebar-items {
  margin-top: -10px;
  margin-bottom: 30px;
}
.web-sidebar .sidebar-items .title {
  font-size: 14px;
  font-weight: bold;
}
.page-footer {
  padding: 15px 0px;
  border-top: 1px solid #EBEFF2;
}
.footer-bottom-line {
  margin-top: 60px;
}
/* post and post list */
.list-group-item {
  border-radius: 0px !important;
}
.no-results {
  text-align: center;
  padding: 150px 0px;
}
.no-results .octicon-telescope {
  display: block;
  padding-bottom: 10px;
}
.list-head {
  cursor: pointer;
}
.list-head:before {
  font-family: 'Octicons';
  content: '\f0a4';
  padding-right: 5px;
}
.website-list {
  min-height: 200px;
  padding-bottom: 15px;
}
.website-list .result {
  margin-top: 15px;
}
.web-list-item {
  padding: 10px;
  margin: 0px -15px;
  border-bottom: 1px solid #EBEFF2;
}
.web-list-item h1,
.web-list-item h2,
.web-list-item h3 {
  margin-top: 10px;
}
.web-list-item:last-child {
  border-bottom: 0px;
}
.blog-info {
  text-align: center;
  margin-top: 30px;
}
.post-description {
  padding-bottom: 8px;
}
.post-description p {
  margin-bottom: 8px;
}
.blog-footer {
  padding: 5px 15px;
  border-top: 1px solid #EBEFF2;
  margin: 0px -15px -20px -15px;
}
.blog-list-content .website-list .result {
  border: 0px;
}
.blog-list-content .web-list-item:hover {
  background: transparent;
}
.blog-category {
  letter-spacing: 0.5px;
  text-align: center;
  margin-bottom: 30px;
}
.author {
  letter-spacing: 0.5px;
  border-bottom: 1px solid #EBEFF2;
  padding-bottom: 30px;
}
.blogger {
  padding-top: 0px;
  padding-bottom: 50px;
}
.blog-dot:before {
  padding-right: 8px;
  padding-left: 8px;
  content: "\2022";
}
.blog-list-item {
  margin-top: 30px;
  margin-bottom: 30px;
}
.blog-list-item .blog-header {
  font-size: 1.6em;
}
.blog-header {
  font-weight: 700;
  font-size: 2em;
}
.add-comment-section {
  padding-bottom: 30px;
}
.blog-comments {
  position: relative;
  border-top: 1px solid #d1d8dd;
}
.blog-comment-row {
  margin: 0px -15px;
  padding: 15px;
}
.blog-comment-row:last-child {
  margin-bottom: 30px;
  border-bottom: 0px;
}
textarea {
  resize: vertical;
}
.user-profile {
  min-height: 50px;
  min-width: 70px;
}
.visible-xs {
  display: none !important;
}
.sidebar-navbar-items a,
.sidebar-navbar-items a:hover,
.sidebar-navbar-items a:focus,
.sidebar-navbar-items a:visited {
  border-bottom: 0px;
}
@media (max-width: 767px) {
  .visible-xs {
    display: inline-block !important;
  }
}
.more-block {
  margin: 0px -15px;
  padding: 0px 15px 30px;
}
.btn-more {
  margin: 25px 0px;
}
.post-content img {
  margin: 10px 0px;
}
a.active {
  pointer-events: none;
  cursor: default;
}
.page-breadcrumbs .breadcrumb {
  padding: 0px;
  background-color: transparent;
  border-radius: 0px;
  font-size: 12px;
}
.breadcrumb a {
  color: inherit;
}
.breadcrumb > .active {
  color: #8D99A6;
}
.post:last-child {
  border-bottom: none;
}
/* end - needs review */
/* docs */
.docs-attr-name {
  font-size: 120%;
}
.docs-attr-desc {
  padding-left: 30px;
}
@media (min-width: 768px) {
  .login-wrapper {
    border-right: 1px solid #f2f2f2;
  }
}
#freeze {
  position: fixed;
}
.padding-lg {
  padding-top: 30px;
  padding-bottom: 30px;
}
.list-hero {
  border-bottom: 1px solid #d1d8dd;
  border-bottom: 1px solid #EBEFF2;
  padding-top: 30px;
  padding-bottom: 10px;
}
.page-hero {
  padding: 130px 0px 100px;
  margin-top: -60px;
}
.page-hero h1 {
  font-size: 32px;
}
.page-head h1 {
  letter-spacing: 0.5px;
  font-size: 24px;
}
.btn-next-wrapper {
  margin-top: 60px;
}
.sidebar-block,
.page-content {
  padding-top: 50px;
  padding-bottom: 50px;
}
.your-account-info {
  margin-top: 30px;
}
.page-content.with-sidebar {
  padding-left: 50px;
}
@media screen and (max-width: 480px) {
  .page-content {
    padding-top: 20px;
  }
  .page-content.with-sidebar {
    padding-left: 20px;
    padding-right: 20px;
  }
}
.content-header {
  padding-bottom: 20px;
}
.footer-group-label {
  display: inline-block;
  font-size: 11px;
}
li .footer-child-item {
  margin: 15px 0px !important;
}
.blog-info {
  text-align: center;
  margin-top: 30px;
}
.blog-text {
  padding-top: 50px;
  padding-bottom: 50px;
  font-size: 18px;
  line-height: 1.5;
}
.blog-text p {
  margin-bottom: 30px;
}
.blogger-name {
  margin-bottom: 0px;
  margin-top: 0px;
}
.comment-view {
  padding-bottom: 30px;
}
.comment-header {
  border-bottom: 1px solid #EBEFF2;
  padding: 30px 0px 15px;
}
.item-search {
  border-bottom: 1px solid #d1d8dd;
  width: 100%;
}
.item-search .item-search-input {
  position: relative;
  outline: none;
  border: none;
  margin-right: 5px;
  padding: 7px;
  padding-left: 0px;
  width: 80px;
}
.item-search i {
  padding: 10px 10px 10px 0;
}
.vert-line {
  overflow: hidden;
}
.vert-line > div + div {
  border-left: 1px solid #EBEFF2;
}
.vert-line > div {
  padding-bottom: 2000px;
  margin-bottom: -2000px;
}
.shopping-cart {
  margin-top: 12px;
  margin-bottom: 8px;
  padding-right: 15px;
  border-right: 1px solid #d1d8dd;
}
.badge-wrapper {
  min-height: 17px;
  min-width: 17px;
  display: inline-block;
  border: 1px solid #d1d8dd;
  border-radius: 3px;
  color: #7575ff;
  text-align: center;
}
.dropdown .logged-in {
  border-left: 1px solid #d1d8dd;
}
.cart-count-badge {
  padding: 2px 4px;
  margin-left: 10px;
  background-color: #EBEFF2;
  border-radius: 10px;
  font-weight: 500;
  margin-top: -10px;
  margin-right: -8px;
}<|MERGE_RESOLUTION|>--- conflicted
+++ resolved
@@ -7,6 +7,7 @@
   max-width: 100%;
   vertical-align: middle;
 }
+
 body {
   font-family: -apple-system, BlinkMacSystemFont, "Segoe UI", "Roboto", "Oxygen", "Ubuntu", "Cantarell", "Fira Sans", "Droid Sans", "Helvetica Neue", sans-serif;
 }
@@ -78,18 +79,6 @@
 }
 .underline {
   text-decoration: underline;
-<<<<<<< HEAD
-=======
-}
-/* the element that this class is applied to, should have a max width for this to work*/
-.text-ellipsis,
-.ellipsis {
-  white-space: nowrap;
-  overflow: hidden;
-  text-overflow: ellipsis;
-  max-width: 100%;
-  vertical-align: middle;
->>>>>>> 9f930763
 }
 .inline-block {
   display: inline-block;
