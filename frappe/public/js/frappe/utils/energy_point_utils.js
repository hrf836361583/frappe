// Copyright (c) 2019, Frappe Technologies Pvt. Ltd. and Contributors
// MIT License. See license.txt

frappe.provide("frappe.energy_points");

Object.assign(frappe.energy_points, {
	get_points(points) {
		return `<span class="bold" style="color: ${points >= 0 ? "#45A163" : "#e42121"}">
			${points > 0 ? "+" : ""}${points}
		</span>`;
	},
	format_form_log(log) {
		const separator = `<span>&nbsp;-&nbsp;</span>`;
<<<<<<< HEAD
		const formatted_log = `<span>
			<!--${this.get_points(log.points)}&nbsp;-->
			<a href="/app/energy-point-log/${log.name}">${this.get_form_log_message(log)}</a>
			${log.reason ? separator + log.reason : ""}
		</span>`;
		return formatted_log;
=======
		return `<span>
  			<!--${this.get_points(log.points)}&nbsp;-->
  			<a href="/app/energy-point-log/${log.name}">${this.get_form_log_message(log)}</a>
  			${log.reason ? separator + log.reason : ""}
  		</span>`;
>>>>>>> 9ef10818
	},
	format_history_log(log) {
		// redundant code to honor readability and to avoid confusion
		const separator = `<span>&nbsp;-&nbsp;</span>`;
		const route = frappe.utils.get_form_link(log.reference_doctype, log.reference_name);
<<<<<<< HEAD
		const formatted_log = `<div class="flex">
			<span class="${log.points >= 0 ? "green" : "red"} mr-2">
				${this.get_points(log.points)}
			</span>
			<a href="${route}" class="text-muted">${this.get_history_log_message(log)}</a>
			${log.reason ? separator + log.reason : ""}
			${separator + frappe.datetime.comment_when(log.creation)}
		</div>`;
		return formatted_log;
=======
		return `<div class="flex">
  			<span class="${log.points >= 0 ? "green" : "red"} mr-2">
  				${this.get_points(log.points)}
  			</span>
  			<a href="${route}" class="text-muted">${this.get_history_log_message(log)}</a>
  			${log.reason ? separator + log.reason : ""}
  			${separator + frappe.datetime.comment_when(log.creation)}
  		</div>`;
>>>>>>> 9ef10818
	},
	get_history_log_message(log) {
		const owner_name = frappe.user.full_name(log.owner).bold();
		const ref_doc = log.reference_name;

		if (log.type === "Appreciation") {
			return __("{0} appreciated on {1}", [owner_name, ref_doc]);
		}
		if (log.type === "Criticism") {
			return __("{0} criticized on {1}", [owner_name, ref_doc]);
		}
		if (log.type === "Revert") {
			return __("{0} reverted {1}", [owner_name, log.revert_of]);
		}
		return __("via automatic rule {0} on {1}", [log.rule.bold(), ref_doc]);
	},
	get_form_log_message(log) {
		// redundant code to honor readability and to avoid confusion
		const owner_name = frappe.user.full_name(log.owner).bold();
		const user = frappe.user.full_name(log.user).bold();
		if (log.type === "Appreciation") {
			return __("{0} appreciated {1}", [owner_name, user]);
		}
		if (log.type === "Criticism") {
			return __("{0} criticized {1}", [owner_name, user]);
		}
		if (log.type === "Revert") {
			return __("{0} reverted {1}", [owner_name, log.revert_of]);
		}
		return __("gained by {0} via automatic rule {1}", [user, log.rule.bold()]);
	},
});<|MERGE_RESOLUTION|>--- conflicted
+++ resolved
@@ -11,36 +11,16 @@
 	},
 	format_form_log(log) {
 		const separator = `<span>&nbsp;-&nbsp;</span>`;
-<<<<<<< HEAD
-		const formatted_log = `<span>
-			<!--${this.get_points(log.points)}&nbsp;-->
-			<a href="/app/energy-point-log/${log.name}">${this.get_form_log_message(log)}</a>
-			${log.reason ? separator + log.reason : ""}
-		</span>`;
-		return formatted_log;
-=======
 		return `<span>
   			<!--${this.get_points(log.points)}&nbsp;-->
   			<a href="/app/energy-point-log/${log.name}">${this.get_form_log_message(log)}</a>
   			${log.reason ? separator + log.reason : ""}
   		</span>`;
->>>>>>> 9ef10818
 	},
 	format_history_log(log) {
 		// redundant code to honor readability and to avoid confusion
 		const separator = `<span>&nbsp;-&nbsp;</span>`;
 		const route = frappe.utils.get_form_link(log.reference_doctype, log.reference_name);
-<<<<<<< HEAD
-		const formatted_log = `<div class="flex">
-			<span class="${log.points >= 0 ? "green" : "red"} mr-2">
-				${this.get_points(log.points)}
-			</span>
-			<a href="${route}" class="text-muted">${this.get_history_log_message(log)}</a>
-			${log.reason ? separator + log.reason : ""}
-			${separator + frappe.datetime.comment_when(log.creation)}
-		</div>`;
-		return formatted_log;
-=======
 		return `<div class="flex">
   			<span class="${log.points >= 0 ? "green" : "red"} mr-2">
   				${this.get_points(log.points)}
@@ -49,7 +29,6 @@
   			${log.reason ? separator + log.reason : ""}
   			${separator + frappe.datetime.comment_when(log.creation)}
   		</div>`;
->>>>>>> 9ef10818
 	},
 	get_history_log_message(log) {
 		const owner_name = frappe.user.full_name(log.owner).bold();
