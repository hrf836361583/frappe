// Copyright (c) 2015, Frappe Technologies Pvt. Ltd. and Contributors
// MIT License. See license.txt

// My HTTP Request

frappe.provide("frappe.request");
frappe.provide("frappe.request.error_handlers");
frappe.request.url = "/";
frappe.request.ajax_count = 0;
frappe.request.waiting_for_ajax = [];
frappe.request.logs = {};

frappe.xcall = function (method, params) {
	return new Promise((resolve, reject) => {
		frappe.call({
			method: method,
			args: params,
			callback: (r) => {
				resolve(r.message);
			},
			error: (r) => {
<<<<<<< HEAD
				reject(r.message);
=======
				reject(r?.message);
>>>>>>> 9ef10818
			},
		});
	});
};

// generic server call (call page, object)
frappe.call = function (opts) {
	if (!frappe.is_online()) {
		frappe.show_alert(
			{
				indicator: "orange",
				message: __("Connection Lost"),
				subtitle: __("You are not connected to Internet. Retry after sometime."),
			},
			3
		);
		opts.always && opts.always();
		return $.ajax();
	}
	if (typeof arguments[0] === "string") {
		opts = {
			method: arguments[0],
			args: arguments[1],
			callback: arguments[2],
			headers: arguments[3],
		};
	}

	if (opts.quiet) {
		opts.no_spinner = true;
	}
	var args = $.extend({}, opts.args);

	if (args.freeze) {
		opts.freeze = opts.freeze || args.freeze;
		opts.freeze_message = opts.freeze_message || args.freeze_message;
	}

	// cmd
	if (opts.module && opts.page) {
		args.cmd = opts.module + ".page." + opts.page + "." + opts.page + "." + opts.method;
	} else if (opts.doc) {
		$.extend(args, {
			cmd: "run_doc_method",
			docs: frappe.get_doc(opts.doc.doctype, opts.doc.name),
			method: opts.method,
			args: opts.args,
		});
	} else if (opts.method) {
		args.cmd = opts.method;
	}

	var callback = function (data, response_text) {
		if (data.task_id) {
			// async call, subscribe
			frappe.realtime.subscribe(data.task_id, opts);

			if (opts.queued) {
				opts.queued(data);
			}
		} else if (opts.callback) {
			// ajax
			return opts.callback(data, response_text);
		}
	};

	let url = opts.url;
	if (!url) {
<<<<<<< HEAD
		url = "/api/method/" + args.cmd;
=======
		let prefix = "/api/method/";
		if (opts.api_version) {
			prefix = `/api/${opts.api_version}/method/`;
		}
		url = prefix + args.cmd;
>>>>>>> 9ef10818
		if (window.cordova) {
			let host = frappe.request.url;
			host = host.slice(0, host.length - 1);
			url = host + url;
		}
		delete args.cmd;
	}

	// debouce if required
	if (opts.debounce && frappe.request.is_fresh(args, opts.debounce)) {
		return Promise.resolve();
	}

	return frappe.request.call({
		type: opts.type || "POST",
		args: args,
		success: callback,
		error: opts.error,
		always: opts.always,
		btn: opts.btn,
		freeze: opts.freeze,
		freeze_message: opts.freeze_message,
		headers: opts.headers || {},
		error_handlers: opts.error_handlers || {},
		// show_spinner: !opts.no_spinner,
		async: opts.async,
		silent: opts.silent,
		api_version: opts.api_version,
		url,
	});
};

frappe.request.call = function (opts) {
	frappe.request.prepare(opts);

	var statusCode = {
		200: function (data, xhr) {
			opts.success_callback && opts.success_callback(data, xhr.responseText);
		},
		401: function (xhr) {
			if (frappe.app.session_expired_dialog && frappe.app.session_expired_dialog.display) {
				frappe.app.redirect_to_login();
			} else {
				frappe.app.handle_session_expired();
			}
			opts.error_callback && opts.error_callback();
		},
		404: function (xhr) {
			frappe.msgprint({
				title: __("Not found"),
				indicator: "red",
				message: __("The resource you are looking for is not available"),
			});
<<<<<<< HEAD
=======
			opts.error_callback && opts.error_callback();
>>>>>>> 9ef10818
		},
		403: function (xhr) {
			if (frappe.session.user === "Guest" && frappe.session.logged_in_user !== "Guest") {
				// session expired
				frappe.app.handle_session_expired();
			} else if (xhr.responseJSON && xhr.responseJSON._error_message) {
				frappe.msgprint({
					title: __("Not permitted"),
					indicator: "red",
					message: xhr.responseJSON._error_message,
				});

				xhr.responseJSON._server_messages = null;
			} else if (xhr.responseJSON && xhr.responseJSON._server_messages) {
				var _server_messages = JSON.parse(xhr.responseJSON._server_messages);

				// avoid double messages
				if (_server_messages.indexOf(__("Not permitted")) !== -1) {
					return;
				}
			} else {
				frappe.msgprint({
					title: __("Not permitted"),
					indicator: "red",
					message: __(
						"You do not have enough permissions to access this resource. Please contact your manager to get access."
					),
				});
			}
<<<<<<< HEAD
=======
			opts.error_callback && opts.error_callback();
>>>>>>> 9ef10818
		},
		508: function (xhr) {
			frappe.utils.play_sound("error");
			frappe.msgprint({
				title: __("Please try again"),
				indicator: "red",
				message: __(
					"Another transaction is blocking this one. Please try again in a few seconds."
				),
			});
<<<<<<< HEAD
=======
			opts.error_callback && opts.error_callback();
>>>>>>> 9ef10818
		},
		413: function (data, xhr) {
			frappe.msgprint({
				indicator: "red",
				title: __("File too big"),
				message: __("File size exceeded the maximum allowed size of {0} MB", [
					(frappe.boot.max_file_size || 5242880) / 1048576,
				]),
			});
<<<<<<< HEAD
=======
			opts.error_callback && opts.error_callback();
>>>>>>> 9ef10818
		},
		417: function (xhr) {
			var r = xhr.responseJSON;
			if (!r) {
				try {
					r = JSON.parse(xhr.responseText);
				} catch (e) {
					r = xhr.responseText;
				}
			}

			opts.error_callback && opts.error_callback(r);
		},
		501: function (data, xhr) {
			if (typeof data === "string") data = JSON.parse(data);
			opts.error_callback && opts.error_callback(data, xhr.responseText);
		},
		500: function (xhr) {
			frappe.utils.play_sound("error");
			try {
				opts.error_callback && opts.error_callback();
				frappe.request.report_error(xhr, opts);
			} catch (e) {
				frappe.request.report_error(xhr, opts);
			}
		},
		504: function (xhr) {
			frappe.msgprint(__("Request Timed Out"));
			opts.error_callback && opts.error_callback();
		},
		502: function (xhr) {
			frappe.msgprint(__("Internal Server Error"));
<<<<<<< HEAD
=======
			opts.error_callback && opts.error_callback();
>>>>>>> 9ef10818
		},
	};

	var exception_handlers = {
		QueryTimeoutError: function () {
			frappe.utils.play_sound("error");
			frappe.msgprint({
				title: __("Request Timeout"),
				indicator: "red",
				message: __("Server was too busy to process this request. Please try again."),
			});
		},
		QueryDeadlockError: function () {
			frappe.utils.play_sound("error");
			frappe.msgprint({
				title: __("Deadlock Occurred"),
				indicator: "red",
				message: __("Server was too busy to process this request. Please try again."),
			});
		},
	};

	var ajax_args = {
		url: opts.url || frappe.request.url,
		data: opts.args,
		type: opts.type,
		dataType: opts.dataType || "json",
		async: opts.async,
		headers: Object.assign(
			{
				"X-Frappe-CSRF-Token": frappe.csrf_token,
				Accept: "application/json",
				"X-Frappe-CMD": (opts.args && opts.args.cmd) || "" || "",
			},
			opts.headers
		),
		cache: false,
	};

	if (opts.args && opts.args.doctype) {
		ajax_args.headers["X-Frappe-Doctype"] = encodeURIComponent(opts.args.doctype);
	}

	frappe.last_request = ajax_args.data;

	return $.ajax(ajax_args)
		.done(function (data, textStatus, xhr) {
			try {
				if (typeof data === "string") data = JSON.parse(data);

				// sync attached docs
				if (data.docs || data.docinfo) {
					frappe.model.sync(data);
				}

				// sync translated messages
				if (data.__messages) {
					$.extend(frappe._messages, data.__messages);
				}

				// sync link titles
				if (data._link_titles) {
					if (!frappe._link_titles) {
						frappe._link_titles = {};
					}
					$.extend(frappe._link_titles, data._link_titles);
				}

				// callbacks
				var status_code_handler = statusCode[xhr.statusCode().status];
				if (status_code_handler) {
					status_code_handler(data, xhr);
				}
			} catch (e) {
<<<<<<< HEAD
				console.log("Unable to handle success response", data); // eslint-disable-line
				console.error(e); // eslint-disable-line
=======
				console.log("Unable to handle success response", data);
				console.error(e);
>>>>>>> 9ef10818
			}
		})
		.always(function (data, textStatus, xhr) {
			try {
				if (typeof data === "string") {
					data = JSON.parse(data);
				}
				if (data.responseText) {
<<<<<<< HEAD
					var xhr = data;
=======
					var xhr = data; // eslint-disable-line
>>>>>>> 9ef10818
					data = JSON.parse(data.responseText);
				}
			} catch (e) {
				data = null;
				// pass
			}
			frappe.request.cleanup(opts, data);
			if (opts.always) {
				opts.always(data);
			}
		})
		.fail(function (xhr, textStatus) {
			try {
				if (
					xhr.getResponseHeader("content-type") == "application/json" &&
					xhr.responseText
				) {
					var data;
					try {
						data = JSON.parse(xhr.responseText);
					} catch (e) {
						console.log("Unable to parse reponse text");
						console.log(xhr.responseText);
						console.log(e);
					}
					if (data && data.exception) {
						// frappe.exceptions.CustomError: (1024, ...) -> CustomError
						var exception = data.exception.split(".").at(-1).split(":").at(0);
						var exception_handler = exception_handlers[exception];
						if (exception_handler) {
							exception_handler(data);
							return;
						}
					}
				}
				var status_code_handler = statusCode[xhr.statusCode().status];
				if (status_code_handler) {
					status_code_handler(xhr);
					return;
				}
				// if not handled by error handler!
				opts.error_callback && opts.error_callback(xhr);
			} catch (e) {
<<<<<<< HEAD
				console.log("Unable to handle failed response"); // eslint-disable-line
				console.error(e); // eslint-disable-line
=======
				console.log("Unable to handle failed response");
				console.error(e);
>>>>>>> 9ef10818
			}
		});
};

frappe.request.is_fresh = function (args, threshold) {
	// return true if a request with similar args has been sent recently
	if (!frappe.request.logs[args.cmd]) {
		frappe.request.logs[args.cmd] = [];
	}

	for (let past_request of frappe.request.logs[args.cmd]) {
		// check if request has same args and was made recently
		if (
			new Date() - past_request.timestamp < threshold &&
			frappe.utils.deep_equal(args, past_request.args)
		) {
<<<<<<< HEAD
			// eslint-disable-next-line no-console
=======
>>>>>>> 9ef10818
			console.log("throttled");
			return true;
		}
	}

	// log the request
	frappe.request.logs[args.cmd].push({ args: args, timestamp: new Date() });
	return false;
};

// call execute serverside request
frappe.request.prepare = function (opts) {
	$("body").attr("data-ajax-state", "triggered");

	// btn indicator
	if (opts.btn) $(opts.btn).prop("disabled", true);

	// freeze page
	if (opts.freeze) frappe.dom.freeze(opts.freeze_message);

	// stringify args if required
	for (var key in opts.args) {
		if (opts.args[key] && ($.isPlainObject(opts.args[key]) || $.isArray(opts.args[key]))) {
			opts.args[key] = JSON.stringify(opts.args[key]);
		}
	}

	// no cmd?
	if (!opts.args.cmd && !opts.url) {
		console.log(opts);
		throw "Incomplete Request";
	}

	opts.success_callback = opts.success;
	opts.error_callback = opts.error;
	delete opts.success;
	delete opts.error;
};

frappe.request.cleanup = function (opts, r) {
	// stop button indicator
	if (opts.btn) {
		$(opts.btn).prop("disabled", false);
	}

	$("body").attr("data-ajax-state", "complete");

	// un-freeze page
	if (opts.freeze) frappe.dom.unfreeze();

	if (r) {
		// session expired? - Guest has no business here!
		if (
			r.session_expired ||
			(frappe.session.user === "Guest" && frappe.session.logged_in_user !== "Guest")
		) {
			frappe.app.handle_session_expired();
			return;
		}

		// error handlers
		let global_handlers = frappe.request.error_handlers[r.exc_type] || [];
		let request_handler = opts.error_handlers ? opts.error_handlers[r.exc_type] : null;
		let handlers = [].concat(global_handlers, request_handler).filter(Boolean);

		if (r.exc_type) {
			handlers.forEach((handler) => {
				handler(r);
			});
		}

		// show messages
<<<<<<< HEAD
		if (r._server_messages && !opts.silent) {
=======
		//
		let messages;
		if (opts.api_version == "v2") {
			messages = r.messages;
		} else if (r._server_messages) {
			messages = JSON.parse(r._server_messages);
		}
		if (messages && !opts.silent) {
>>>>>>> 9ef10818
			// show server messages if no handlers exist
			if (handlers.length === 0) {
				frappe.hide_msgprint();
				frappe.msgprint(messages);
			}
		}

		// show errors
		if (r.exc) {
			r.exc = JSON.parse(r.exc);
			if (r.exc instanceof Array) {
				r.exc.forEach((exc) => {
					if (exc) {
						console.error(exc);
					}
				});
			} else {
				console.error(r.exc);
			}
		}

		// debug messages
		if (r._debug_messages) {
			if (opts.args) {
				console.log("======== arguments ========");
				console.log(opts.args);
				console.log("========");
			}
			$.each(JSON.parse(r._debug_messages), function (i, v) {
				console.log(v);
			});
			console.log("======== response ========");
			delete r._debug_messages;
			console.log(r);
			console.log("========");
		}
	}

	frappe.last_response = r;
};

frappe.after_server_call = () => {
	if (frappe.request.ajax_count) {
		return new Promise((resolve) => {
			frappe.request.waiting_for_ajax.push(() => {
				resolve();
			});
		});
	} else {
		return null;
	}
};

frappe.after_ajax = function (fn) {
	return new Promise((resolve) => {
		if (frappe.request.ajax_count) {
			frappe.request.waiting_for_ajax.push(() => {
				if (fn) return resolve(fn());
				resolve();
			});
		} else {
			if (fn) return resolve(fn());
			resolve();
		}
	});
};

frappe.request.report_error = function (xhr, request_opts) {
	var data = JSON.parse(xhr.responseText);
	var exc;
	if (data.exc) {
		try {
			exc = (JSON.parse(data.exc) || []).join("\n");
		} catch (e) {
			exc = data.exc;
		}
		delete data.exc;
	} else {
		exc = "";
	}

	const copy_markdown_to_clipboard = () => {
		const code_block = (snippet) => "```\n" + snippet + "\n```";
<<<<<<< HEAD
=======

		let request_data = Object.assign({}, request_opts);
		request_data.request_id = xhr.getResponseHeader("X-Frappe-Request-Id");
>>>>>>> 9ef10818
		const traceback_info = [
			"### App Versions",
			code_block(JSON.stringify(frappe.boot.versions, null, "\t")),
			"### Route",
			code_block(frappe.get_route_str()),
			"### Traceback",
			code_block(exc),
			"### Request Data",
<<<<<<< HEAD
			code_block(JSON.stringify(request_opts, null, "\t")),
=======
			code_block(JSON.stringify(request_data, null, "\t")),
>>>>>>> 9ef10818
			"### Response Data",
			code_block(JSON.stringify(data, null, "\t")),
		].join("\n");
		frappe.utils.copy_to_clipboard(traceback_info);
	};

	var show_communication = function () {
		var error_report_message = [
			"<h5>Please type some additional information that could help us reproduce this issue:</h5>",
			'<div style="min-height: 100px; border: 1px solid #bbb; \
				border-radius: 5px; padding: 15px; margin-bottom: 15px;"></div>',
			"<hr>",
			"<h5>App Versions</h5>",
			"<pre>" + JSON.stringify(frappe.boot.versions, null, "\t") + "</pre>",
			"<h5>Route</h5>",
			"<pre>" + frappe.get_route_str() + "</pre>",
			"<hr>",
			"<h5>Error Report</h5>",
			"<pre>" + exc + "</pre>",
			"<hr>",
			"<h5>Request Data</h5>",
			"<pre>" + JSON.stringify(request_opts, null, "\t") + "</pre>",
			"<hr>",
			"<h5>Response JSON</h5>",
			"<pre>" + JSON.stringify(data, null, "\t") + "</pre>",
		].join("\n");

		var communication_composer = new frappe.views.CommunicationComposer({
			subject: "Error Report [" + frappe.datetime.nowdate() + "]",
			recipients: error_report_email,
			message: error_report_message,
			doc: {
				doctype: "User",
				name: frappe.session.user,
			},
		});
		communication_composer.dialog.$wrapper.css(
			"z-index",
			cint(frappe.msg_dialog.$wrapper.css("z-index")) + 1
		);
	};

	if (exc) {
		var error_report_email = frappe.boot.error_report_email;

		request_opts = frappe.request.cleanup_request_opts(request_opts);

		// window.msg_dialog = frappe.msgprint({message:error_message, indicator:'red', big: true});

		if (!frappe.error_dialog) {
			frappe.error_dialog = new frappe.ui.Dialog({
				title: __("Server Error"),
<<<<<<< HEAD
				primary_action_label: __("Report"),
				primary_action: () => {
					if (error_report_email) {
						show_communication();
					} else {
						frappe.msgprint(__("Support Email Address Not Specified"));
					}
					frappe.error_dialog.hide();
				},
				secondary_action_label: __("Copy error to clipboard"),
				secondary_action: () => {
					copy_markdown_to_clipboard();
					frappe.error_dialog.hide();
				},
			});
=======
			});

			if (error_report_email) {
				frappe.error_dialog.set_primary_action(__("Report"), () => {
					show_communication();
					frappe.error_dialog.hide();
				});
			} else {
				frappe.error_dialog.set_primary_action(__("Copy error to clipboard"), () => {
					copy_markdown_to_clipboard();
					frappe.error_dialog.hide();
				});
			}
>>>>>>> 9ef10818
			frappe.error_dialog.wrapper.classList.add("msgprint-dialog");
		}

		let parts = strip(exc).split("\n");

<<<<<<< HEAD
		frappe.error_dialog.$body.html(parts[parts.length - 1]);
=======
		let dialog_html = parts[parts.length - 1];

		if (data._exc_source) {
			dialog_html += "<br>";
			dialog_html += `Possible source of error: ${data._exc_source.bold()} `;
		}

		frappe.error_dialog.$body.html(dialog_html);
>>>>>>> 9ef10818
		frappe.error_dialog.show();
	}
};

frappe.request.cleanup_request_opts = function (request_opts) {
	var doc = (request_opts.args || {}).doc;
	if (doc) {
		doc = JSON.parse(doc);
		$.each(Object.keys(doc), function (i, key) {
			if (key.indexOf("password") !== -1 && doc[key]) {
				// mask the password
				doc[key] = "*****";
			}
		});
		request_opts.args.doc = JSON.stringify(doc);
	}
	return request_opts;
};

frappe.request.on_error = function (error_type, handler) {
	frappe.request.error_handlers[error_type] = frappe.request.error_handlers[error_type] || [];
	frappe.request.error_handlers[error_type].push(handler);
};

$(document).ajaxSend(function () {
	frappe.request.ajax_count++;
});

$(document).ajaxComplete(function () {
	frappe.request.ajax_count--;
	if (!frappe.request.ajax_count) {
		$.each(frappe.request.waiting_for_ajax || [], function (i, fn) {
			fn();
		});
		frappe.request.waiting_for_ajax = [];
	}
});<|MERGE_RESOLUTION|>--- conflicted
+++ resolved
@@ -19,11 +19,7 @@
 				resolve(r.message);
 			},
 			error: (r) => {
-<<<<<<< HEAD
-				reject(r.message);
-=======
 				reject(r?.message);
->>>>>>> 9ef10818
 			},
 		});
 	});
@@ -92,15 +88,11 @@
 
 	let url = opts.url;
 	if (!url) {
-<<<<<<< HEAD
-		url = "/api/method/" + args.cmd;
-=======
 		let prefix = "/api/method/";
 		if (opts.api_version) {
 			prefix = `/api/${opts.api_version}/method/`;
 		}
 		url = prefix + args.cmd;
->>>>>>> 9ef10818
 		if (window.cordova) {
 			let host = frappe.request.url;
 			host = host.slice(0, host.length - 1);
@@ -154,10 +146,7 @@
 				indicator: "red",
 				message: __("The resource you are looking for is not available"),
 			});
-<<<<<<< HEAD
-=======
 			opts.error_callback && opts.error_callback();
->>>>>>> 9ef10818
 		},
 		403: function (xhr) {
 			if (frappe.session.user === "Guest" && frappe.session.logged_in_user !== "Guest") {
@@ -187,10 +176,7 @@
 					),
 				});
 			}
-<<<<<<< HEAD
-=======
 			opts.error_callback && opts.error_callback();
->>>>>>> 9ef10818
 		},
 		508: function (xhr) {
 			frappe.utils.play_sound("error");
@@ -201,10 +187,7 @@
 					"Another transaction is blocking this one. Please try again in a few seconds."
 				),
 			});
-<<<<<<< HEAD
-=======
 			opts.error_callback && opts.error_callback();
->>>>>>> 9ef10818
 		},
 		413: function (data, xhr) {
 			frappe.msgprint({
@@ -214,10 +197,7 @@
 					(frappe.boot.max_file_size || 5242880) / 1048576,
 				]),
 			});
-<<<<<<< HEAD
-=======
 			opts.error_callback && opts.error_callback();
->>>>>>> 9ef10818
 		},
 		417: function (xhr) {
 			var r = xhr.responseJSON;
@@ -250,10 +230,7 @@
 		},
 		502: function (xhr) {
 			frappe.msgprint(__("Internal Server Error"));
-<<<<<<< HEAD
-=======
 			opts.error_callback && opts.error_callback();
->>>>>>> 9ef10818
 		},
 	};
 
@@ -328,13 +305,8 @@
 					status_code_handler(data, xhr);
 				}
 			} catch (e) {
-<<<<<<< HEAD
-				console.log("Unable to handle success response", data); // eslint-disable-line
-				console.error(e); // eslint-disable-line
-=======
 				console.log("Unable to handle success response", data);
 				console.error(e);
->>>>>>> 9ef10818
 			}
 		})
 		.always(function (data, textStatus, xhr) {
@@ -343,11 +315,7 @@
 					data = JSON.parse(data);
 				}
 				if (data.responseText) {
-<<<<<<< HEAD
-					var xhr = data;
-=======
 					var xhr = data; // eslint-disable-line
->>>>>>> 9ef10818
 					data = JSON.parse(data.responseText);
 				}
 			} catch (e) {
@@ -391,13 +359,8 @@
 				// if not handled by error handler!
 				opts.error_callback && opts.error_callback(xhr);
 			} catch (e) {
-<<<<<<< HEAD
-				console.log("Unable to handle failed response"); // eslint-disable-line
-				console.error(e); // eslint-disable-line
-=======
 				console.log("Unable to handle failed response");
 				console.error(e);
->>>>>>> 9ef10818
 			}
 		});
 };
@@ -414,10 +377,6 @@
 			new Date() - past_request.timestamp < threshold &&
 			frappe.utils.deep_equal(args, past_request.args)
 		) {
-<<<<<<< HEAD
-			// eslint-disable-next-line no-console
-=======
->>>>>>> 9ef10818
 			console.log("throttled");
 			return true;
 		}
@@ -490,9 +449,6 @@
 		}
 
 		// show messages
-<<<<<<< HEAD
-		if (r._server_messages && !opts.silent) {
-=======
 		//
 		let messages;
 		if (opts.api_version == "v2") {
@@ -501,7 +457,6 @@
 			messages = JSON.parse(r._server_messages);
 		}
 		if (messages && !opts.silent) {
->>>>>>> 9ef10818
 			// show server messages if no handlers exist
 			if (handlers.length === 0) {
 				frappe.hide_msgprint();
@@ -585,12 +540,9 @@
 
 	const copy_markdown_to_clipboard = () => {
 		const code_block = (snippet) => "```\n" + snippet + "\n```";
-<<<<<<< HEAD
-=======
 
 		let request_data = Object.assign({}, request_opts);
 		request_data.request_id = xhr.getResponseHeader("X-Frappe-Request-Id");
->>>>>>> 9ef10818
 		const traceback_info = [
 			"### App Versions",
 			code_block(JSON.stringify(frappe.boot.versions, null, "\t")),
@@ -599,11 +551,7 @@
 			"### Traceback",
 			code_block(exc),
 			"### Request Data",
-<<<<<<< HEAD
-			code_block(JSON.stringify(request_opts, null, "\t")),
-=======
 			code_block(JSON.stringify(request_data, null, "\t")),
->>>>>>> 9ef10818
 			"### Response Data",
 			code_block(JSON.stringify(data, null, "\t")),
 		].join("\n");
@@ -656,23 +604,6 @@
 		if (!frappe.error_dialog) {
 			frappe.error_dialog = new frappe.ui.Dialog({
 				title: __("Server Error"),
-<<<<<<< HEAD
-				primary_action_label: __("Report"),
-				primary_action: () => {
-					if (error_report_email) {
-						show_communication();
-					} else {
-						frappe.msgprint(__("Support Email Address Not Specified"));
-					}
-					frappe.error_dialog.hide();
-				},
-				secondary_action_label: __("Copy error to clipboard"),
-				secondary_action: () => {
-					copy_markdown_to_clipboard();
-					frappe.error_dialog.hide();
-				},
-			});
-=======
 			});
 
 			if (error_report_email) {
@@ -686,15 +617,11 @@
 					frappe.error_dialog.hide();
 				});
 			}
->>>>>>> 9ef10818
 			frappe.error_dialog.wrapper.classList.add("msgprint-dialog");
 		}
 
 		let parts = strip(exc).split("\n");
 
-<<<<<<< HEAD
-		frappe.error_dialog.$body.html(parts[parts.length - 1]);
-=======
 		let dialog_html = parts[parts.length - 1];
 
 		if (data._exc_source) {
@@ -703,7 +630,6 @@
 		}
 
 		frappe.error_dialog.$body.html(dialog_html);
->>>>>>> 9ef10818
 		frappe.error_dialog.show();
 	}
 };
