--- conflicted
+++ resolved
@@ -34,10 +34,6 @@
 		frappe.realtime.init();
 		frappe.model.init();
 
-<<<<<<< HEAD
-		this.setup_frappe_vue();
-=======
->>>>>>> 9ef10818
 		this.load_bootinfo();
 		this.load_user_permissions();
 		this.make_nav_bar();
@@ -312,61 +308,6 @@
 			.replace("mm", "%m")
 			.replace("yyyy", "%Y");
 		frappe.boot.user.last_selected_values = {};
-<<<<<<< HEAD
-
-		// Proxy for user globals
-		Object.defineProperties(window, {
-			user: {
-				get: function () {
-					console.warn(
-						"Please use `frappe.session.user` instead of `user`. It will be deprecated soon."
-					);
-					return frappe.session.user;
-				},
-			},
-			user_fullname: {
-				get: function () {
-					console.warn(
-						"Please use `frappe.session.user_fullname` instead of `user_fullname`. It will be deprecated soon."
-					);
-					return frappe.session.user;
-				},
-			},
-			user_email: {
-				get: function () {
-					console.warn(
-						"Please use `frappe.session.user_email` instead of `user_email`. It will be deprecated soon."
-					);
-					return frappe.session.user_email;
-				},
-			},
-			user_defaults: {
-				get: function () {
-					console.warn(
-						"Please use `frappe.user_defaults` instead of `user_defaults`. It will be deprecated soon."
-					);
-					return frappe.user_defaults;
-				},
-			},
-			roles: {
-				get: function () {
-					console.warn(
-						"Please use `frappe.user_roles` instead of `roles`. It will be deprecated soon."
-					);
-					return frappe.user_roles;
-				},
-			},
-			sys_defaults: {
-				get: function () {
-					console.warn(
-						"Please use `frappe.sys_defaults` instead of `sys_defaults`. It will be deprecated soon."
-					);
-					return frappe.user_roles;
-				},
-			},
-		});
-=======
->>>>>>> 9ef10818
 	}
 	sync_pages() {
 		// clear cached pages if timestamp is not found
@@ -422,71 +363,12 @@
 		});
 	}
 	handle_session_expired() {
-<<<<<<< HEAD
-		if (!frappe.app.session_expired_dialog) {
-			var dialog = new frappe.ui.Dialog({
-				title: __("Session Expired"),
-				keep_open: true,
-				fields: [
-					{
-						fieldtype: "Password",
-						fieldname: "password",
-						label: __("Please Enter Your Password to Continue"),
-					},
-				],
-				onhide: () => {
-					if (!dialog.logged_in) {
-						frappe.app.redirect_to_login();
-					}
-				},
-			});
-			dialog.get_field("password").disable_password_checks();
-			dialog.set_primary_action(__("Login"), () => {
-				dialog.set_message(__("Authenticating..."));
-				frappe.call({
-					method: "login",
-					args: {
-						usr: frappe.session.user,
-						pwd: dialog.get_values().password,
-					},
-					callback: (r) => {
-						if (r.message === "Logged In") {
-							dialog.logged_in = true;
-
-							// revert backdrop
-							$(".modal-backdrop").css({
-								opacity: "",
-								"background-color": "#334143",
-							});
-						}
-						dialog.hide();
-					},
-					statusCode: () => {
-						dialog.hide();
-					},
-				});
-			});
-			frappe.app.session_expired_dialog = dialog;
-		}
-		if (!frappe.app.session_expired_dialog.display) {
-			frappe.app.session_expired_dialog.show();
-			// add backdrop
-			$(".modal-backdrop").css({
-				opacity: 1,
-				"background-color": "#4B4C9D",
-			});
-		}
-	}
-	redirect_to_login() {
-		window.location.href = "/";
-=======
 		frappe.app.redirect_to_login();
 	}
 	redirect_to_login() {
 		window.location.href = `/login?redirect-to=${encodeURIComponent(
 			window.location.pathname + window.location.search
 		)}`;
->>>>>>> 9ef10818
 	}
 	set_favicon() {
 		var link = $('link[type="image/x-icon"]').remove().attr("href");
@@ -555,21 +437,6 @@
 		});
 	}
 
-<<<<<<< HEAD
-	setup_analytics() {
-		if (window.mixpanel) {
-			window.mixpanel.identify(frappe.session.user);
-			window.mixpanel.people.set({
-				$first_name: frappe.boot.user.first_name,
-				$last_name: frappe.boot.user.last_name,
-				$created: frappe.boot.user.creation,
-				$email: frappe.session.user,
-			});
-		}
-	}
-
-=======
->>>>>>> 9ef10818
 	add_browser_class() {
 		$("html").addClass(frappe.utils.get_browser().name.toLowerCase());
 	}
