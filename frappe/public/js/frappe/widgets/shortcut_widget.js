--- conflicted
+++ resolved
@@ -92,15 +92,11 @@
 		this.action_area.empty();
 		const label = get_label();
 		let color = this.color && count ? this.color.toLowerCase() : "gray";
-<<<<<<< HEAD
-		$(`<div class="indicator-pill ellipsis ${color}">${label}</div>`).appendTo(
-=======
 		$(
 			`<div class="indicator-pill no-indicator-dot ellipsis ${color}">${label}</div>`
 		).appendTo(this.action_area);
 
 		$(frappe.utils.icon("es-line-arrow-up-right", "xs", "", "", "ml-2")).appendTo(
->>>>>>> 9ef10818
 			this.action_area
 		);
 	}
