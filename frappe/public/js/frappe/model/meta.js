// Copyright (c) 2015, Frappe Technologies Pvt. Ltd. and Contributors
// MIT License. See license.txt

frappe.provide('frappe.meta.docfield_map');
frappe.provide('frappe.meta.docfield_copy');
frappe.provide('frappe.meta.docfield_list');
frappe.provide('frappe.meta.doctypes');
frappe.provide("frappe.meta.precision_map");

frappe.get_meta = function(doctype) {
	return locals['DocType'] ? locals['DocType'][doctype] : null;
}

$.extend(frappe.meta, {
	sync: function(doc) {
		$.each(doc.fields, function(i, df) {
			frappe.meta.add_field(df);
		})
		frappe.meta.sync_messages(doc);
		if(doc.__print_formats) frappe.model.sync(doc.__print_formats);
		if(doc.__workflow_docs) frappe.model.sync(doc.__workflow_docs);
	},

	// build docfield_map and docfield_list
	add_field: function(df) {
		frappe.provide('frappe.meta.docfield_map.' + df.parent);
		frappe.meta.docfield_map[df.parent][df.fieldname || df.label] = df;

		if(!frappe.meta.docfield_list[df.parent])
			frappe.meta.docfield_list[df.parent] = [];

		// check for repeat
		for(var i in frappe.meta.docfield_list[df.parent]) {
			var d = frappe.meta.docfield_list[df.parent][i];
			if(df.fieldname==d.fieldname)
				return; // no repeat
		}
		frappe.meta.docfield_list[df.parent].push(df);
	},

	make_docfield_copy_for: function(doctype, docname, docfield_list=null) {
		var c = frappe.meta.docfield_copy;
		if(!c[doctype])
			c[doctype] = {};
		if(!c[doctype][docname])
			c[doctype][docname] = {};

		docfield_list = docfield_list || frappe.meta.docfield_list[doctype] || [];
		for(var i=0, j=docfield_list.length; i<j; i++) {
			var df = docfield_list[i];
			c[doctype][docname][df.fieldname || df.label] = copy_dict(df);
		}
	},

	get_field: function(doctype, fieldname, name) {
		var out = frappe.meta.get_docfield(doctype, fieldname, name);

		// search in standard fields
		if (!out) {
			frappe.model.std_fields.every(function(d) {
				if(d.fieldname===fieldname) {
					out = d;
					return false;
				} else {
					return true;
				}
			});
		}
		return out;
	},

	get_docfield: function(doctype, fieldname, name) {
		var fields_dict = frappe.meta.get_docfield_copy(doctype, name);
		return fields_dict ? fields_dict[fieldname] : null;
	},

	set_formatter: function(doctype, fieldname, name, formatter) {
		frappe.meta.get_docfield(doctype, fieldname, name).formatter = formatter;
	},

	set_indicator_formatter: function(doctype, fieldname, name, get_text, get_color) {
		frappe.meta.get_docfield(doctype, fieldname, name).formatter =
			function(value, df, options, doc) {
				return repl('<span class="indicator %(color)s">%(name)s</span>', {
					color: get_color(),
					name: get_text()
				});
			};
	},

	get_docfields: function(doctype, name, filters) {
		var docfield_map = frappe.meta.get_docfield_copy(doctype, name);

		var docfields = frappe.meta.sort_docfields(docfield_map);

		if(filters) {
			docfields = frappe.utils.filter_dict(docfields, filters);
		}

		return docfields;
	},

	get_linked_fields: function(doctype) {
		return $.map(frappe.get_meta(doctype).fields,
			function(d) { return d.fieldtype=="Link" ? d.options : null; });
	},

	get_fields_to_check_permissions: function(doctype) {
		var fields = $.map(frappe.meta.get_docfields(doctype, name), function(df) {
			return (df.fieldtype==="Link" && df.ignore_user_permissions!==1) ? df : null;
		});
		fields = fields.concat({label: "Name", fieldname: name, options: doctype});
		return fields;
	},

	sort_docfields: function(docs) {
		return $.map(docs, function(d) { return d; }).sort(function(a, b) { return a.idx - b.idx });
	},

	get_docfield_copy: function(doctype, name) {
		if(!name) return frappe.meta.docfield_map[doctype];

		if(!(frappe.meta.docfield_copy[doctype] && frappe.meta.docfield_copy[doctype][name])) {
			frappe.meta.make_docfield_copy_for(doctype, name);
		}

		return frappe.meta.docfield_copy[doctype][name];
	},

	get_fieldnames: function(doctype, name, filters) {
		return $.map(frappe.utils.filter_dict(frappe.meta.docfield_map[doctype], filters),
			function(df) { return df.fieldname; });
	},

	has_field: function(dt, fn) {
		let docfield_map = frappe.meta.docfield_map[dt];
		return docfield_map && docfield_map[fn];
	},

	get_table_fields: function(dt) {
		return $.map(frappe.meta.docfield_list[dt], function(d) {
			return frappe.model.table_fields.includes(d.fieldtype) ? d : null});
	},

	get_doctype_for_field: function(doctype, key) {
		var out = null;
		if(in_list(frappe.model.std_fields_list, key)) {
			// standard
			out = doctype;
		} else if(frappe.meta.has_field(doctype, key)) {
			// found in parent
			out = doctype;
		} else {
			frappe.meta.get_table_fields(doctype).every(function(d) {
				if(frappe.meta.has_field(d.options, key)) {
					out = d.options;
					return false;
				}
				return true;
			});

			if(!out) {
				// eslint-disable-next-line
				console.log(__('Warning: Unable to find {0} in any table related to {1}', [key, __(doctype)]));
			}
		}
		return out;
	},

	get_parentfield: function(parent_dt, child_dt) {
		var df = (frappe.get_doc("DocType", parent_dt).fields || [])
			.filter(df => frappe.model.table_fields.includes(df.fieldtype) && df.options===child_dt)
		if(!df.length)
			throw "parentfield not found for " + parent_dt + ", " + child_dt;
		return df[0].fieldname;
	},

	get_label: function(dt, fn, dn) {
		var standard = {
			'owner': __('Owner'),
			'creation': __('Created On'),
			'modified': __('Last Modified On'),
			'idx': __('Idx'),
			'name': __('Name'),
			'modified_by': __('Last Modified By')
		}
		if(standard[fn]) {
			return standard[fn];
		} else {
			var df = this.get_docfield(dt, fn, dn);
			return (df ? df.label : "") || fn;
		}
	},

<<<<<<< HEAD
	// default_print_format is commented for working Accounts Receivable report email feature. Only uncomment if issue arises anywhere else
=======
	get_print_sizes: function() {
		return [
			"A0", "A1", "A2", "A3", "A4", "A5", "A6", "A7", "A8", "A9",
			"B0", "B1", "B2", "B3", "B4", "B5", "B6", "B7", "B8", "B9", "B10",
			"C5E", "Comm10E", "DLE", "Executive", "Folio", "Ledger", "Legal",
			"Letter", "Tabloid", "Custom"
		];
	},

>>>>>>> be7e4e7f
	get_print_formats: function(doctype) {
		var print_format_list = ["Standard"];
		// var default_print_format = locals.DocType[doctype].default_print_format;
		let enable_raw_printing = frappe.model.get_doc(":Print Settings", "Print Settings").enable_raw_printing;
		var print_formats = frappe.get_list("Print Format", {doc_type: doctype})
			.sort(function(a, b) { return (a > b) ? 1 : -1; });
		$.each(print_formats, function(i, d) {
			if (
				!in_list(print_format_list, d.name)
				&& d.print_format_type !== 'JS'
				&& (cint(enable_raw_printing) || !d.raw_printing)
			) {
				print_format_list.push(d.name);
			}
		});

		// if(default_print_format && default_print_format != "Standard") {
		// 	var index = print_format_list.indexOf(default_print_format);
		// 	print_format_list.splice(index, 1).sort();
		// 	print_format_list.unshift(default_print_format);
		// }

		return print_format_list;
	},

	sync_messages: function(doc) {
		if(doc.__messages) {
			$.extend(frappe._messages, doc.__messages);
		}
	},

	get_field_currency: function(df, doc) {
		var currency = frappe.boot.sysdefaults.currency;
		if(!doc && cur_frm)
			doc = cur_frm.doc;

		if(df && df.options) {
			if(doc && df.options.indexOf(":")!=-1) {
				var options = df.options.split(":");
				if(options.length==3) {
					// get reference record e.g. Company
					var docname = doc[options[1]];
					if(!docname && cur_frm) {
						docname = cur_frm.doc[options[1]];
					}
					currency = frappe.model.get_value(options[0], docname, options[2]) ||
						frappe.model.get_value(":" + options[0], docname, options[2]) ||
						currency;
				}
			} else if(doc && doc[df.options]) {
				currency = doc[df.options];
			} else if(cur_frm && cur_frm.doc[df.options]) {
				currency = cur_frm.doc[df.options];
			}
		}
		return currency;
	},

	get_field_precision: function(df, doc) {
		var precision = null;
		if (df && df.precision) {
			precision = cint(df.precision);
		} else if(df && df.fieldtype === "Currency") {
			precision = cint(frappe.defaults.get_default("currency_precision"));
			if(!precision) {
				var number_format = get_number_format();
				var number_format_info = get_number_format_info(number_format);
				precision = number_format_info.precision;
			}
		} else {
			precision = cint(frappe.defaults.get_default("float_precision")) || 3;
		}
		return precision;
	}
});<|MERGE_RESOLUTION|>--- conflicted
+++ resolved
@@ -192,9 +192,7 @@
 		}
 	},
 
-<<<<<<< HEAD
 	// default_print_format is commented for working Accounts Receivable report email feature. Only uncomment if issue arises anywhere else
-=======
 	get_print_sizes: function() {
 		return [
 			"A0", "A1", "A2", "A3", "A4", "A5", "A6", "A7", "A8", "A9",
@@ -204,7 +202,6 @@
 		];
 	},
 
->>>>>>> be7e4e7f
 	get_print_formats: function(doctype) {
 		var print_format_list = ["Standard"];
 		// var default_print_format = locals.DocType[doctype].default_print_format;
