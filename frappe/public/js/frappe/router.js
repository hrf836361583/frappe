--- conflicted
+++ resolved
@@ -58,15 +58,12 @@
 
 	if (frappe.router.is_app_route(e.currentTarget.pathname)) {
 		// target has "/app, this is a v2 style route.
-<<<<<<< HEAD
-=======
 
 		frappe.route_options = {};
 		let params = new URLSearchParams(e.currentTarget.search);
 		for (const [key, value] of params) {
 			frappe.route_options[key] = value;
 		}
->>>>>>> 77e0b595
 		return override(e.currentTarget.pathname + e.currentTarget.hash);
 	}
 
@@ -389,11 +386,7 @@
 		// return clean sub_path from hash or url
 		// supports both v1 and v2 routing
 		if (!route) {
-<<<<<<< HEAD
-			route = window.location.pathname + window.location.hash + window.location.search;
-=======
 			route = window.location.pathname;
->>>>>>> 77e0b595
 			if (route.includes('app#')) {
 				// to support v1
 				route = window.location.hash;
