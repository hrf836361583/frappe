frappe.provide("frappe.views");

frappe.views.ListGroupBy = class ListGroupBy {
	constructor(opts) {
		$.extend(this, opts);
		this.make_wrapper();

		this.user_settings = frappe.get_user_settings(this.doctype);
		this.group_by_fields = ["assigned_to", "owner"];
		if (this.user_settings.group_by_fields) {
			this.group_by_fields = this.group_by_fields.concat(this.user_settings.group_by_fields);
		}
		this.render_group_by_items();
		this.make_group_by_fields_modal();
		this.setup_dropdown();
		this.setup_filter_by();
	}

	make_group_by_fields_modal() {
		let d = new frappe.ui.Dialog({
			title: __("Select Filters"),
			fields: this.get_group_by_dropdown_fields(),
		});

		d.set_primary_action(__("Save"), ({ group_by_fields }) => {
			frappe.model.user_settings.save(
				this.doctype,
				"group_by_fields",
				group_by_fields || null
			);
			this.group_by_fields = group_by_fields
				? ["assigned_to", "owner", ...group_by_fields]
				: ["assigned_to", "owner"];
			this.render_group_by_items();
			this.setup_dropdown();
			d.hide();
		});

		d.$body.prepend(`
			<div class="filters-search">
				<input type="text"
					placeholder="${__("Search")}"
					data-element="search" class="form-control input-xs">
			</div>
		`);

		this.page.sidebar.find(".add-list-group-by a").on("click", () => {
			frappe.utils.setup_search(d.$body, ".unit-checkbox", ".label-area");
			d.show();
		});
	}

	make_wrapper() {
		this.$wrapper = this.sidebar.sidebar.find(".list-group-by");
		let html = `
			<div class="list-group-by-fields">
			</div>
			<li class="add-list-group-by sidebar-action">
				<a class="add-group-by">
					${__("Edit Filters")}
				</a>
			</li>
		`;
		this.$wrapper.html(html);
	}

	render_group_by_items() {
		let get_item_html = (fieldname) => {
			let label, fieldtype;
			if (fieldname === "assigned_to") {
				label = __("Assigned To");
			} else if (fieldname === "owner") {
				label = __("Created By");
			} else {
				label = frappe.meta.get_label(this.doctype, fieldname);
				let docfield = frappe.meta.get_docfield(this.doctype, fieldname);
				if (!docfield) {
					return;
				}
				fieldtype = docfield.fieldtype;
			}

			return `<li class="group-by-field list-link">
					<a class="btn btn-default btn-sm list-sidebar-button" data-toggle="dropdown"
					aria-haspopup="true" aria-expanded="false"
					data-label="${label}" data-fieldname="${fieldname}" data-fieldtype="${fieldtype}"
					href="#" onclick="return false;">
						<span class="ellipsis">${__(label)}</span>
						<span>${frappe.utils.icon("select", "xs")}</span>
					</a>
					<ul class="dropdown-menu group-by-dropdown" role="menu">
					</ul>
			</li>`;
		};
		let html = this.group_by_fields.map(get_item_html).join("");
		this.$wrapper.find(".list-group-by-fields").html(html);
	}

	setup_dropdown() {
		this.$wrapper.find(".group-by-field").on("show.bs.dropdown", (e) => {
			let $dropdown = $(e.currentTarget).find(".group-by-dropdown");
			this.set_loading_state($dropdown);
			let fieldname = $(e.currentTarget).find("a").attr("data-fieldname");
			let fieldtype = $(e.currentTarget).find("a").attr("data-fieldtype");
			this.get_group_by_count(fieldname).then((field_count_list) => {
				if (field_count_list.length) {
					let applied_filter = this.list_view.get_filter_value(
						fieldname == "assigned_to" ? "_assign" : fieldname
					);
					this.render_dropdown_items(
						field_count_list,
						fieldtype,
						$dropdown,
						applied_filter
					);
					this.setup_search($dropdown);
				} else {
					this.set_empty_state($dropdown);
				}
			});
		});
	}

	set_loading_state($dropdown) {
		$dropdown.html(`<li>
			<div class="empty-state group-by-loading">
				${__("Loading...")}
			</div>
		</li>`);
	}

	set_empty_state($dropdown) {
		$dropdown.html(
			`<div class="empty-state group-by-empty">
				${__("No filters found")}
			</div>`
		);
	}

	setup_search($dropdown) {
		frappe.utils.setup_search($dropdown, ".group-by-item", ".group-by-value", "data-name");
	}

	get_group_by_dropdown_fields() {
		let group_by_fields = [];
		let fields = this.list_view.meta.fields.filter((f) =>
			["Select", "Link", "Data", "Int", "Check"].includes(f.fieldtype)
		);
		group_by_fields.push({
			label: __(this.doctype),
			fieldname: "group_by_fields",
			fieldtype: "MultiCheck",
			columns: 2,
			options: fields.map((df) => ({
				label: __(df.label),
				value: df.fieldname,
				checked: this.group_by_fields.includes(df.fieldname),
			})),
		});
		return group_by_fields;
	}

	get_group_by_count(field) {
		let current_filters = this.list_view.get_filters_for_args();

		// remove filter of the current field
		current_filters = current_filters.filter(
			(f_arr) => !f_arr.includes(field === "assigned_to" ? "_assign" : field)
		);

		let args = {
			doctype: this.doctype,
			current_filters: current_filters,
			field: field,
		};

		return frappe.call("frappe.desk.listview.get_group_by_count", args).then((r) => {
			let field_counts = r.message || [];
			field_counts = field_counts.filter((f) => f.count !== 0);
			let current_user = field_counts.find((f) => f.name === frappe.session.user);
			field_counts = field_counts.filter(
				(f) => !["Guest", "Administrator", frappe.session.user].includes(f.name)
			);
			// Set frappe.session.user on top of the list
			if (current_user) field_counts.unshift(current_user);
			return field_counts;
		});
	}

	render_dropdown_items(fields, fieldtype, $dropdown, applied_filter) {
		let standard_html = `
			<div class="dropdown-search">
				<input type="text"
					placeholder="${__("Search")}"
					data-element="search"
					class="dropdown-search-input form-control input-xs"
				>
			</div>
		`;
		let applied_filter_html = "";
		let dropdown_items_html = "";

		fields.map((field) => {
			if (field.name === applied_filter) {
				applied_filter_html = this.get_dropdown_html(field, fieldtype, true);
			} else {
				dropdown_items_html += this.get_dropdown_html(field, fieldtype);
			}
		});

		let dropdown_html = standard_html + applied_filter_html + dropdown_items_html;
		$dropdown.toggleClass("has-selected", Boolean(applied_filter_html));
		$dropdown.html(dropdown_html);
	}

	get_dropdown_html(field, fieldtype, applied = false) {
<<<<<<< HEAD
		let label = field.name == null ? __("Not Set") : field.name;
		if (label === frappe.session.user) {
			label = __("Me");
		} else if (fieldtype && fieldtype == "Check") {
			label = label == "0" ? __("No") : __("Yes");
		}
		let value = field.name == null ? "" : encodeURIComponent(field.name);

=======
		let label;
		if (field.name == null) {
			label = __("Not Set");
		} else if (field.name === frappe.session.user) {
			label = __("Me");
		} else if (fieldtype && fieldtype == "Check") {
			label = field.name == "0" ? __("No") : __("Yes");
		} else {
			label = __(field.name);
		}
		let value = field.name == null ? "" : encodeURIComponent(field.name);
>>>>>>> 9ef10818
		let applied_html = applied
			? `<span class="applied"> ${frappe.utils.icon("tick", "xs")} </span>`
			: "";
		return `<li class="group-by-item ${applied ? "selected" : ""}" data-value="${value}">
			<a class="dropdown-item" href="#" onclick="return false;">
				${applied_html}
				<span class="group-by-value ellipsis" data-name="${field.name}">${label}</span>
				<span class="group-by-count">${field.count}</span>
			</a>
		</li>`;
	}

	setup_filter_by() {
		this.$wrapper.on("click", ".group-by-item", (e) => {
			let $target = $(e.currentTarget);
			let is_selected = $target.hasClass("selected");

			let fieldname = $target.parents(".group-by-field").find("a").data("fieldname");
			let value =
				typeof $target.data("value") === "string"
					? decodeURIComponent($target.data("value").trim())
					: $target.data("value");
			fieldname = fieldname === "assigned_to" ? "_assign" : fieldname;

			return this.list_view.filter_area.remove(fieldname).then(() => {
				if (is_selected) return;
				return this.apply_filter(fieldname, value);
			});
		});
	}

	apply_filter(fieldname, value) {
		let operator = "=";
		if (value === "") {
			operator = "is";
			value = "not set";
		}
		if (fieldname === "_assign") {
			operator = "like";
			value = `%${value}%`;
		}
		return this.list_view.filter_area.add(this.doctype, fieldname, operator, value);
	}
};<|MERGE_RESOLUTION|>--- conflicted
+++ resolved
@@ -214,16 +214,6 @@
 	}
 
 	get_dropdown_html(field, fieldtype, applied = false) {
-<<<<<<< HEAD
-		let label = field.name == null ? __("Not Set") : field.name;
-		if (label === frappe.session.user) {
-			label = __("Me");
-		} else if (fieldtype && fieldtype == "Check") {
-			label = label == "0" ? __("No") : __("Yes");
-		}
-		let value = field.name == null ? "" : encodeURIComponent(field.name);
-
-=======
 		let label;
 		if (field.name == null) {
 			label = __("Not Set");
@@ -235,7 +225,6 @@
 			label = __(field.name);
 		}
 		let value = field.name == null ? "" : encodeURIComponent(field.name);
->>>>>>> 9ef10818
 		let applied_html = applied
 			? `<span class="applied"> ${frappe.utils.icon("tick", "xs")} </span>`
 			: "";
