--- conflicted
+++ resolved
@@ -118,11 +118,8 @@
 							${frappe.utils.icon("drag", "xs", "", "", "sortable-handle " + show_sortable_handle)}
 						</div>
 						<div class="col-10" style="padding-left:0px;">
-<<<<<<< HEAD
 							${__(me.fields[idx].label, null, me.doctype)}
-=======
-							${__(me.fields[idx].label)}
->>>>>>> ef4bee7d
+
 						</div>
 						<div class="col-1 ${can_remove}">
 							<a class="text-muted remove-field" data-fieldname="${me.fields[idx].fieldname}">
@@ -143,11 +140,8 @@
 				</div>
 				<p class="help-box small text-muted">
 					<a class="add-new-fields text-muted">
-<<<<<<< HEAD
 						${__("+ Add / Remove Fields")}
-=======
-                        ${__("+ Add / Remove Fields")}
->>>>>>> ef4bee7d
+
 					</a>
 				</p>
 			</div>
@@ -272,11 +266,8 @@
 					let field = frappe.meta.get_docfield(me.doctype, value);
 					if (field) {
 						me.fields.push({
-<<<<<<< HEAD
 							label: __(field.label, null, me.doctype),
-=======
-							label: __(field.label),
->>>>>>> ef4bee7d
+
 							fieldname: field.fieldname,
 						});
 					}
@@ -332,11 +323,8 @@
 				me.subject_field.fieldname != field.fieldname
 			) {
 				me.fields.push({
-<<<<<<< HEAD
 					label: __(field.label, null, me.doctype),
-=======
-					label: __(field.label),
->>>>>>> ef4bee7d
+
 					fieldname: field.fieldname,
 				});
 			}
@@ -355,11 +343,8 @@
 			let field = frappe.meta.get_docfield(me.doctype, meta.title_field.trim());
 
 			me.subject_field = {
-<<<<<<< HEAD
 				label: __(field.label, null, me.doctype),
-=======
-				label: __(field.label),
->>>>>>> ef4bee7d
+
 				fieldname: field.fieldname,
 			};
 		}
@@ -385,11 +370,8 @@
 		meta.fields.forEach((field) => {
 			if (!frappe.model.no_value_type.includes(field.fieldtype)) {
 				multiselect_fields.push({
-<<<<<<< HEAD
 					label: __(field.label, null, field.doctype),
-=======
-					label: __(field.label),
->>>>>>> ef4bee7d
+
 					value: field.fieldname,
 					checked: fields.includes(field.fieldname),
 				});
