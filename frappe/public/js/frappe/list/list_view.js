import BulkOperations from "./bulk_operations";
import ListSettings from "./list_settings";

frappe.provide("frappe.views");

frappe.views.ListView = class ListView extends frappe.views.BaseList {
	static load_last_view() {
		const route = frappe.get_route();
		const doctype = route[1];

		if (route.length === 2) {
			const user_settings = frappe.get_user_settings(doctype);
			const last_view = user_settings.last_view;
			frappe.set_route(
				"list",
				frappe.router.doctype_layout || doctype,
				frappe.views.is_valid(last_view) ? last_view.toLowerCase() : "list"
			);
			return true;
		}
		return false;
	}

	constructor(opts) {
		super(opts);
		this.show();
		this.debounced_refresh = frappe.utils.debounce(
			this.process_document_refreshes.bind(this),
			2000
		);
	}

	has_permissions() {
		return frappe.perm.has_perm(this.doctype, 0, "read");
	}

	show() {
		this.parent.disable_scroll_to_top = true;
		super.show();
	}

	check_permissions() {
		if (!this.has_permissions()) {
			frappe.set_route("");
			frappe.throw(__("Not permitted to view {0}", [this.doctype]));
		}
	}

	show_skeleton() {
		this.$list_skeleton = this.parent.page.container.find(".list-skeleton");
		if (!this.$list_skeleton.length) {
			this.$list_skeleton = $(`
				<div class="row list-skeleton">
					<div class="col-lg-2">
						<div class="list-skeleton-box"></div>
					</div>
					<div class="col">
						<div class="list-skeleton-box"></div>
					</div>
				</div>
			`);
			this.parent.page.container.find(".page-content").append(this.$list_skeleton);
		}
		this.parent.page.container.find(".layout-main").hide();
		this.$list_skeleton.show();
	}

	hide_skeleton() {
		this.$list_skeleton && this.$list_skeleton.hide();
		this.parent.page.container.find(".layout-main").show();
	}

	get view_name() {
		return "List";
	}

	get view_user_settings() {
		return this.user_settings[this.view_name] || {};
	}

	setup_defaults() {
		super.setup_defaults();

		this.view = "List";
		// initialize with saved order by
		this.sort_by = this.view_user_settings.sort_by || this.sort_by || "modified";
		this.sort_order = this.view_user_settings.sort_order || this.sort_order || "desc";

		// build menu items
		this.menu_items = this.menu_items.concat(this.get_menu_items());

		// set filters from view_user_settings or list_settings
		if (Array.isArray(this.view_user_settings.filters)) {
			// Priority 1: view_user_settings
			const saved_filters = this.view_user_settings.filters;
			this.filters = this.validate_filters(saved_filters);
		} else {
			// Priority 2: filters in listview_settings
			this.filters = (this.settings.filters || []).map((f) => {
				if (f.length === 3) {
					f = [this.doctype, f[0], f[1], f[2]];
				}
				return f;
			});
		}

		if (this.view_name == "List") this.toggle_paging = true;

		this.patch_refresh_and_load_lib();
		return this.get_list_view_settings();
	}

	on_sort_change(sort_by, sort_order) {
		this.sort_by = sort_by;
		this.sort_order = sort_order;
		super.on_sort_change();
	}

	validate_filters(filters) {
		let valid_fields = this.meta.fields.map((df) => df.fieldname);
		valid_fields = valid_fields.concat(frappe.model.std_fields_list);
		return filters.filter((f) => valid_fields.includes(f[1])).uniqBy((f) => f[1]);
	}

	setup_page() {
		this.parent.list_view = this;
		super.setup_page();
	}

	setup_page_head() {
		super.setup_page_head();
		this.set_primary_action();
		this.set_actions_menu_items();
	}

	set_actions_menu_items() {
		this.actions_menu_items = this.get_actions_menu_items();
		this.workflow_action_menu_items = this.get_workflow_action_menu_items();
		this.workflow_action_items = {};

		const actions = this.actions_menu_items.concat(this.workflow_action_menu_items);
		actions.forEach((item) => {
			const $item = this.page.add_actions_menu_item(item.label, item.action, item.standard);
			if (item.class) {
				$item.addClass(item.class);
			}
			if (item.is_workflow_action && $item) {
				// can be used to dynamically show or hide action
				this.workflow_action_items[item.name] = $item;
			}
		});
	}

	show_restricted_list_indicator_if_applicable() {
		const match_rules_list = frappe.perm.get_match_rules(this.doctype);
		if (match_rules_list.length) {
			this.restricted_list = $(
				`<button class="btn btn-xs restricted-button flex align-center">
					${frappe.utils.icon("restriction", "xs")}
				</button>`
			)
				.click(() => this.show_restrictions(match_rules_list))
				.appendTo(this.page.page_form);
		}
	}

	show_restrictions(match_rules_list = []) {
		frappe.msgprint(
			frappe.render_template("list_view_permission_restrictions", {
				condition_list: match_rules_list,
			}),
			__("Restrictions", null, "Title of message showing restrictions in list view")
		);
	}

	get_fields() {
		return super
			.get_fields()
			.concat(
				Object.entries(this.link_field_title_fields || {}).map(
					(entry) => entry.join(".") + " as " + entry.join("_")
				)
			);
	}

	async set_fields() {
		this.link_field_title_fields = {};
		let fields = [].concat(
			frappe.model.std_fields_list,
			this.get_fields_in_list_view(),
			[this.meta.title_field, this.meta.image_field],
			this.settings.add_fields || [],
			this.meta.track_seen ? "_seen" : null,
			this.sort_by,
			"enabled",
			"disabled",
			"color"
		);

		await Promise.all(
			fields.map((f) => {
				return new Promise((resolve) => {
					const df =
						typeof f === "string" ? frappe.meta.get_docfield(this.doctype, f) : f;
					if (
						df &&
						df.fieldtype == "Link" &&
						frappe.boot.link_title_doctypes.includes(df.options)
					) {
						frappe.model.with_doctype(df.options, () => {
							const meta = frappe.get_meta(df.options);
							if (meta.show_title_field_in_link) {
								this.link_field_title_fields[
									typeof f === "string" ? f : f.fieldname
								] = meta.title_field;
							}

							this._add_field(f);
							resolve();
						});
					} else {
						this._add_field(f);
						resolve();
					}
				});
			})
		);

		this.fields.forEach((f) => {
			const df = frappe.meta.get_docfield(f[1], f[0]);
			if (df && df.fieldtype === "Currency" && df.options && !df.options.includes(":")) {
				this._add_field(df.options);
			}
		});
	}

	patch_refresh_and_load_lib() {
		// throttle refresh for 1s
		this.refresh = this.refresh.bind(this);
		this.refresh = frappe.utils.throttle(this.refresh, 1000);
		this.load_lib = new Promise((resolve) => {
			if (this.required_libs) {
				frappe.require(this.required_libs, resolve);
			} else {
				resolve();
			}
		});
		// call refresh every 5 minutes
		const interval = 5 * 60 * 1000;
		setInterval(() => {
			// don't call if route is different
			if (frappe.get_route_str() === this.page_name) {
				this.refresh();
			}
		}, interval);
	}

	set_primary_action() {
		if (this.can_create && !frappe.boot.read_only) {
			const doctype_name = __(frappe.router.doctype_layout) || __(this.doctype);

			// Better style would be __("Add {0}", [doctype_name], "Primary action in list view")
			// Keeping it like this to not disrupt existing translations
			const label = `${__("Add", null, "Primary action in list view")} ${doctype_name}`;
			this.page.set_primary_action(
				label,
				() => {
					if (this.settings.primary_action) {
						this.settings.primary_action();
					} else {
						this.make_new_doc();
					}
				},
				"add"
			);
		} else {
			this.page.clear_primary_action();
		}
	}

	make_new_doc() {
		const doctype = this.doctype;
		const options = {};
		this.filter_area.get().forEach((f) => {
			if (f[2] === "=" && frappe.model.is_non_std_field(f[1])) {
				options[f[1]] = f[3];
			}
		});
		frappe.new_doc(doctype, options);
	}

	setup_view() {
		this.setup_columns();
		this.render_header();
		this.render_skeleton();
		this.setup_events();
		this.settings.onload && this.settings.onload(this);
		this.show_restricted_list_indicator_if_applicable();
	}

	refresh_columns(meta, list_view_settings) {
		this.meta = meta;
		this.list_view_settings = list_view_settings;

		this.setup_columns();
		this.refresh(true);
	}

	refresh(refresh_header = false) {
<<<<<<< HEAD
		super.refresh().then(() => {
=======
		return super.refresh().then(() => {
>>>>>>> 9ef10818
			this.render_header(refresh_header);
			this.update_checkbox();
			this.update_url_with_filters();
			this.setup_realtime_updates();
		});
	}

	update_checkbox(target) {
		if (!this.$checkbox_actions) return;

		let $check_all_checkbox = this.$checkbox_actions.find(".list-check-all");

		if ($check_all_checkbox.prop("checked") && target && !target.prop("checked")) {
			$check_all_checkbox.prop("checked", false);
		}

		$check_all_checkbox.prop("checked", this.$checks.length === this.data.length);
	}

	setup_freeze_area() {
		this.$freeze = $(
			`<div class="freeze flex justify-center align-center text-muted">
				${__("Loading")}...
			</div>`
		).hide();
		this.$result.append(this.$freeze);
	}

	setup_columns() {
		// setup columns for list view
		this.columns = [];

		const get_df = frappe.meta.get_docfield.bind(null, this.doctype);

		// 1st column: title_field or name
		if (this.meta.title_field) {
			this.columns.push({
				type: "Subject",
				df: get_df(this.meta.title_field),
			});
		} else {
			this.columns.push({
				type: "Subject",
				df: {
					label: __("ID"),
					fieldname: "name",
				},
			});
		}

		this.columns.push({
			type: "Tag",
		});

		// 2nd column: Status indicator
		if (frappe.has_indicator(this.doctype)) {
			// indicator
			this.columns.push({
				type: "Status",
			});
		}

		const fields_in_list_view = this.get_fields_in_list_view();
		// Add rest from in_list_view docfields
		this.columns = this.columns.concat(
			fields_in_list_view
				.filter((df) => {
					if (frappe.has_indicator(this.doctype) && df.fieldname === "status") {
						return false;
					}
					if (!df.in_list_view) {
						return false;
					}
					return df.fieldname !== this.meta.title_field;
				})
				.map((df) => ({
					type: "Field",
					df,
				}))
		);

		if (this.list_view_settings.fields) {
			this.columns = this.reorder_listview_fields();
		}

		// limit max to 8 columns if no total_fields is set in List View Settings
		// Screen with low density no of columns 4
		// Screen with medium density no of columns 6
		// Screen with high density no of columns 8
		let total_fields = 6;

		if (window.innerWidth <= 1366) {
			total_fields = 4;
		} else if (window.innerWidth >= 1920) {
			total_fields = 10;
		}

		this.columns = this.columns.slice(0, this.list_view_settings.total_fields || total_fields);

		if (
			!this.settings.hide_name_column &&
			this.meta.title_field &&
			this.meta.title_field !== "name"
		) {
			this.columns.push({
				type: "Field",
				df: {
					label: __("ID"),
					fieldname: "name",
				},
			});
		}
	}

	reorder_listview_fields() {
		let fields_order = [];
		let fields = JSON.parse(this.list_view_settings.fields);

		//title and tags field is fixed
		fields_order.push(this.columns[0]);
		fields_order.push(this.columns[1]);
		this.columns.splice(0, 2);

		for (let fld in fields) {
			for (let col in this.columns) {
				let field = fields[fld];
				let column = this.columns[col];

				if (column.type == "Status" && field.fieldname == "status_field") {
					fields_order.push(column);
					break;
				} else if (column.type == "Field" && field.fieldname === column.df.fieldname) {
					fields_order.push(column);
					break;
				}
			}
		}

		return fields_order;
	}

	get_documentation_link() {
		if (this.meta.documentation) {
			return `<a href="${this.meta.documentation}" target="blank" class="meta-description small text-muted">Need Help?</a>`;
		}
		return "";
	}

	get_no_result_message() {
		let help_link = this.get_documentation_link();
		let filters = this.filter_area && this.filter_area.get();

		let has_filters_set = filters && filters.length;
		let no_result_message = has_filters_set
			? __("No {0} found with matching filters. Clear filters to see all {0}.", [
					__(this.doctype),
			  ])
			: __("You haven't created a {0} yet", [__(this.doctype)]);
		let new_button_label = has_filters_set
			? __("Create a new {0}", [__(this.doctype)], "Create a new document from list view")
			: __(
					"Create your first {0}",
					[__(this.doctype)],
					"Create a new document from list view"
			  );
		let empty_state_image =
			this.settings.empty_state_image ||
			"/assets/frappe/images/ui-states/list-empty-state.svg";

		const new_button = this.can_create
			? `<p><button class="btn btn-primary btn-sm btn-new-doc hidden-xs">
				${new_button_label}
			</button> <button class="btn btn-primary btn-new-doc visible-xs">
				${__("Create New", null, "Create a new document from list view")}
			</button></p>`
			: "";

		return `<div class="msg-box no-border">
			<div>
				<img src="${empty_state_image}" alt="Generic Empty State" class="null-state">
			</div>
			<p>${no_result_message}</p>
			${new_button}
			${help_link}
		</div>`;
	}

	freeze() {
		if (this.list_view_settings && !this.list_view_settings.disable_count) {
			this.$result
				.find(".list-count")
				.html(`<span>${__("Refreshing", null, "Document count in list view")}...</span>`);
		}
	}

	get_args() {
		const args = super.get_args();

		if (this.list_view_settings && !this.list_view_settings.disable_comment_count) {
			args.with_comment_count = 1;
		} else {
			args.with_comment_count = 0;
		}

		return args;
	}

	before_refresh() {
		if (frappe.route_options && this.filter_area) {
			this.filters = this.parse_filters_from_route_options();
			frappe.route_options = null;

			if (this.filters.length > 0) {
				return this.filter_area
					.clear(false)
					.then(() => this.filter_area.set(this.filters));
			}
		}

		return Promise.resolve();
	}

	parse_filters_from_settings() {
		return (this.settings.filters || []).map((f) => {
			if (f.length === 3) {
				f = [this.doctype, f[0], f[1], f[2]];
			}
			return f;
		});
	}

	toggle_result_area() {
		super.toggle_result_area();
		this.toggle_actions_menu_button(this.$result.find(".list-row-check:checked").length > 0);
	}

	toggle_actions_menu_button(toggle) {
		if (toggle) {
			this.page.show_actions_menu();
			this.page.clear_primary_action();
		} else {
			this.page.hide_actions_menu();
			this.set_primary_action();
		}
	}

	render_header(refresh_header = false) {
		if (refresh_header) {
			this.$result.find(".list-row-head").remove();
		}
		if (this.$result.find(".list-row-head").length === 0) {
			// append header once
			this.$result.prepend(this.get_header_html());
		}
	}

	render_skeleton() {
		const $row = this.get_list_row_html_skeleton(
			'<div><input type="checkbox" class="render-list-checkbox"/></div>'
		);
		this.$result.append($row);
	}

	before_render() {
		this.settings.before_render && this.settings.before_render();
		frappe.model.user_settings.save(this.doctype, "last_view", this.view_name);
		this.save_view_user_settings({
			filters: this.filter_area && this.filter_area.get(),
			sort_by: this.sort_selector && this.sort_selector.sort_by,
			sort_order: this.sort_selector && this.sort_selector.sort_order,
		});
		this.toggle_paging && this.$paging_area.toggle(false);
	}

	after_render() {
		this.$no_result.html(`
			<div class="no-result text-muted flex justify-center align-center">
				${this.get_no_result_message()}
			</div>
		`);
		this.setup_new_doc_event();
		this.toggle_paging && this.$paging_area.toggle(true);
	}

	render() {
		this.render_list();
		this.set_rows_as_checked();
		this.render_count();
	}

	render_list() {
		// clear rows
		this.$result.find(".list-row-container").remove();
		if (this.data.length > 0) {
			// append rows
			this.$result.append(
				this.data
					.map((doc, i) => {
						doc._idx = i;
						return this.get_list_row_html(doc);
					})
					.join("")
			);
		}
	}

	render_count() {
		if (!this.list_view_settings.disable_count) {
			this.get_count_str().then((str) => {
				this.$result.find(".list-count").html(`<span>${str}</span>`);
			});
		}
	}

	get_header_html() {
		if (!this.columns) {
			return;
		}

		const subject_field = this.columns[0].df;
		let subject_html = `
			<input class="level-item list-check-all" type="checkbox"
				title="${__("Select All")}">
<<<<<<< HEAD
			<span class="level-item list-liked-by-me hidden-xs">
				<span title="${__("Likes")}">${frappe.utils.icon("heart", "sm", "like-icon")}</span>
=======
			<span class="level-item" data-sort-by="${subject_field.fieldname}"
				title="${__("Click to sort by {0}", [subject_field.label])}">
				${__(subject_field.label)}
>>>>>>> 9ef10818
			</span>
		`;
		const $columns = this.columns
			.map((col) => {
				let classes = [
					"list-row-col ellipsis",
					col.type == "Subject" ? "list-subject level" : "hidden-xs",
					col.type == "Tag" ? "tag-col hide" : "",
					frappe.model.is_numeric_field(col.df) ? "text-right" : "",
				].join(" ");

<<<<<<< HEAD
				return `
				<div class="${classes}">
					${
						col.type === "Subject"
							? subject_html
							: `
						<span>${__((col.df && col.df.label) || col.type)}</span>`
					}
				</div>
=======
				let html = "";
				if (col.type === "Subject") {
					html = subject_html;
				} else {
					const fieldname = col.df?.fieldname;
					const attrs = fieldname
						? ` data-sort-by="${fieldname}"
							title="${__("Click to sort by {0}", [col.df?.label])}"`
						: "";
					html = `<span ${attrs}>
						${__(col.df?.label || col.type)}
					</span>`;
				}

				return `<div class="${classes}">${html}</div>
>>>>>>> 9ef10818
			`;
			})
			.join("");

<<<<<<< HEAD
		return this.get_header_html_skeleton($columns, '<span class="list-count"></span>');
=======
		const right_html = `
			<span class="list-count"></span>
			<span class="level-item list-liked-by-me hidden-xs">
				<span title="${__("Liked by me")}">
					${frappe.utils.icon("es-solid-heart", "sm", "like-icon")}
				</span>
			</span>
		`;

		return this.get_header_html_skeleton($columns, right_html);
>>>>>>> 9ef10818
	}

	get_header_html_skeleton(left = "", right = "") {
		return `
			<header class="level list-row-head text-muted">
				<div class="level-left list-header-subject">
					${left}
				</div>
				<div class="level-left checkbox-actions">
					<div class="level list-subject">
						<input class="level-item list-check-all" type="checkbox"
							title="${__("Select All")}">
						<span class="level-item list-header-meta"></span>
					</div>
				</div>
				<div class="level-right">
					${right}
				</div>
			</header>
		`;
	}

	get_left_html(doc) {
		return this.columns.map((col) => this.get_column_html(col, doc)).join("");
	}

	get_right_html(doc) {
		return this.get_meta_html(doc);
	}

	get_list_row_html(doc) {
		return this.get_list_row_html_skeleton(this.get_left_html(doc), this.get_right_html(doc));
	}

	get_list_row_html_skeleton(left = "", right = "") {
		return `
			<div class="list-row-container" tabindex="1">
				<div class="level list-row">
					<div class="level-left ellipsis">
						${left}
					</div>
					<div class="level-right text-muted ellipsis">
						${right}
					</div>
				</div>
			</div>
		`;
	}

	get_column_html(col, doc) {
		if (col.type === "Status" || col.df?.options == "Workflow State") {
			let show_workflow_state = col.df?.options == "Workflow State";
			return `
				<div class="list-row-col hidden-xs ellipsis">
					${this.get_indicator_html(doc, show_workflow_state)}
				</div>
			`;
		}

		if (col.type === "Tag") {
			const tags_display_class = !this.tags_shown ? "hide" : "";
			let tags_html = doc._user_tags
				? this.get_tags_html(doc._user_tags, 2)
				: '<div class="tags-empty">-</div>';
			return `
				<div class="list-row-col tag-col ${tags_display_class} hidden-xs ellipsis">
					${tags_html}
				</div>
			`;
		}

		const df = col.df || {};
		const label = df.label;
		const fieldname = df.fieldname;
		const link_title_fieldname = this.link_field_title_fields[fieldname];
		const value = doc[fieldname] || "";
		let value_display = link_title_fieldname
			? doc[fieldname + "_" + link_title_fieldname] || value
			: value;

		let translated_doctypes = frappe.boot?.translated_doctypes || [];
		if (in_list(translated_doctypes, df.options)) {
			value_display = __(value_display);
		}

		const format = () => {
			if (df.fieldtype === "Code") {
				return value;
			} else if (df.fieldtype === "Percent") {
				return `<div class="progress" style="margin: 0px;">
						<div class="progress-bar progress-bar-success" role="progressbar"
							aria-valuenow="${value}"
							aria-valuemin="0" aria-valuemax="100" style="width: ${Math.round(value)}%;">
						</div>
					</div>`;
			} else {
				return frappe.format(value, df, null, doc);
			}
		};

		const field_html = () => {
			let html;
			let _value;
			let strip_html_required =
				df.fieldtype == "Text Editor" ||
				(df.fetch_from && ["Text", "Small Text"].includes(df.fieldtype));

			if (strip_html_required) {
				_value = strip_html(value_display);
			} else {
				_value =
					typeof value_display === "string"
						? frappe.utils.escape_html(value_display)
						: value_display;
			}

			if (df.fieldtype === "Rating") {
				let out_of_ratings = df.options || 5;
				_value = _value * out_of_ratings;
			}

			if (df.fieldtype === "Image") {
				html = df.options
					? `<img src="${doc[df.options]}"
					style="max-height: 30px; max-width: 100%;">`
					: `<div class="missing-image small">
						${frappe.utils.icon("restriction")}
					</div>`;
			} else if (df.fieldtype === "Select") {
				html = `<span class="filterable indicator-pill ${frappe.utils.guess_colour(
					_value
				)} ellipsis"
					data-filter="${fieldname},=,${value}">
					<span class="ellipsis"> ${__(_value)} </span>
				</span>`;
			} else if (df.fieldtype === "Link") {
				html = `<a class="filterable ellipsis"
					data-filter="${fieldname},=,${value}">
					${_value}
				</a>`;
			} else if (
				["Text Editor", "Text", "Small Text", "HTML Editor", "Markdown Editor"].includes(
					df.fieldtype
				)
			) {
				html = `<span class="ellipsis">
					${_value}
				</span>`;
			} else {
				html = `<a class="filterable ellipsis"
					data-filter="${fieldname},=,${frappe.utils.escape_html(value)}">
					${format()}
				</a>`;
			}

			return `<span class="ellipsis"
				title="${__(label)}: ${frappe.utils.escape_html(_value)}">
				${html}
			</span>`;
		};

		const class_map = {
			Subject: "list-subject level",
			Field: "hidden-xs",
		};
		const css_class = [
			"list-row-col ellipsis",
			class_map[col.type],
			frappe.model.is_numeric_field(df) ? "text-right" : "",
		].join(" ");

		let column_html;
		if (
			this.settings.formatters &&
			this.settings.formatters[fieldname] &&
			col.type !== "Subject"
		) {
			column_html = this.settings.formatters[fieldname](value, df, doc);
		} else {
			column_html = {
				Subject: this.get_subject_html(doc),
				Field: field_html(),
			}[col.type];
		}

		return `
			<div class="${css_class}">
				${column_html}
			</div>
		`;
	}

	get_tags_html(user_tags, limit, colored = false) {
		let get_tag_html = (tag) => {
			let color = "",
				style = "";
			if (tag) {
				if (colored) {
					color = frappe.get_palette(tag);
					style = `background-color: var(${color[0]}); color: var(${color[1]})`;
				}

				return `<div class="tag-pill ellipsis" title="${tag}" style="${style}">${tag}</div>`;
			}
		};
		return user_tags
			.split(",")
			.slice(1, limit + 1)
			.map(get_tag_html)
			.join("");
	}

	get_meta_html(doc) {
		let html = "";

		let settings_button = null;
		if (this.settings.button && this.settings.button.show(doc)) {
			settings_button = `
				<span class="list-actions">
					<button class="btn btn-action btn-default btn-xs"
						data-name="${doc.name}" data-idx="${doc._idx}"
						title="${this.settings.button.get_description(doc)}">
						${this.settings.button.get_label(doc)}
					</button>
				</span>
			`;
		}

		const modified = comment_when(doc.modified, true);

		let assigned_to = ``;

		let assigned_users = JSON.parse(doc._assign || "[]");
		if (assigned_users.length) {
			assigned_to = `<div class="list-assignments d-flex align-items-center">
					${frappe.avatar_group(assigned_users, 3, { filterable: true })[0].outerHTML}
				</div>`;
		}

<<<<<<< HEAD
		const comment_count = `<span class="comment-count">
				${frappe.utils.icon("small-message")}
				${doc._comment_count > 99 ? "99+" : doc._comment_count || 0}
			</span>`;
=======
		let comment_count = null;
		if (this.list_view_settings && !this.list_view_settings.disable_comment_count) {
			comment_count = $(`<span class="comment-count d-flex align-items-center"></span>`);
			$(comment_count).append(`
				${frappe.utils.icon("es-line-chat-alt")}
				${doc._comment_count > 99 ? "99+" : doc._comment_count || 0}`);
		}
>>>>>>> 9ef10818

		html += `
			<div class="level-item list-row-activity hidden-xs">
				<div class="hidden-md hidden-xs">
					${settings_button || assigned_to}
				</div>
				<span class="modified">${modified}</span>
				${comment_count ? $(comment_count).prop("outerHTML") : ""}
				${comment_count ? '<span class="mx-2">·</span>' : ""}
				<span class="list-row-like hidden-xs style="margin-bottom: 1px;">
					${this.get_like_html(doc)}
				</span>
			</div>
			<div class="level-item visible-xs text-right">
				${this.get_indicator_dot(doc)}
			</div>
		`;

		return html;
	}

	get_count_str() {
		let current_count = this.data.length;
		let count_without_children = this.data.uniqBy((d) => d.name).length;

		return frappe.db
			.count(this.doctype, {
				filters: this.get_filters_for_args(),
			})
			.then((total_count) => {
				this.total_count = total_count || current_count;
				this.count_without_children =
					count_without_children !== current_count ? count_without_children : undefined;
				let str = __("{0} of {1}", [current_count, this.total_count]);
				if (this.count_without_children) {
					str = __("{0} of {1} ({2} rows with children)", [
						count_without_children,
						this.total_count,
						current_count,
					]);
				}
				return str;
			});
	}

	get_form_link(doc) {
		if (this.settings.get_form_link) {
			return this.settings.get_form_link(doc);
		}

		return `/app/${encodeURIComponent(
			frappe.router.slug(frappe.router.doctype_layout || this.doctype)
		)}/${encodeURIComponent(cstr(doc.name))}`;
	}

	get_seen_class(doc) {
		return JSON.parse(doc._seen || "[]").includes(frappe.session.user) ? "" : "bold";
	}

	get_like_html(doc) {
		const liked_by = JSON.parse(doc._liked_by || "[]");
		const heart_class = liked_by.includes(frappe.session.user)
			? "liked-by liked"
			: "not-liked";
		const title = liked_by.map((u) => frappe.user_info(u).fullname).join(", ");
<<<<<<< HEAD

		const div = document.createElement("div");
		div.innerHTML = `
			<span class="like-action ${heart_class}">
				${frappe.utils.icon("heart", "sm", "like-icon")}
			</span>
			<span class="likes-count">
				${liked_by.length > 99 ? __("99") + "+" : __(liked_by.length || "")}
			</span>
		`;

=======

		const div = document.createElement("div");
		div.innerHTML = `
			<span class="like-action ${heart_class}">
				${frappe.utils.icon("es-solid-heart", "sm", "like-icon")}
			</span>
			<span class="likes-count">
				${liked_by.length > 99 ? __("99") + "+" : __(liked_by.length || "")}
			</span>
		`;

>>>>>>> 9ef10818
		const like = div.querySelector(".like-action");
		like.setAttribute("data-liked-by", doc._liked_by || "[]");
		like.setAttribute("data-doctype", this.doctype);
		like.setAttribute("data-name", doc.name);
		like.setAttribute("title", title);

		return div.innerHTML;
	}

	get_subject_html(doc) {
		let subject_field = this.columns[0].df;
		let value = doc[subject_field.fieldname];
		if (this.settings.formatters && this.settings.formatters[subject_field.fieldname]) {
			let formatter = this.settings.formatters[subject_field.fieldname];
			value = formatter(value, subject_field, doc);
		}
		if (!value) {
			value = doc.name;
		}

		const seen = this.get_seen_class(doc);

		const div = document.createElement("div");
		div.innerHTML = `
			<span class="level-item select-like">
				<input class="list-row-checkbox" type="checkbox">
<<<<<<< HEAD
				<span class="list-row-like hidden-xs style="margin-bottom: 1px;">
					${this.get_like_html(doc)}
				</span>
=======
>>>>>>> 9ef10818
			</span>
			<span class="level-item ${seen} ellipsis">
				<a class="ellipsis"></a>
			</span>
		`;

		const checkbox = div.querySelector(".list-row-checkbox");
		checkbox.dataset.doctype = this.doctype;
		checkbox.dataset.name = doc.name;

		const link = div.querySelector(".level-item a");
		link.dataset.doctype = this.doctype;
		link.dataset.name = doc.name;
		link.href = this.get_form_link(doc);
		// "Text Editor" and some other fieldtypes can have html tags in them so strip and show text.
		// If no text is found show "No Text Found in {Field Label}"
		let textValue = frappe.utils.html2text(value);
		link.title = textValue;
		link.textContent = textValue;

		return div.innerHTML;
	}

	get_indicator_html(doc, show_workflow_state) {
		const indicator = frappe.get_indicator(doc, this.doctype, show_workflow_state);
		// sequence is important
		const docstatus_description = [
			__("Document is in draft state"),
			__("Document has been submitted"),
			__("Document has been cancelled"),
		];
		const title = docstatus_description[doc.docstatus || 0];
		if (indicator) {
			return `<span class="indicator-pill ${
				indicator[1]
			} filterable no-indicator-dot ellipsis"
				data-filter='${indicator[2]}' title='${title}'>
				<span class="ellipsis"> ${__(indicator[0])}</span>
			</span>`;
		}
		return "";
	}

	get_indicator_dot(doc) {
		const indicator = frappe.get_indicator(doc, this.doctype);
		if (!indicator) return "";
		return `<span class='indicator ${indicator[1]}' title='${__(indicator[0])}'></span>`;
	}

	get_image_url(doc) {
		let url = doc.image ? doc.image : doc[this.meta.image_field];
		// absolute url for mobile
		if (window.cordova && !frappe.utils.is_url(url)) {
			url = frappe.base_url + url;
		}
		return url || null;
	}

	setup_events() {
		this.setup_filterable();
		this.setup_sort_by();
		this.setup_list_click();
		this.setup_drag_click();
		this.setup_tag_event();
		this.setup_new_doc_event();
		this.setup_check_events();
		this.setup_like();
		this.setup_realtime_updates();
		this.setup_action_handler();
		this.setup_keyboard_navigation();
	}

	setup_keyboard_navigation() {
		let focus_first_row = () => {
			this.$result.find(".list-row-container:first").focus();
		};
		let focus_next = () => {
			$(document.activeElement).next().focus();
		};
		let focus_prev = () => {
			$(document.activeElement).prev().focus();
		};
		let list_row_focused = () => {
			return $(document.activeElement).is(".list-row-container");
		};
		let check_row = ($row) => {
			let $input = $row.find("input[type=checkbox]");
			$input.click();
		};
		let get_list_row_if_focused = () =>
			list_row_focused() ? $(document.activeElement) : null;

		let is_current_page = () => this.page.wrapper.is(":visible");
		let is_input_focused = () => $(document.activeElement).is("input");

		let handle_navigation = (direction) => {
			if (!is_current_page() || is_input_focused()) return false;

			let $list_row = get_list_row_if_focused();
			if ($list_row) {
				direction === "down" ? focus_next() : focus_prev();
			} else {
				focus_first_row();
			}
		};

		frappe.ui.keys.add_shortcut({
			shortcut: "down",
			action: () => handle_navigation("down"),
			description: __("Navigate list down", null, "Description of a list view shortcut"),
			page: this.page,
		});

		frappe.ui.keys.add_shortcut({
			shortcut: "up",
			action: () => handle_navigation("up"),
			description: __("Navigate list up", null, "Description of a list view shortcut"),
			page: this.page,
		});

		frappe.ui.keys.add_shortcut({
			shortcut: "shift+down",
			action: () => {
				if (!is_current_page() || is_input_focused()) return false;
				let $list_row = get_list_row_if_focused();
				check_row($list_row);
				focus_next();
			},
			description: __(
				"Select multiple list items",
				null,
				"Description of a list view shortcut"
			),
			page: this.page,
		});

		frappe.ui.keys.add_shortcut({
			shortcut: "shift+up",
			action: () => {
				if (!is_current_page() || is_input_focused()) return false;
				let $list_row = get_list_row_if_focused();
				check_row($list_row);
				focus_prev();
			},
			description: __(
				"Select multiple list items",
				null,
				"Description of a list view shortcut"
			),
			page: this.page,
		});

		frappe.ui.keys.add_shortcut({
			shortcut: "enter",
			action: () => {
				let $list_row = get_list_row_if_focused();
				if ($list_row) {
					$list_row.find("a[data-name]")[0].click();
					return true;
				}
				return false;
			},
			description: __("Open list item", null, "Description of a list view shortcut"),
			page: this.page,
		});

		frappe.ui.keys.add_shortcut({
			shortcut: "space",
			action: () => {
				let $list_row = get_list_row_if_focused();
				if ($list_row) {
					check_row($list_row);
					return true;
				}
				return false;
			},
			description: __("Select list item", null, "Description of a list view shortcut"),
			page: this.page,
		});
	}

	setup_filterable() {
		// filterable events
		this.$result.on("click", ".filterable", (e) => {
			if (e.metaKey || e.ctrlKey) return;
			e.stopPropagation();
			const $this = $(e.currentTarget);
			const filters = $this.attr("data-filter").split("|");
			const filters_to_apply = filters.map((f) => {
				f = f.split(",");
				if (f[2] === "Today") {
					f[2] = frappe.datetime.get_today();
				} else if (f[2] == "User") {
					f[2] = frappe.session.user;
				}
				this.filter_area.remove(f[0]);
				return [this.doctype, f[0], f[1], f.slice(2).join(",")];
			});
			this.filter_area.add(filters_to_apply);
		});
	}

	setup_sort_by() {
		this.$result.on("click", "[data-sort-by]", (e) => {
			const sort_by = e.currentTarget.getAttribute("data-sort-by");
			if (!sort_by) return;
			let sort_order = "asc"; // always start with asc
			if (this.sort_by === sort_by) {
				// unless it's the same field, then toggle
				sort_order = this.sort_order === "asc" ? "desc" : "asc";
			}
			this.sort_selector.set_value(sort_by, sort_order);
			this.on_sort_change(sort_by, sort_order);
		});
	}

	setup_list_click() {
		this.$result.on("click", ".list-row, .image-view-header, .file-header", (e) => {
			const $target = $(e.target);
			// tick checkbox if Ctrl/Meta key is pressed
			if ((e.ctrlKey || e.metaKey) && !$target.is("a")) {
				const $list_row = $(e.currentTarget);
				const $check = $list_row.find(".list-row-checkbox");
				$check.prop("checked", !$check.prop("checked"));
				e.preventDefault();
				this.on_row_checked();
				return;
			}
			// don't open form when checkbox, like, filterable are clicked
			if (
				$target.hasClass("filterable") ||
				$target.hasClass("select-like") ||
				$target.hasClass("file-select") ||
				$target.hasClass("list-row-like") ||
				$target.is(":checkbox")
			) {
				e.stopPropagation();
				return;
			}

			// link, let the event be handled via set_route
			if ($target.is("a")) return;

			// clicked on the row, open form
			const $row = $(e.currentTarget);
			const link = $row.find(".list-subject a").get(0);
			if (link) {
				frappe.set_route(link.pathname);
				return false;
			}
		});
	}

	setup_drag_click() {
		/*
			Click on the check box in the list view and
			drag through the rows to select.

			Do it again to unselect.

			If the first click is on checked checkbox, then it will unselect rows on drag,
			else if it is unchecked checkbox, it will select rows on drag.
		*/
		this.dragClick = false;
		this.$result.on("mousedown", ".list-row-checkbox", (e) => {
			this.dragClick = true;
			this.check = !e.target.checked;
		});
		$(document).on("mouseup", () => {
			this.dragClick = false;
		});
		this.$result.on("mousemove", ".level.list-row", (e) => {
			if (this.dragClick) {
				this.check_row_on_drag(e, this.check);
			}
		});
	}

	check_row_on_drag(event, check = true) {
		$(event.target).find(".list-row-checkbox").prop("checked", check);
		this.on_row_checked();
	}

	setup_action_handler() {
		this.$result.on("click", ".btn-action", (e) => {
			const $button = $(e.currentTarget);
			const doc = this.data[$button.attr("data-idx")];
			this.settings.button.action(doc);
			e.stopPropagation();
			return false;
		});
	}

	setup_check_events() {
		this.$result.on("change", "input[type=checkbox]", (e) => {
			const $target = $(e.currentTarget);

			if ($target.is(".list-header-subject .list-check-all")) {
				const $check = this.$result.find(".checkbox-actions .list-check-all");
				$check.prop("checked", $target.prop("checked"));
				$check.trigger("change");
			} else if ($target.is(".checkbox-actions .list-check-all")) {
				const $check = this.$result.find(".list-header-subject .list-check-all");
				$check.prop("checked", $target.prop("checked"));

				this.$result.find(".list-row-checkbox").prop("checked", $target.prop("checked"));
			} else if ($target.attr("data-parent")) {
				this.$result
					.find(`.${$target.attr("data-parent")}`)
					.find(".list-row-checkbox")
					.prop("checked", $target.prop("checked"));
			}

			this.on_row_checked();
		});

		this.$result.on("click", ".list-row-checkbox", (e) => {
			const $target = $(e.currentTarget);

			// shift select checkboxes
			if (e.shiftKey && this.$checkbox_cursor && !$target.is(this.$checkbox_cursor)) {
				const name_1 = decodeURIComponent(this.$checkbox_cursor.data().name);
				const name_2 = decodeURIComponent($target.data().name);
				const index_1 = this.data.findIndex((d) => d.name === name_1);
				const index_2 = this.data.findIndex((d) => d.name === name_2);
				let [min_index, max_index] = [index_1, index_2];

				if (min_index > max_index) {
					[min_index, max_index] = [max_index, min_index];
				}

				let docnames = this.data.slice(min_index + 1, max_index).map((d) => d.name);
				const selector = docnames
					.map((name) => `.list-row-checkbox[data-name="${encodeURIComponent(name)}"]`)
					.join(",");
				this.$result.find(selector).prop("checked", true);
			}

			this.$checkbox_cursor = $target;

			this.update_checkbox($target);
		});

		let me = this;
		this.page.actions_btn_group.on("show.bs.dropdown", () => {
			me.toggle_workflow_actions();
		});
	}

	setup_like() {
		this.$result.on("click", ".like-action", frappe.ui.click_toggle_like);
		this.$result.on("click", ".list-liked-by-me", (e) => {
			const $this = $(e.currentTarget);
			$this.toggleClass("active");

			if ($this.hasClass("active")) {
				this.filter_area.add(
					this.doctype,
					"_liked_by",
					"like",
					"%" + frappe.session.user + "%"
				);
			} else {
				this.filter_area.remove("_liked_by");
			}
		});
	}

	setup_new_doc_event() {
		this.$no_result.find(".btn-new-doc").click(() => {
			if (this.settings.primary_action) {
				this.settings.primary_action();
			} else {
				this.make_new_doc();
			}
		});
	}

	setup_tag_event() {
		this.tags_shown = false;
		this.list_sidebar &&
			this.list_sidebar.parent.on("click", ".list-tag-preview", () => {
				this.tags_shown = !this.tags_shown;
				this.toggle_tags();
			});
	}

	setup_realtime_updates() {
		this.pending_document_refreshes = [];

		if (this.list_view_settings?.disable_auto_refresh || this.realtime_events_setup) {
			return;
		}
<<<<<<< HEAD
		frappe.socketio.doctype_subscribe(this.doctype);
=======
		frappe.realtime.doctype_subscribe(this.doctype);
>>>>>>> 9ef10818
		frappe.realtime.off("list_update");
		frappe.realtime.on("list_update", (data) => {
			if (data?.doctype !== this.doctype) {
				return;
			}

			// if some bulk operation is happening by selecting list items, don't refresh
			if (this.$checks && this.$checks.length) {
				return;
			}

			if (this.avoid_realtime_update()) {
				return;
			}

			this.pending_document_refreshes.push(data);
			this.debounced_refresh();
		});
		this.realtime_events_setup = true;
	}
<<<<<<< HEAD

	disable_realtime_updates() {
		frappe.socketio.doctype_unsubscribe(this.doctype);
		this.realtime_events_setup = false;
	}

	process_document_refreshes() {
		if (!this.pending_document_refreshes.length) return;

		const route = frappe.get_route() || [];
		if (!cur_list || route[0] != "List" || cur_list.doctype != route[1]) {
			// wait till user is back on list view before refreshing
			this.pending_document_refreshes = [];
			this.disable_realtime_updates();
			return;
		}

		const names = this.pending_document_refreshes.map((d) => d.name);
		this.pending_document_refreshes = this.pending_document_refreshes.filter(
			(d) => names.indexOf(d.name) === -1
		);

		if (!names.length) return;

=======

	disable_realtime_updates() {
		frappe.realtime.doctype_unsubscribe(this.doctype);
		this.realtime_events_setup = false;
	}

	process_document_refreshes() {
		if (!this.pending_document_refreshes.length) return;

		const route = frappe.get_route() || [];
		if (!cur_list || route[0] != "List" || cur_list.doctype != route[1]) {
			// wait till user is back on list view before refreshing
			this.pending_document_refreshes = [];
			this.disable_realtime_updates();
			return;
		}

		const names = this.pending_document_refreshes.map((d) => d.name);
		this.pending_document_refreshes = this.pending_document_refreshes.filter(
			(d) => names.indexOf(d.name) === -1
		);

		if (!names.length) return;

>>>>>>> 9ef10818
		// filters to get only the doc with this name
		const call_args = this.get_call_args();
		call_args.args.filters.push([this.doctype, "name", "in", names]);
		call_args.args.start = 0;

		frappe.call(call_args).then(({ message }) => {
			if (!message) return;
			const data = frappe.utils.dict(message.keys, message.values);

			if (!(data && data.length)) {
				// this doc was changed and should not be visible
				// in the listview according to filters applied
				// let's remove it manually
				this.data = this.data.filter((d) => names.indexOf(d.name) === -1);
				this.render_list();
				return;
			}

			data.forEach((datum) => {
				const index = this.data.findIndex((doc) => doc.name === datum.name);

				if (index === -1) {
					// append new data
					this.data.push(datum);
				} else {
					// update this data in place
					this.data[index] = datum;
				}
			});

			this.data.sort((a, b) => {
				const a_value = a[this.sort_by] || "";
				const b_value = b[this.sort_by] || "";

				let return_value = 0;
				if (a_value > b_value) {
					return_value = 1;
				}

				if (b_value > a_value) {
					return_value = -1;
				}

				if (this.sort_order === "desc") {
					return_value = -return_value;
				}
				return return_value;
			});
			if (this.$checks && this.$checks.length) {
				this.set_rows_as_checked();
			}
			this.toggle_result_area();
			this.render_list();
		});
	}

	avoid_realtime_update() {
		if (this.filter_area.is_being_edited()) {
			return true;
		}
		// this is set when a bulk operation is called from a list view which might update the list view
		// this is to avoid the list view from refreshing a lot of times
		// the list view is updated once after the bulk operation is complete
		if (this.disable_list_update) {
			return true;
		}
		return false;
	}

	set_rows_as_checked() {
		$.each(this.$checks, (i, el) => {
			let docname = $(el).attr("data-name");
			this.$result.find(`.list-row-checkbox[data-name='${docname}']`).prop("checked", true);
		});
		this.on_row_checked();
	}

	on_row_checked() {
		this.$list_head_subject =
			this.$list_head_subject || this.$result.find("header .list-header-subject");
		this.$checkbox_actions =
			this.$checkbox_actions || this.$result.find("header .checkbox-actions");

		this.$checks = this.$result.find(".list-row-checkbox:checked");

		this.$list_head_subject.toggle(this.$checks.length === 0);
		this.$checkbox_actions.toggle(this.$checks.length > 0);

		if (this.$checks.length === 0) {
			this.$list_head_subject.find(".list-check-all").prop("checked", false);
		} else {
			this.$checkbox_actions
				.find(".list-header-meta")
				.html(__("{0} items selected", [this.$checks.length]));
			this.$checkbox_actions.show();
			this.$list_head_subject.hide();
		}
		this.update_checkbox();
		this.toggle_actions_menu_button(this.$checks.length > 0);
	}

	toggle_tags() {
		this.$result.find(".tag-col").toggleClass("hide");
		const preview_label = this.tags_shown ? __("Hide Tags") : __("Show Tags");
		this.list_sidebar.parent.find(".list-tag-preview").text(preview_label);
	}

	get_checked_items(only_docnames) {
		const docnames = Array.from(this.$checks || []).map((check) =>
			cstr(unescape($(check).data().name))
		);

		if (only_docnames) return docnames;

		return this.data.filter((d) => docnames.includes(d.name));
	}

	clear_checked_items() {
		this.$checks && this.$checks.prop("checked", false);
		this.on_row_checked();
	}

	save_view_user_settings(obj) {
		return frappe.model.user_settings.save(this.doctype, this.view_name, obj);
	}

	on_update() {}

	update_url_with_filters() {
		if (frappe.get_route_str() == this.page_name && !this.report_name) {
			// only update URL if the route still matches current page.
			// do not update if current list is a "saved report".
			window.history.replaceState(null, null, this.get_url_with_filters());
		}
	}

	get_url_with_filters() {
		let search_params = this.get_search_params();

		let full_url = window.location.href.replace(window.location.search, "");
		if (search_params.size) {
			full_url += "?" + search_params.toString();
		}
		return full_url;
	}

	get_search_params() {
		let search_params = new URLSearchParams();

		this.get_filters_for_args().forEach((filter) => {
			if (filter[2] === "=") {
				search_params.append(filter[1], filter[3]);
			} else {
				search_params.append(filter[1], JSON.stringify([filter[2], filter[3]]));
			}
		});
		return search_params;
	}

	get_menu_items() {
		const doctype = this.doctype;
		const items = [];

		if (frappe.model.can_import(doctype, null, this.meta)) {
			items.push({
				label: __("Import", null, "Button in list view menu"),
				action: () =>
					frappe.set_route("list", "data-import", {
						reference_doctype: doctype,
					}),
				standard: true,
			});
		}

		if (frappe.user_roles.includes("System Manager")) {
			items.push({
				label: __("User Permissions", null, "Button in list view menu"),
				action: () =>
					frappe.set_route("list", "user-permission", {
						allow: doctype,
					}),
				standard: true,
			});
		}

		if (frappe.user_roles.includes("System Manager")) {
			items.push({
				label: __("Role Permissions Manager", null, "Button in list view menu"),
				action: () =>
					frappe.set_route("permission-manager", {
						doctype,
					}),
				standard: true,
			});
		}

		if (
			frappe.model.can_create("Custom Field") &&
			frappe.model.can_create("Property Setter")
		) {
			items.push({
				label: __("Customize", null, "Button in list view menu"),
				action: () => {
					if (!this.meta) return;
					if (this.meta.custom) {
						frappe.set_route("form", "doctype", doctype);
					} else if (!this.meta.custom) {
						frappe.set_route("form", "customize-form", {
							doc_type: doctype,
						});
					}
				},
				standard: true,
				shortcut: "Ctrl+J",
			});
		}

		items.push({
			label: __("Toggle Sidebar", null, "Button in list view menu"),
			action: () => this.toggle_side_bar(),
			condition: () => !this.hide_sidebar,
			standard: true,
			shortcut: "Ctrl+K",
		});

		if (frappe.user.has_role("System Manager") && frappe.boot.developer_mode === 1) {
			// edit doctype
			items.push({
				label: __("Edit DocType", null, "Button in list view menu"),
				action: () => frappe.set_route("form", "doctype", doctype),
				standard: true,
			});
		}

		if (frappe.user.has_role("System Manager")) {
			if (this.get_view_settings) {
				items.push(this.get_view_settings());
			}
		}

		return items;
	}

	get_view_settings() {
		return {
			label: __("List Settings", null, "Button in list view menu"),
			action: () => this.show_list_settings(),
			standard: true,
		};
	}

	show_list_settings() {
		frappe.model.with_doctype(this.doctype, () => {
			new ListSettings({
				listview: this,
				doctype: this.doctype,
				settings: this.list_view_settings,
				meta: frappe.get_meta(this.doctype),
			});
		});
	}

	get_workflow_action_menu_items() {
		const workflow_actions = [];
		const me = this;

		if (frappe.model.has_workflow(this.doctype)) {
			const actions = frappe.workflow.get_all_transition_actions(this.doctype);
			actions.forEach((action) => {
				workflow_actions.push({
					label: __(action),
					name: action,
					action: () => {
						me.disable_list_update = true;
						frappe
							.xcall("frappe.model.workflow.bulk_workflow_approval", {
								docnames: this.get_checked_items(true),
								doctype: this.doctype,
								action: action,
							})
							.finally(() => {
								me.disable_list_update = false;
							});
					},
					is_workflow_action: true,
				});
			});
		}
		return workflow_actions;
	}

	toggle_workflow_actions() {
		if (!frappe.model.has_workflow(this.doctype)) return;

		Object.keys(this.workflow_action_items).forEach((key) => {
			this.workflow_action_items[key].addClass("disabled");
		});
		const checked_items = this.get_checked_items();

		frappe
			.xcall("frappe.model.workflow.get_common_transition_actions", {
				docs: checked_items,
				doctype: this.doctype,
			})
			.then((actions) => {
				Object.keys(this.workflow_action_items).forEach((key) => {
					this.workflow_action_items[key].removeClass("disabled");
					this.workflow_action_items[key].toggle(actions.includes(key));
				});
			});
	}

	get_actions_menu_items() {
		const doctype = this.doctype;
		const actions_menu_items = [];
		const bulk_operations = new BulkOperations({ doctype: this.doctype });

		const is_field_editable = (field_doc) => {
			return (
				field_doc.fieldname &&
				frappe.model.is_value_type(field_doc) &&
				field_doc.fieldtype !== "Read Only" &&
				!field_doc.hidden &&
				!field_doc.read_only &&
				!field_doc.is_virtual
			);
		};

		const has_editable_fields = (doctype) => {
			return frappe.meta
				.get_docfields(doctype)
				.some((field_doc) => is_field_editable(field_doc));
		};

		const has_submit_permission = (doctype) => {
			return frappe.perm.has_perm(doctype, 0, "submit");
		};

		// utility
		const bulk_assignment = () => {
			return {
				label: __("Assign To", null, "Button in list view actions menu"),
				action: () => {
					this.disable_list_update = true;
					bulk_operations.assign(this.get_checked_items(true), () => {
						this.disable_list_update = false;
						this.clear_checked_items();
						this.refresh();
					});
				},
				standard: true,
			};
		};

		const bulk_assignment_rule = () => {
			return {
				label: __("Apply Assignment Rule", null, "Button in list view actions menu"),
				action: () => {
					this.disable_list_update = true;
					bulk_operations.apply_assignment_rule(this.get_checked_items(true), () => {
						this.disable_list_update = false;
						this.clear_checked_items();
						this.refresh();
					});
				},
				standard: true,
			};
		};

		const bulk_add_tags = () => {
			return {
				label: __("Add Tags", null, "Button in list view actions menu"),
				action: () => {
					this.disable_list_update = true;
					bulk_operations.add_tags(this.get_checked_items(true), () => {
						this.disable_list_update = false;
						this.clear_checked_items();
						this.refresh();
					});
				},
				standard: true,
			};
		};

		const bulk_printing = () => {
			return {
				label: __("Print", null, "Button in list view actions menu"),
				action: () => bulk_operations.print(this.get_checked_items()),
				standard: true,
			};
		};

		const bulk_delete = () => {
			return {
				label: __("Delete", null, "Button in list view actions menu"),
				action: () => {
					const docnames = this.get_checked_items(true).map((docname) =>
						docname.toString()
					);
					let message = __(
						"Delete {0} item permanently?",
						[docnames.length],
						"Title of confirmation dialog"
					);
					if (docnames.length > 1) {
						message = __(
							"Delete {0} items permanently?",
							[docnames.length],
							"Title of confirmation dialog"
						);
					}
					frappe.confirm(message, () => {
						this.disable_list_update = true;
						bulk_operations.delete(docnames, () => {
							this.disable_list_update = false;
							this.clear_checked_items();
							this.refresh();
						});
					});
				},
				standard: true,
			};
		};

		const bulk_cancel = () => {
			return {
				label: __("Cancel", null, "Button in list view actions menu"),
				action: () => {
					const docnames = this.get_checked_items(true);
					if (docnames.length > 0) {
						frappe.confirm(
							__(
								"Cancel {0} documents?",
								[docnames.length],
								"Title of confirmation dialog"
							),
							() => {
								this.disable_list_update = true;
								bulk_operations.submit_or_cancel(docnames, "cancel", () => {
									this.disable_list_update = false;
									this.clear_checked_items();
									this.refresh();
								});
							}
						);
					}
				},
				standard: true,
			};
		};

		const bulk_submit = () => {
			return {
				label: __("Submit", null, "Button in list view actions menu"),
				action: () => {
					const docnames = this.get_checked_items(true);
					if (docnames.length > 0) {
						frappe.confirm(
							__(
								"Submit {0} documents?",
								[docnames.length],
								"Title of confirmation dialog"
							),
							() => {
								this.disable_list_update = true;
								bulk_operations.submit_or_cancel(docnames, "submit", () => {
									this.disable_list_update = false;
									this.clear_checked_items();
									this.refresh();
								});
							}
						);
					}
				},
				standard: true,
			};
		};

		const bulk_edit = () => {
			return {
				label: __("Edit", null, "Button in list view actions menu"),
				action: () => {
					let field_mappings = {};

					frappe.meta.get_docfields(doctype).forEach((field_doc) => {
						if (is_field_editable(field_doc)) {
							field_mappings[field_doc.label] = Object.assign({}, field_doc);
						}
					});

					this.disable_list_update = true;
					bulk_operations.edit(this.get_checked_items(true), field_mappings, () => {
						this.disable_list_update = false;
						this.refresh();
					});
				},
				standard: true,
			};
		};

		const bulk_export = () => {
			return {
				label: __("Export", null, "Button in list view actions menu"),
				action: () => {
					const docnames = this.get_checked_items(true);

					bulk_operations.export(doctype, docnames);
				},
				standard: true,
			};
		};

		// bulk edit
		if (has_editable_fields(doctype)) {
			actions_menu_items.push(bulk_edit());
		}

		actions_menu_items.push(bulk_export());

		// bulk assignment
		actions_menu_items.push(bulk_assignment());

		actions_menu_items.push(bulk_assignment_rule());

		actions_menu_items.push(bulk_add_tags());

		// bulk printing
		if (frappe.model.can_print(doctype)) {
			actions_menu_items.push(bulk_printing());
		}

		// bulk submit
		if (
			frappe.model.is_submittable(doctype) &&
			has_submit_permission(doctype) &&
			!frappe.model.has_workflow(doctype)
		) {
			actions_menu_items.push(bulk_submit());
		}

		// bulk cancel
		if (frappe.model.can_cancel(doctype) && !frappe.model.has_workflow(doctype)) {
			actions_menu_items.push(bulk_cancel());
		}

		// bulk delete
		if (frappe.model.can_delete(doctype)) {
			actions_menu_items.push(bulk_delete());
		}

		return actions_menu_items;
	}

	parse_filters_from_route_options() {
		const filters = [];

		for (let field in frappe.route_options) {
			let doctype = null;
			let value = frappe.route_options[field];

			let value_array;
			if ($.isArray(value) && value[0].startsWith("[") && value[0].endsWith("]")) {
				value_array = [];
				for (var i = 0; i < value.length; i++) {
					value_array.push(JSON.parse(value[i]));
				}
			} else if (typeof value === "string" && value.startsWith("[") && value.endsWith("]")) {
				value = JSON.parse(value);
			}

			// if `Child DocType.fieldname`
			if (field.includes(".")) {
				doctype = field.split(".")[0];
				field = field.split(".")[1];
			}

			// find the table in which the key exists
			// for example the filter could be {"item_code": "X"}
			// where item_code is in the child table.

			// we can search all tables for mapping the doctype
			if (!doctype) {
				doctype = frappe.meta.get_doctype_for_field(this.doctype, field);
			}

			if (doctype) {
				if (value_array) {
					for (var j = 0; j < value_array.length; j++) {
						if ($.isArray(value_array[j])) {
							filters.push([doctype, field, value_array[j][0], value_array[j][1]]);
						} else {
							filters.push([doctype, field, "=", value_array[j]]);
						}
					}
				} else if ($.isArray(value)) {
					filters.push([doctype, field, value[0], value[1]]);
				} else {
					filters.push([doctype, field, "=", value]);
				}
			}
		}

		return filters;
	}
};

frappe.get_list_view = (doctype) => {
	let route = `List/${doctype}/List`;
	return frappe.views.list_view[route];
};<|MERGE_RESOLUTION|>--- conflicted
+++ resolved
@@ -307,11 +307,7 @@
 	}
 
 	refresh(refresh_header = false) {
-<<<<<<< HEAD
-		super.refresh().then(() => {
-=======
 		return super.refresh().then(() => {
->>>>>>> 9ef10818
 			this.render_header(refresh_header);
 			this.update_checkbox();
 			this.update_url_with_filters();
@@ -635,14 +631,9 @@
 		let subject_html = `
 			<input class="level-item list-check-all" type="checkbox"
 				title="${__("Select All")}">
-<<<<<<< HEAD
-			<span class="level-item list-liked-by-me hidden-xs">
-				<span title="${__("Likes")}">${frappe.utils.icon("heart", "sm", "like-icon")}</span>
-=======
 			<span class="level-item" data-sort-by="${subject_field.fieldname}"
 				title="${__("Click to sort by {0}", [subject_field.label])}">
 				${__(subject_field.label)}
->>>>>>> 9ef10818
 			</span>
 		`;
 		const $columns = this.columns
@@ -654,17 +645,6 @@
 					frappe.model.is_numeric_field(col.df) ? "text-right" : "",
 				].join(" ");
 
-<<<<<<< HEAD
-				return `
-				<div class="${classes}">
-					${
-						col.type === "Subject"
-							? subject_html
-							: `
-						<span>${__((col.df && col.df.label) || col.type)}</span>`
-					}
-				</div>
-=======
 				let html = "";
 				if (col.type === "Subject") {
 					html = subject_html;
@@ -680,14 +660,10 @@
 				}
 
 				return `<div class="${classes}">${html}</div>
->>>>>>> 9ef10818
 			`;
 			})
 			.join("");
 
-<<<<<<< HEAD
-		return this.get_header_html_skeleton($columns, '<span class="list-count"></span>');
-=======
 		const right_html = `
 			<span class="list-count"></span>
 			<span class="level-item list-liked-by-me hidden-xs">
@@ -698,7 +674,6 @@
 		`;
 
 		return this.get_header_html_skeleton($columns, right_html);
->>>>>>> 9ef10818
 	}
 
 	get_header_html_skeleton(left = "", right = "") {
@@ -938,12 +913,6 @@
 				</div>`;
 		}
 
-<<<<<<< HEAD
-		const comment_count = `<span class="comment-count">
-				${frappe.utils.icon("small-message")}
-				${doc._comment_count > 99 ? "99+" : doc._comment_count || 0}
-			</span>`;
-=======
 		let comment_count = null;
 		if (this.list_view_settings && !this.list_view_settings.disable_comment_count) {
 			comment_count = $(`<span class="comment-count d-flex align-items-center"></span>`);
@@ -951,7 +920,6 @@
 				${frappe.utils.icon("es-line-chat-alt")}
 				${doc._comment_count > 99 ? "99+" : doc._comment_count || 0}`);
 		}
->>>>>>> 9ef10818
 
 		html += `
 			<div class="level-item list-row-activity hidden-xs">
@@ -1017,19 +985,6 @@
 			? "liked-by liked"
 			: "not-liked";
 		const title = liked_by.map((u) => frappe.user_info(u).fullname).join(", ");
-<<<<<<< HEAD
-
-		const div = document.createElement("div");
-		div.innerHTML = `
-			<span class="like-action ${heart_class}">
-				${frappe.utils.icon("heart", "sm", "like-icon")}
-			</span>
-			<span class="likes-count">
-				${liked_by.length > 99 ? __("99") + "+" : __(liked_by.length || "")}
-			</span>
-		`;
-
-=======
 
 		const div = document.createElement("div");
 		div.innerHTML = `
@@ -1041,7 +996,6 @@
 			</span>
 		`;
 
->>>>>>> 9ef10818
 		const like = div.querySelector(".like-action");
 		like.setAttribute("data-liked-by", doc._liked_by || "[]");
 		like.setAttribute("data-doctype", this.doctype);
@@ -1068,12 +1022,6 @@
 		div.innerHTML = `
 			<span class="level-item select-like">
 				<input class="list-row-checkbox" type="checkbox">
-<<<<<<< HEAD
-				<span class="list-row-like hidden-xs style="margin-bottom: 1px;">
-					${this.get_like_html(doc)}
-				</span>
-=======
->>>>>>> 9ef10818
 			</span>
 			<span class="level-item ${seen} ellipsis">
 				<a class="ellipsis"></a>
@@ -1467,11 +1415,7 @@
 		if (this.list_view_settings?.disable_auto_refresh || this.realtime_events_setup) {
 			return;
 		}
-<<<<<<< HEAD
-		frappe.socketio.doctype_subscribe(this.doctype);
-=======
 		frappe.realtime.doctype_subscribe(this.doctype);
->>>>>>> 9ef10818
 		frappe.realtime.off("list_update");
 		frappe.realtime.on("list_update", (data) => {
 			if (data?.doctype !== this.doctype) {
@@ -1492,10 +1436,9 @@
 		});
 		this.realtime_events_setup = true;
 	}
-<<<<<<< HEAD
 
 	disable_realtime_updates() {
-		frappe.socketio.doctype_unsubscribe(this.doctype);
+		frappe.realtime.doctype_unsubscribe(this.doctype);
 		this.realtime_events_setup = false;
 	}
 
@@ -1517,32 +1460,6 @@
 
 		if (!names.length) return;
 
-=======
-
-	disable_realtime_updates() {
-		frappe.realtime.doctype_unsubscribe(this.doctype);
-		this.realtime_events_setup = false;
-	}
-
-	process_document_refreshes() {
-		if (!this.pending_document_refreshes.length) return;
-
-		const route = frappe.get_route() || [];
-		if (!cur_list || route[0] != "List" || cur_list.doctype != route[1]) {
-			// wait till user is back on list view before refreshing
-			this.pending_document_refreshes = [];
-			this.disable_realtime_updates();
-			return;
-		}
-
-		const names = this.pending_document_refreshes.map((d) => d.name);
-		this.pending_document_refreshes = this.pending_document_refreshes.filter(
-			(d) => names.indexOf(d.name) === -1
-		);
-
-		if (!names.length) return;
-
->>>>>>> 9ef10818
 		// filters to get only the doc with this name
 		const call_args = this.get_call_args();
 		call_args.args.filters.push([this.doctype, "name", "in", names]);
