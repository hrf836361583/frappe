--- conflicted
+++ resolved
@@ -124,21 +124,6 @@
 		// this is virtual page load, only get the the source
 		// *without* the template
 
-<<<<<<< HEAD
-		frappe.call({
-			type: "GET",
-			method: "frappe.client.get_js",
-			args: {
-				items: items,
-			},
-			callback: function (r) {
-				$.each(items, function (i, src) {
-					frappe.assets.add(src, r.message[i]);
-				});
-				callback();
-			},
-			freeze: true,
-=======
 		if (items.length === 0) {
 			callback();
 			return;
@@ -164,7 +149,6 @@
 		Promise.all(fetch_promises).then(() => {
 			frappe.dom.unfreeze();
 			callback();
->>>>>>> 9ef10818
 		});
 	},
 
