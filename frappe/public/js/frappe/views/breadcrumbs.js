--- conflicted
+++ resolved
@@ -18,10 +18,6 @@
 		Workflow: "Settings",
 		Printing: "Settings",
 		Setup: "Settings",
-<<<<<<< HEAD
-		"Event Streaming": "Tools",
-=======
->>>>>>> 9ef10818
 		Automation: "Tools",
 	},
 
