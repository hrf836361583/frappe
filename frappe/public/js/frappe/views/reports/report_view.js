--- conflicted
+++ resolved
@@ -105,16 +105,8 @@
 
 	get_args() {
 		const args = super.get_args();
-<<<<<<< HEAD
-<<<<<<< HEAD
-=======
 		delete args.group_by;
->>>>>>> ba7024ca67 (fix: deleting group_by argument)
-=======
-		args.group_by = null;
->>>>>>> 91233c5e
 		this.group_by_control.set_args(args);
-
 		return args;
 	}
 
