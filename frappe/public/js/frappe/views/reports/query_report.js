// Copyright (c) 2018, Frappe Technologies Pvt. Ltd. and Contributors
// MIT License. See license.txt
import DataTable from 'frappe-datatable';

frappe.provide('frappe.views');
frappe.provide('frappe.query_reports');

frappe.standard_pages['query-report'] = function() {
	var wrapper = frappe.container.add_page('query-report');

	frappe.ui.make_app_page({
		parent: wrapper,
		title: __('Query Report'),
		single_column: true,
	});

	frappe.query_report = new frappe.views.QueryReport({
		parent: wrapper,
	});

	$(wrapper).bind('show', function() {
		frappe.query_report.show();
	});
};

frappe.views.QueryReport = class QueryReport extends frappe.views.BaseList {
	show() {
		this.init().then(() => this.load());
	}

	init() {
		if (this.init_promise) {
			return this.init_promise;
		}

		let tasks = [
			this.setup_defaults,
			this.setup_page,
			this.setup_report_wrapper
		].map(fn => fn.bind(this));
		this.init_promise = frappe.run_serially(tasks);
		return this.init_promise;
	}

	setup_defaults() {
		this.route = frappe.get_route();
		this.page_name = frappe.get_route_str();

		// Setup buttons
		this.primary_action = null;
		this.secondary_action = {
			label: __('Refresh'),
			action: () => this.refresh()
		};

		// throttle refresh for 300ms
		this.refresh = frappe.utils.throttle(this.refresh, 300);

		this.menu_items = [];
	}

	load() {
		if (frappe.get_route().length < 2) {
			this.toggle_nothing_to_show(true);
			return;
		}
		if (this.report_name !== frappe.get_route()[1]) {
			this.toggle_loading(true);
			// different report
			this.load_report();
		} else {
			// same report
			this.refresh_report();
		}
	}

	load_report() {
		this.route = frappe.get_route();
		this.page_name = frappe.get_route_str();
		this.report_name = this.route[1];
		this.page_title = __(this.report_name);
		this.menu_items = this.get_menu_items();
		this.datatable = null;

		frappe.run_serially([
			() => this.get_report_doc(),
			() => this.get_report_settings(),
			() => this.setup_page_head(),
			() => this.refresh_report()
		]);
	}

	refresh_report() {
		this.toggle_message(true);

		return frappe.run_serially([
			() => this.setup_filters(),
			() => this.set_route_filters(),
			() => this.report_settings.onload && this.report_settings.onload(this),
			() => this.get_user_settings(),
			() => this.refresh(),
			() => this.save_user_settings(true)
		]);
	}

	get_report_doc() {
		return frappe.model.with_doc('Report', this.report_name)
			.then(doc => {
				this.report_doc = doc;
			})
			.then(() => frappe.model.with_doctype(this.report_doc.ref_doctype));
	}

	get_report_settings() {
		if (frappe.query_reports[this.report_name]) {
			this.report_settings = frappe.query_reports[this.report_name];
			return this._load_script;
		}

		this._load_script = (new Promise(resolve => frappe.call({
			method: 'frappe.desk.query_report.get_script',
			args: { report_name: this.report_name },
			callback: resolve
		}))).then(r => {
			frappe.dom.eval(r.message.script || '');
			return r;
		}).then(r => {
			return frappe.after_ajax(() => {
				this.report_settings = frappe.query_reports[this.report_name];
				this.report_settings.html_format = r.message.html_format;
			});
		});

		return this._load_script;
	}
	setup_filters() {
		this.clear_filters();
		const { filters = [] } = this.report_settings;

		this.filters = filters.map(df => {
			if (df.fieldtype === 'Break') return;

			const f = this.page.add_field(df);

			if (df.default) {
				f.set_input(df.default);
			}

			if (df.get_query) f.get_query = df.get_query;
			if (df.on_change) f.on_change = df.on_change;
			df.onchange = () => {
				if (f.on_change) {
					f.on_change(this);
				} else {
					this.refresh();
				}
			};

			return f;
		}).filter(Boolean);

		if (this.filters.length === 0) {
			// hide page form if no filters
			this.page.hide_form();
		} else {
			this.page.show_form();
		}

		// set the field 'query_report_filters_by_name' first
		// as they can be used in
		// setting/triggering the filters
		this.set_filters_by_name();
	}

	set_filters_by_name() {
		frappe.query_report_filters_by_name = {};
		for (var i in this.filters) {
			frappe.query_report_filters_by_name[this.filters[i].df.fieldname] = this.filters[i];
		}
	}

	set_route_filters() {
		if(frappe.route_options) {
			const fields = Object.keys(frappe.route_options);
			const filters_to_set = this.filters.filter(f => fields.includes(f.df.fieldname));

			const promises = filters_to_set.map(f => {
				return () => {
					const value = frappe.route_options[f.df.fieldname];
					return f.set_value(value);
				};
			});
			promises.push(() => {
				frappe.route_options = null;
			});

			return frappe.run_serially(promises);
		}
	}

	clear_filters() {
		this.page.clear_fields();
	}

	refresh() {
<<<<<<< HEAD
		const prepared_data = frappe.flags.prepared_report_data
=======
		this.toggle_message(true);
		const filters = this.get_filter_values(true);

		const flags = frappe.flags.prepared_report;

		const prepared_data = flags.data;
>>>>>>> 1a322f10
		if(prepared_data) {
			this.init_report_with_data(prepared_data);

			this.downloadifypage.add_inner_button(__("Download Report"), function () {
				frappe.call({
					method:"frappe.core.doctype.prepared_report.prepared_report.download_attachment",
					args: {"dn": flags.name}
				});
			});
			return;
		}
	    if(!this.prepared_report){
            this.toggle_message(true);
            const filters = this.get_filter_values(true);
            return new Promise(resolve => frappe.call({
                method: 'frappe.desk.query_report.run',
                type: 'GET',
                args: {
                    report_name: this.report_name,
                    filters: filters
                },
                callback: resolve
            })).then(r => {
                this.init_report_with_data(r.message);
            });
	    }
	}

	init_report_with_data(data) {
		if (data.prepared_report){
		    this.prepared_report = true;
			this.toggle_to_button(true, data.file_attachment);
		}else{
			this.toggle_message(false);
			if (data.result && data.result.length) {
				this.render_chart(data);
				this.render_report(data);
			} else {
				this.toggle_nothing_to_show(true);
			}
		}
	}

	render_background_report() {
		this.toggle_message(true);
		let mandatory = this.filters.filter(f => f.df.reqd);
    	let missing_mandatory = mandatory.filter(f => !f.get_value());
    	if (!missing_mandatory.length){
    	    let filters = this.get_filter_values(true);
            return new Promise(resolve => frappe.call({
                method: 'frappe.desk.query_report.background_enqueue_run',
                type: 'GET',
                args: {
                    report_name: this.report_name,
                    filters: filters
                },
                callback: resolve
            })).then(r => {
                const data = r.message;
                this.toggle_nothing_to_show(true);
                frappe.msgprint("Prepared report initiated successfully. Track and access results  <a class='text-info' target='_blank' href="+data.redirect_url+">here</a>", "Notification");
            });
    	}
	}
	render_report(data) {
		this.columns = this.prepare_columns(data.columns);
		this.data = this.prepare_data(data.result);

		this.tree_report = this.data.some(d => 'indent' in d);

		const columns = this.get_visible_columns();
		if (this.datatable) {
			this.datatable.refresh(this.data, columns);
			return;
		}

		this.datatable = new DataTable(this.$report[0], {
			columns: columns,
			data: this.data,
			inlineFilters: true,
			treeView: this.tree_report,
			layout: 'fixed',
			events: {
				onRemoveColumn: () => this.save_user_settings(true),
				onSwitchColumn: () => this.save_user_settings(true)
			}
		});
	}

	render_chart(data) {
		this.$chart.empty();
		let opts = this.report_settings.get_chart_data
			? this.report_settings.get_chart_data(data.columns, data.result)
			: data.chart
				? data.chart
				: {};
		if (!(opts.data && opts.data.labels && opts.data.labels.length > 0)) return;

		Object.assign(opts, {
			height: 200
		});

		this.$chart.show();
		this.chart = new Chart(this.$chart[0], opts);
	}

	get_user_settings() {
		return frappe.model.user_settings.get(this.report_name)
			.then(user_settings => {
				this.user_settings = user_settings;
			});
	}

	save_user_settings() {
		return;
		// if (clear_settings) {
		// 	return frappe.model.user_settings.save(this.report_name, 'column_order', []);
		// }
		// if (!this.datatable) return;
		// const column_order = this.datatable.datamanager.getColumns(true).map(col => col.id);
		// return frappe.model.user_settings.save(this.report_name, 'column_order', column_order);
	}

	prepare_columns(columns) {
		return columns.map(column => {
			if (typeof column === 'string') {
				if (column.includes(':')) {
					let [label, fieldtype, width] = column.split(':');
					let options;

					if (fieldtype.includes('/')) {
						[fieldtype, options] = fieldtype.split('/');
					}

					column = {
						label,
						fieldname: label,
						fieldtype,
						width,
						options
					};
				} else {
					column = {
						label: column,
						fieldname: column,
						fieldtype: 'Data'
					};
				}
			}

			return Object.assign(column, {
				id: column.fieldname,
				name: column.label,
				width: parseInt(column.width) || null,
				editable: false,
				format: (value, row, column, data) =>
					frappe.format(value || '', column,
						{for_print: false, always_show_decimals: true}, data)
			});
		});
	}

	prepare_data(data) {
		return data.map(row => {
			let row_obj = {};
			if (Array.isArray(row)) {
				this.columns.forEach((column, i) => {
					row_obj[column.id] = row[i] || null;
				});

				return row_obj;
			}
			return row;
		});
	}

	get_visible_columns() {
		// return columns according to user_settings
		return this.columns;
		// if (this.user_settings.column_order && this.user_settings.column_order.length > 0) {
		// 	return this.user_settings.column_order
		// 		.map(id => this.columns.find(col => col.id === id))
		// 		.filter(Boolean);
		// } else {
		// 	return this.columns;
		// }
	}

	get_filter_values(raise) {
		const mandatory = this.filters.filter(f => f.df.reqd);
		const missing_mandatory = mandatory.filter(f => !f.get_value());

		if (raise && missing_mandatory.length > 0) {
			return;
		}

		const filters = this.filters
			.filter(f => f.get_value())
			.map(f => {
				var v = f.get_value();
				// hidden fields dont have $input
				if(f.df.hidden) v = f.value;
				if(v === '%') v = null;
				return {
					[f.df.fieldname]: v
				};
			})
			.reduce((acc, f) => {
				Object.assign(acc, f);
				return acc;
			}, {});

		return filters;
	}

	set_breadcrumbs() {
		if (!this.report_doc || !this.report_doc.ref_doctype) return;
		const ref_doctype = frappe.get_meta(this.report_doc.ref_doctype);
		frappe.breadcrumbs.add(ref_doctype.module);
	}

	print_report(print_settings) {
		const custom_format = this.report_settings.html_format || null;
		const filters_html = this.get_filters_html_for_print();

		frappe.render_grid({
			template: custom_format,
			title: __(this.report_name),
			subtitle: filters_html,
			print_settings: print_settings,
			filters: this.get_filter_values(),
			data: custom_format ? this.data : this.get_data_for_print(),
			columns: custom_format ? this.columns: this.get_visible_columns(),
			report: this
		});
	}

	pdf_report(print_settings) {
		const base_url = frappe.urllib.get_base_url();
		const print_css = frappe.boot.print_css;
		const landscape = print_settings.orientation == 'Landscape';

		const custom_format = this.report_settings.html_format || null;
		const columns = custom_format ? this.columns : this.get_visible_columns();
		const data = custom_format ? this.data : this.get_data_for_print();
		const applied_filters = this.get_filter_values();

		const filters_html = this.get_filters_html_for_print();
		const content = frappe.render_template(custom_format || 'print_grid', {
			title: __(this.report_name),
			subtitle: filters_html,
			filters: applied_filters,
			data: data,
			columns: columns,
			report: this
		});

		// Render Report in HTML
		const html = frappe.render_template('print_template', {
			title: __(this.report_name),
			content: content,
			base_url: base_url,
			print_css: print_css,
			print_settings: print_settings,
			landscape: landscape,
			columns: columns
		});

		frappe.render_pdf(html, print_settings);
	}

	get_filters_html_for_print() {
		const applied_filters = this.get_filter_values();
		return Object.keys(applied_filters)
			.map(filter_name => {
				const label = frappe.query_report_filters_by_name[filter_name].df.label;
				const value = applied_filters[filter_name];
				return `<h6>${__(label)}: ${value}</h6>`;
			})
			.join('');
	}

	export_report() {
		if (this.export_dialog) {
			this.export_dialog.clear();
			this.export_dialog.show();
			return;
		}

		this.export_dialog = frappe.prompt({
			label: __('Select File Format'),
			fieldname: 'file_format',
			fieldtype: 'Select',
			options: ['Excel', 'CSV'],
			default: 'Excel',
			reqd: 1
		}, ({ file_format }) => {
			if (file_format === 'CSV') {
				const column_row = this.columns.map(col => col.label);
				const data = this.get_data_for_csv();
				const out = [column_row].concat(data);

				frappe.tools.downloadify(out, null, this.report_name);
			} else {
				const filters = this.get_filter_values(true);

				const args = {
					cmd: 'frappe.desk.query_report.export_query',
					report_name: this.report_name,
					file_format_type: file_format,
					filters: filters,
					visible_idx: this.datatable.datamanager.getFilteredRowIndices(),
				};

				open_url_post(frappe.request.url, args);
			}
		}, __('Export Report: '+ this.report_name), __('Download'));
	}

	get_data_for_csv() {
		const indices = this.datatable.datamanager.getFilteredRowIndices();
		const out = indices.map(i => this.datatable.datamanager.getRow(i).map(c => c.content));
		return out.map(row => row.slice(1));
	}

	get_data_for_print() {
		const indices = this.datatable.datamanager.getFilteredRowIndices();
		return indices.map(i => this.data[i]);
	}

	get_columns_for_print() {
		return this.columns || [];
	}

	get_menu_items() {
		return [
			{
				label: __('Refresh'),
				action: () => this.refresh(),
				class: 'visible-xs'
			},
			{
				label: __('Edit'),
				action: () => frappe.set_route('Form', 'Report', this.report_name),
				condition: () => frappe.user.is_report_manager(),
				standard: true
			},
			{
				label: __('Print'),
				action: () => {
					frappe.ui.get_print_settings(
						false,
						print_settings => this.print_report(print_settings),
						this.report_doc.letter_head
					);
				},
				condition: () => frappe.model.can_print(this.report_doc.ref_doctype),
				standard: true
			},
			{
				label: __('PDF'),
				action: () => {
					frappe.ui.get_print_settings(
						false,
						print_settings => this.pdf_report(print_settings),
						this.report_doc.letter_head
					);
				},
				condition: () => frappe.model.can_print(this.report_doc.ref_doctype),
				standard: true
			},
			{
				label: __('Export'),
				action: () => this.export_report(),
				standard: true
			},
			{
				label: __('Setup Auto Email'),
				action: () => frappe.set_route('List', 'Auto Email Report', {'report' : this.report_name}),
				standard: true
			},
			{
				label: __('User Permissions'),
				action: () => frappe.set_route('List', 'User Permission', {
					doctype: 'Report',
					name: this.report_name
				}),
				condition: () => frappe.model.can_set_user_permissions('Report'),
				standard: true
			},
			// {
			// 	label: __('Clear User Settings'),
			// 	action: () => this.save_user_settings(true).then(() => this.refresh_report()),
			// 	standard: true
			// },
			{
				label: __('Add to Desktop'),
				action: () => frappe.add_to_desktop(this.report_name, null, this.report_name),
				standard: true
			},
		];
	}

	setup_page_head() {
		super.setup_page_head();
		this.page.set_title_sub(`<label class='label label-warning text-color'>${__('Beta')}</label>`);
	}

	setup_report_wrapper() {
		if (this.$report) return;
		this.$chart = $('<div class="chart-wrapper">').hide().appendTo(this.page.main);
		this.$report = $('<div class="report-wrapper">').appendTo(this.page.main);
		this.$message = $(this.message_div('')).hide().appendTo(this.page.main);
	}

	message_div(message) {
		return `<div class='flex justify-center align-center text-muted' style='height: 50vh;'>
			<div>${message}</div>
		</div>`;
	}

	toggle_loading(flag) {
		this.toggle_message(flag, __('Loading') + '...');
	}

	toggle_nothing_to_show(flag) {
		this.toggle_message(flag, __('Nothing to show'));
	}
	toggle_to_button(flag, attachment){
		if (flag) {
			if(attachment){
				this.$message.find('div').html("<p>Download recent generated Prepared Report <a target='_blank' href="+attachment+">here</a>.");
			}
			this.$message.find('div').append("<button class='btn btn-primary prepared-report'>Generate Prepared Report</button>");
			this.$message.find('.prepared-report').click(() => this.render_background_report());
			this.$message.show();
		} else {
			this.$message.hide();
		}
		this.$report.toggle(!flag);
		this.$chart.toggle(!flag);
	}
	toggle_message(flag, message) {
		if (flag) {
			this.$message.find('div').html(message);
			this.$message.show();
		} else {
			this.$message.hide();
		}
		this.$report.toggle(!flag);
		this.$chart.toggle(!flag);
	}
	// backward compatibility
	get get_values() {
		return this.get_filter_values;
	}
};<|MERGE_RESOLUTION|>--- conflicted
+++ resolved
@@ -203,19 +203,10 @@
 	}
 
 	refresh() {
-<<<<<<< HEAD
-		const prepared_data = frappe.flags.prepared_report_data
-=======
-		this.toggle_message(true);
-		const filters = this.get_filter_values(true);
-
 		const flags = frappe.flags.prepared_report;
-
-		const prepared_data = flags.data;
->>>>>>> 1a322f10
-		if(prepared_data) {
+		if(flags) {
+		    const prepared_data = flags.data
 			this.init_report_with_data(prepared_data);
-
 			this.downloadifypage.add_inner_button(__("Download Report"), function () {
 				frappe.call({
 					method:"frappe.core.doctype.prepared_report.prepared_report.download_attachment",
