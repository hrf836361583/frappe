--- conflicted
+++ resolved
@@ -975,11 +975,7 @@
 
 	toggle_nothing_to_show(flag) {
 		let message = this.prepared_report
-<<<<<<< HEAD
-			? __(`This is a background report. Please set the appropriate filters and then generate a new one.`)
-=======
 			? __('This is a background report. Please set the appropriate filters and then generate a new one.')
->>>>>>> 37e6cd4b
 			: __('Nothing to show')
 
 		this.toggle_message(flag, message);
