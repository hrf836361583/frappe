// Copyright (c) 2018, Frappe Technologies Pvt. Ltd. and Contributors
// MIT License. See license.txt

frappe.last_edited_communication = {};
frappe.standard_replies = {};
frappe.separator_element = '<div>---</div>';

frappe.views.CommunicationComposer = Class.extend({
	init: function(opts) {
		$.extend(this, opts);
		this.make();
	},
	make: function() {
		var me = this;

		this.dialog = new frappe.ui.Dialog({
			title: (this.title || this.subject || __("New Email")),
			no_submit_on_enter: true,
			fields: this.get_fields(),
			primary_action_label: __("Send"),
			size: 'large',
			primary_action: function() {
				me.delete_saved_draft();
				me.send_action();
			},
			minimizable: true
		});

		this.dialog.sections[0].wrapper.addClass('to_section');

		['recipients', 'cc', 'bcc'].forEach(field => {
			this.dialog.fields_dict[field].get_data = function() {
				const data = me.dialog.fields_dict[field].get_value();
				const txt = data.match(/[^,\s*]*$/)[0] || '';
				let options = [];

				frappe.call({
					method: "frappe.email.get_contact_list",
					args: {
						txt: txt,
					},
					callback: (r) => {
						options = r.message;
						me.dialog.fields_dict[field].set_data(options);
					}
				});
				return options;
			}
		});

		this.prepare();
		this.dialog.show();

		if (this.frm) {
			$(document).trigger('form-typing', [this.frm]);
		}

		if (this.cc || this.bcc) {
			this.toggle_more_options(true);
		}
	},

	get_fields: function() {
		let contactList = [];
<<<<<<< HEAD
		let fields = [
=======
		var fields= [
>>>>>>> 33f8ed96
			{
				label: __("To"),
				fieldtype: "MultiSelect",
				reqd: 0,
				fieldname: "recipients",
				options: contactList
<<<<<<< HEAD
			},
			{
				fieldtype: "Button",
				label: frappe.utils.icon('down'),
				fieldname: 'option_toggle_button',
				click: () => {
					this.toggle_more_options();
				}
			},
			{
				fieldtype: "Section Break",
				hidden: 1,
				fieldname: "more_options"
			},
			{
				label: __("CC"),
				fieldtype: "MultiSelect",
				fieldname: "cc",
				options: contactList
			},
			{
				label: __("BCC"),
				fieldtype: "MultiSelect",
				fieldname: "bcc",
				options: contactList
			},
			{
				label: __("Email Template"),
				fieldtype: "Link",
				options: "Email Template",
				fieldname: "email_template"
			},
			{ fieldtype: "Section Break" },
			{
				label: __("Subject"),
				fieldtype: "Data",
				reqd: 1,
				fieldname: "subject",
				length: 524288
			},
			{
				label: __("Message"),
				fieldtype: "Text Editor",
				reqd: 1,
				fieldname: "content",
				onchange: frappe.utils.debounce(
					this.save_as_draft.bind(this),
					300
				)
			},
			{ fieldtype: "Section Break" },
=======
			},
			{
				fieldtype: "Section Break",
				collapsible: 1,
				label: __("CC, BCC & Email Template")
			},
			{
				label: __("CC"),
				fieldtype: "MultiSelect",
				fieldname: "cc",
				options: contactList
			},
			{
				label: __("BCC"),
				fieldtype: "MultiSelect",
				fieldname: "bcc",
				options: contactList
			},
			{
				label: __("Email Template"),
				fieldtype: "Link",
				options: "Email Template",
				fieldname: "email_template"
			},
			{ fieldtype: "Section Break" },
			{
				label: __("Subject"),
				fieldtype: "Data",
				reqd: 1,
				fieldname: "subject",
				length: 524288
			},
			{ fieldtype: "Section Break" },
			{
				label: __("Message"),
				fieldtype: "Text Editor",
				fieldname: "content",
				onchange: frappe.utils.debounce(this.save_as_draft.bind(this), 300)
			},
			{ fieldtype: "Section Break" },
			{ fieldtype: "Column Break" },
>>>>>>> 33f8ed96
			{
				label: __("Send me a copy"),
				fieldtype: "Check",
				fieldname: "send_me_a_copy",
<<<<<<< HEAD
				default: 1
=======
				'default': frappe.boot.user.send_me_a_copy
>>>>>>> 33f8ed96
			},
			{
				label: __("Send Read Receipt"),
				fieldtype: "Check",
				fieldname: "send_read_receipt"
			},
			{
				label: __("Attach Document Print"),
				fieldtype: "Check",
				fieldname: "attach_document_print"
			},
			{
				label: __("Select Print Format"),
				fieldtype: "Select",
				fieldname: "select_print_format"
			},
			{
				label: __("Select Languages"),
				fieldtype: "Select",
				fieldname: "language_sel"
			},
			{ fieldtype: "Column Break" },
			{
				label: __("Select Attachments"),
				fieldtype: "HTML",
				fieldname: "select_attachments"
			}
		];

		// add from if user has access to multiple email accounts
		const email_accounts = frappe.boot.email_accounts.filter(account => {
			return (
				!in_list(
					["All Accounts", "Sent", "Spam", "Trash"],
					account.email_account
				) && account.enable_outgoing
			);
		});

		if (frappe.boot.email_accounts && email_accounts.length > 1) {
			fields = [
				{
					label: __("From"),
					fieldtype: "Select",
					reqd: 1,
					fieldname: "sender",
					options: email_accounts.map(function(e) {
						return e.email_id;
					})
				}
			].concat(fields);
		}

		return fields;
	},

	toggle_more_options(show_options) {
		show_options = show_options || this.dialog.fields_dict.more_options.df.hidden;
		this.dialog.set_df_property('more_options', 'hidden', !show_options);
		let label = frappe.utils.icon(show_options ? 'up-line': 'down');
		this.dialog.get_field('option_toggle_button').set_label(label);
	},

	prepare: function() {
		this.setup_subject_and_recipients();
		this.setup_print_language();
		this.setup_print();
		this.setup_attach();
		this.setup_email();
		this.setup_last_edited_communication();
		this.setup_email_template();

		this.dialog.set_value("recipients", this.recipients || '');
		this.dialog.set_value("cc", this.cc || '');
		this.dialog.set_value("bcc", this.bcc || '');

		if(this.dialog.fields_dict.sender) {
			this.dialog.fields_dict.sender.set_value(this.sender || '');
		}
		this.dialog.fields_dict.subject.set_value(this.subject || '');

		this.setup_earlier_reply();
	},

	setup_subject_and_recipients: function() {
		this.subject = this.subject || "";

		if(!this.forward && !this.recipients && this.last_email) {
			this.recipients = this.last_email.sender;
			this.cc = this.last_email.cc;
			this.bcc = this.last_email.bcc;
		}

		if(!this.forward && !this.recipients) {
			this.recipients = this.frm && this.frm.timeline.get_recipient();
		}

		if(!this.subject && this.frm) {
			// get subject from last communication
			var last = this.frm.timeline.get_last_email();

			if(last) {
				this.subject = last.subject;
				if(!this.recipients) {
					this.recipients = last.sender;
				}

				// prepend "Re:"
				if(strip(this.subject.toLowerCase().split(":")[0])!="re") {
					this.subject = __("Re: {0}", [this.subject]);
				}
			}

			if (!this.subject) {
				this.subject = this.frm.doc.name;
				if (this.frm.meta.subject_field && this.frm.doc[this.frm.meta.subject_field]) {
					this.subject = this.frm.doc[this.frm.meta.subject_field];
				} else if (this.frm.meta.title_field && this.frm.doc[this.frm.meta.title_field]) {
					this.subject = this.frm.doc[this.frm.meta.title_field];
				}
			}

			// always add an identifier to catch a reply
			// some email clients (outlook) may not send the message id to identify
			// the thread. So as a backup we use the name of the document as identifier
			let identifier = `#${this.frm.doc.name}`;
			if (!this.subject.includes(identifier)) {
				this.subject = `${this.subject} (${identifier})`;
			}
		}

		if (this.frm && !this.recipients) {
			this.recipients = this.frm.doc[this.frm.email_field];
		}
	},

	setup_email_template: function() {
		var me = this;

		this.dialog.fields_dict["email_template"].df.onchange = () => {
			var email_template = me.dialog.fields_dict.email_template.get_value();

			var prepend_reply = function(reply) {
				if(me.reply_added===email_template) {
					return;
				}
				var content_field = me.dialog.fields_dict.content;
				var subject_field = me.dialog.fields_dict.subject;
				var content = content_field.get_value() || "";
				var subject = subject_field.get_value() || "";

				var parts = content.split('<!-- salutation-ends -->');

				if(parts.length===2) {
					content = [reply.message, "<br>", parts[1]];
				} else {
					content = [reply.message, "<br>", content];
				}

				content_field.set_value(content.join(''));

				subject_field.set_value(reply.subject);

				me.reply_added = email_template;
			}

			frappe.call({
				method: 'frappe.email.doctype.email_template.email_template.get_email_template',
				args: {
					template_name: email_template,
					doc: me.frm.doc,
					_lang: me.dialog.get_value("language_sel")
				},
				callback: function(r) {
					prepend_reply(r.message);
				},
			});
		}
	},

	setup_last_edited_communication: function() {
		var me = this;
		if (!this.doc){
			if (cur_frm){
				this.doc = cur_frm.doctype;
			}else{
				this.doc = "Inbox";
			}
		}
		if (cur_frm && cur_frm.docname) {
			this.key = cur_frm.docname;
		} else {
			this.key = "Inbox";
		}
		if(this.last_email) {
			this.key = this.key + ":" + this.last_email.name;
		}
		if(this.subject){
			this.key = this.key + ":" + this.subject;
		}
		this.dialog.onhide = function() {
			var last_edited_communication = me.get_last_edited_communication();
			$.extend(last_edited_communication, {
				sender: me.dialog.get_value("sender"),
				recipients: me.dialog.get_value("recipients"),
				cc: me.dialog.get_value("cc"),
				bcc: me.dialog.get_value("bcc"),
				subject: me.dialog.get_value("subject"),
				content: me.dialog.get_value("content"),
			});

			if (me.frm) {
				$(document).trigger("form-stopped-typing", [me.frm]);
			}
		}

		this.dialog.on_page_show = function() {
			if (!me.txt) {
				var last_edited_communication = me.get_last_edited_communication();
				if(last_edited_communication.content) {
					me.dialog.set_value("sender", last_edited_communication.sender || "");
					me.dialog.set_value("subject", last_edited_communication.subject || "");
					me.dialog.set_value("recipients", last_edited_communication.recipients || "");
					me.dialog.set_value("cc", last_edited_communication.cc || "");
					me.dialog.set_value("bcc", last_edited_communication.bcc || "");
					me.dialog.set_value("content", last_edited_communication.content || "");
				}
			}

		}

	},

	get_last_edited_communication: function() {
		if (!frappe.last_edited_communication[this.doc]) {
			frappe.last_edited_communication[this.doc] = {};
		}

		if(!frappe.last_edited_communication[this.doc][this.key]) {
			frappe.last_edited_communication[this.doc][this.key] = {};
		}

		return frappe.last_edited_communication[this.doc][this.key];
	},

	selected_format: function() {
		return this.dialog.fields_dict.select_print_format.input.value || (this.frm && this.frm.meta.default_print_format) || "Standard";
	},

	get_print_format: function(format) {
		if (!format) {
			format = this.selected_format();
		}

		if (locals["Print Format"] && locals["Print Format"][format]) {
			return locals["Print Format"][format];
		} else {
			return {};
		}
	},

	setup_print_language: function() {
		var me = this;
		var doc = this.doc || cur_frm.doc;
		var fields = this.dialog.fields_dict;

		//Load default print language from doctype
		this.lang_code = doc.language

		if (this.get_print_format().default_print_language) {
			var default_print_language_code = this.get_print_format().default_print_language;
			me.lang_code = default_print_language_code;
		} else {
			var default_print_language_code = null;
		}

		//On selection of language retrieve language code
		$(fields.language_sel.input).change(function(){
			me.lang_code = this.value
		})

		// Load all languages in the select field language_sel
		$(fields.language_sel.input)
			.empty()
			.add_options(frappe.get_languages());

		if (default_print_language_code) {
			$(fields.language_sel.input).val(default_print_language_code);
		} else {
			$(fields.language_sel.input).val(doc.language);
		}
	},

	setup_print: function() {
		// print formats
		var fields = this.dialog.fields_dict;

		// toggle print format
		$(fields.attach_document_print.input).click(function() {
			$(fields.select_print_format.wrapper).toggle($(this).prop("checked"));
		});

		// select print format
		$(fields.select_print_format.wrapper).toggle(false);

		if (cur_frm) {
			const print_formats = frappe.meta.get_print_formats(cur_frm.meta.name);
			$(fields.select_print_format.input)
				.empty()
				.add_options(print_formats)
				.val(print_formats[0]);
		} else {
			$(fields.attach_document_print.wrapper).toggle(false);
		}

	},
	setup_attach: function() {
		var fields = this.dialog.fields_dict;
		var attach = $(fields.select_attachments.wrapper);

		if (!this.attachments) {
			this.attachments = [];
		}

		let args = {
			folder: 'Home/Attachments',
			on_success: attachment => {
				this.attachments.push(attachment);
				this.render_attachment_rows(attachment);
			}
		};

		if (this.frm) {
			args = {
				doctype: this.frm.doctype,
				docname: this.frm.docname,
				folder: 'Home/Attachments',
				on_success: attachment => {
					this.frm.attachments.attachment_uploaded(attachment);
					this.render_attachment_rows(attachment);
				}
			};
		}

		$(`
			<label class="control-label">
				${__("Select Attachments")}
			</label>
			<div class='attach-list'></div>
			<p class='add-more-attachments'>
				<button class='btn btn-xs btn-default'>
					${frappe.utils.icon('small-add', 'xs')}&nbsp;
					${__("Add Attachment")}
				</button>
			</p>
		`).appendTo(attach.empty());

		attach
			.find(".add-more-attachments button")
			.on('click', () => new frappe.ui.FileUploader(args));
		this.render_attachment_rows();
	},

	render_attachment_rows: function(attachment) {
		const select_attachments = this.dialog.fields_dict.select_attachments;
		const attachment_rows = $(select_attachments.wrapper).find(".attach-list");
		if (attachment) {
			attachment_rows.append(this.get_attachment_row(attachment, true));
		} else {
			let files = [];
			if (this.attachments && this.attachments.length) {
				files = files.concat(this.attachments);
			}
			if (this.frm) {
				files = files.concat(this.frm.get_files());
			}

			if (files.length) {
				$.each(files, (i, f) => {
					if (!f.file_name) return;
					if (!attachment_rows.find(`[data-file-name="${f.name}"]`).length) {
						f.file_url = frappe.urllib.get_full_url(f.file_url);
						attachment_rows.append(this.get_attachment_row(f));
					}
				});
			}
		}
	},

	get_attachment_row(attachment, checked) {
		return $(`<p class="checkbox flex">
			<label class="ellipsis" title="${attachment.file_name}">
				<input
					type="checkbox"
					data-file-name="${attachment.name}"
					${checked ? 'checked': ''}>
				</input>
				<span class="ellipsis">${attachment.file_name}</span>
			</label>
			&nbsp;
			<a href="${attachment.file_url}" target="_blank" class="btn-linkF">
				${frappe.utils.icon('link-url')}
			</a>
		</p>`);
	},

	setup_email: function() {
		// email
		var fields = this.dialog.fields_dict;

		if(this.attach_document_print) {
			$(fields.attach_document_print.input).click();
			$(fields.select_print_format.wrapper).toggle(true);
		}

		$(fields.send_me_a_copy.input).on('click', () => {
			// update send me a copy (make it sticky)
			let val = fields.send_me_a_copy.get_value();
			frappe.db.set_value('User', frappe.session.user, 'send_me_a_copy', val);
			frappe.boot.user.send_me_a_copy = val;
		});

	},

	send_action: function() {
		var me = this;
		var btn = me.dialog.get_primary_btn();

		var form_values = this.get_values();
		if(!form_values) return;

		var selected_attachments =
			$.map($(me.dialog.wrapper).find("[data-file-name]:checked"), function (element) {
				return $(element).attr("data-file-name");
			});


		if(form_values.attach_document_print) {
			me.send_email(btn, form_values, selected_attachments, null, form_values.select_print_format || "");
		} else {
			me.send_email(btn, form_values, selected_attachments);
		}
	},

	get_values: function() {
		var form_values = this.dialog.get_values();

		// cc
		for ( var i=0, l=this.dialog.fields.length; i < l; i++ ) {
			var df = this.dialog.fields[i];

			if ( df.is_cc_checkbox ) {
				// concat in cc
				if ( form_values[df.fieldname] ) {
					form_values.cc = ( form_values.cc ? (form_values.cc + ", ") : "" ) + df.fieldname;
					form_values.bcc = ( form_values.bcc ? (form_values.bcc + ", ") : "" ) + df.fieldname;
				}

				delete form_values[df.fieldname];
			}
		}

		return form_values;
	},

	save_as_draft: function() {
		if (this.dialog && this.frm) {
			try {
				let message = this.dialog.get_value('content');
				message = message.split(frappe.separator_element)[0];
				localStorage.setItem(this.frm.doctype + this.frm.docname, message);
			} catch (e) {
				// silently fail
				console.log(e);
				console.warn('[Communication] localStorage is full. Cannot save message as draft');
			}
		}
	},

	delete_saved_draft() {
		if (this.dialog) {
			try {
				localStorage.removeItem(this.frm.doctype + this.frm.docname);
			} catch (e) {
				console.log(e);
				console.warn('[Communication] Cannot delete localStorage item'); // eslint-disable-line
			}
		}
	},

	send_email: function(btn, form_values, selected_attachments, print_html, print_format) {
		var me = this;
		me.dialog.hide();

		if(!form_values.recipients) {
			frappe.msgprint(__("Enter Email Recipient(s)"));
			return;
		}

		if(!form_values.attach_document_print) {
			print_html = null;
			print_format = null;
		}


		if(cur_frm && !frappe.model.can_email(me.doc.doctype, cur_frm)) {
			frappe.msgprint(__("You are not allowed to send emails related to this document"));
			return;
		}


		return frappe.call({
			method:"frappe.core.doctype.communication.email.make",
			args: {
				recipients: form_values.recipients,
				cc: form_values.cc,
				bcc: form_values.bcc,
				subject: form_values.subject,
				content: form_values.content,
				doctype: me.doc.doctype,
				name: me.doc.name,
				send_email: 1,
				print_html: print_html,
				send_me_a_copy: form_values.send_me_a_copy,
				print_format: print_format,
				sender: form_values.sender,
				sender_full_name: form_values.sender?frappe.user.full_name():undefined,
				email_template: form_values.email_template,
				attachments: selected_attachments,
				_lang : me.lang_code,
				read_receipt:form_values.send_read_receipt,
				print_letterhead: me.is_print_letterhead_checked(),
			},
			btn: btn,
			callback: function(r) {
				if(!r.exc) {
					frappe.utils.play_sound("email");

					if(r.message["emails_not_sent_to"]) {
						frappe.msgprint(__("Email not sent to {0} (unsubscribed / disabled)",
							[ frappe.utils.escape_html(r.message["emails_not_sent_to"]) ]) );
					}

					if ((frappe.last_edited_communication[me.doc] || {})[me.key]) {
						delete frappe.last_edited_communication[me.doc][me.key];
					}
					if (cur_frm) {
						cur_frm.reload_doc();
					}

					// try the success callback if it exists
					if (me.success) {
						try {
							me.success(r);
						} catch (e) {
							console.log(e);
						}
					}

				} else {
					frappe.msgprint(__("There were errors while sending email. Please try again."));

					// try the error callback if it exists
					if (me.error) {
						try {
							me.error(r);
						} catch (e) {
							console.log(e);
						}
					}
				}
			}
		});
	},

	is_print_letterhead_checked: function() {
		if (this.frm && $(this.frm.wrapper).find('.form-print-wrapper').is(':visible')){
			return $(this.frm.wrapper).find('.print-letterhead').prop('checked') ? 1 : 0;
		} else {
			return (frappe.model.get_doc(":Print Settings", "Print Settings") ||
				{ with_letterhead: 1 }).with_letterhead ? 1 : 0;
		}
	},

	setup_earlier_reply: function() {
		let fields = this.dialog.fields_dict;
		let signature = frappe.boot.user.email_signature || "";

		if(!frappe.utils.is_html(signature)) {
			signature = signature.replace(/\n/g, "<br>");
		}

		if(this.txt) {
			this.message = this.txt + (this.message ? ("<br><br>" + this.message) : "");
		} else {
			// saved draft in localStorage
			const { doctype, docname } = this.frm || {};
			if (doctype && docname) {
				this.message = localStorage.getItem(doctype + docname) || '';
			}
		}

		if(this.real_name) {
			this.message = '<p>'+__('Dear') +' '
				+ this.real_name + ",</p><!-- salutation-ends --><br>" + (this.message || "");
		}

		if(this.message && signature && this.message.includes(signature)) {
			signature = "";
		}

		let reply = (this.message || "") + (signature ? ("<br>" + signature) : "");
		let content = '';

		if (this.is_a_reply === 'undefined') {
			this.is_a_reply = true;
		}

		if (this.is_a_reply) {
			let last_email = this.last_email;

			if (!last_email) {
				last_email = this.frm && this.frm.timeline.get_last_email(true);
			}

			if (!last_email) return;

			let last_email_content = last_email.original_comment || last_email.content;

			// convert the email context to text as we are enclosing
			// this inside <blockquote>
			last_email_content = this.html2text(last_email_content).replace(/\n/g, '<br>');

			// clip last email for a maximum of 20k characters
			// to prevent the email content from getting too large
			if (last_email_content.length > 20 * 1024) {
				last_email_content += '<div>' + __('Message clipped') + '</div>' + last_email_content;
				last_email_content = last_email_content.slice(0, 20 * 1024);
			}

			let communication_date = last_email.communication_date || last_email.creation;
			content = `
				<div><br></div>
				${reply}
				${frappe.separator_element || ''}
				<p>${__("On {0}, {1} wrote:", [frappe.datetime.global_date_format(communication_date) , last_email.sender])}</p>
				<blockquote>
				${last_email_content}
				</blockquote>
			`;
		} else {
			content = "<div><br></div>" + reply;
		}
		fields.content.set_value(content);
	},

	html2text: function(html) {
		// convert HTML to text and try and preserve whitespace
		var d = document.createElement( 'div' );
		d.innerHTML = html.replace(/<\/div>/g, '<br></div>')  // replace end of blocks
			.replace(/<\/p>/g, '<br></p>') // replace end of paragraphs
			.replace(/<br>/g, '\n');
		let text = d.textContent;

		// replace multiple empty lines with just one
		return text.replace(/\n{3,}/g, '\n\n');
	}
});
<|MERGE_RESOLUTION|>--- conflicted
+++ resolved
@@ -62,18 +62,13 @@
 
 	get_fields: function() {
 		let contactList = [];
-<<<<<<< HEAD
 		let fields = [
-=======
-		var fields= [
->>>>>>> 33f8ed96
 			{
 				label: __("To"),
 				fieldtype: "MultiSelect",
 				reqd: 0,
 				fieldname: "recipients",
 				options: contactList
-<<<<<<< HEAD
 			},
 			{
 				fieldtype: "Button",
@@ -117,7 +112,6 @@
 			{
 				label: __("Message"),
 				fieldtype: "Text Editor",
-				reqd: 1,
 				fieldname: "content",
 				onchange: frappe.utils.debounce(
 					this.save_as_draft.bind(this),
@@ -125,58 +119,11 @@
 				)
 			},
 			{ fieldtype: "Section Break" },
-=======
-			},
-			{
-				fieldtype: "Section Break",
-				collapsible: 1,
-				label: __("CC, BCC & Email Template")
-			},
-			{
-				label: __("CC"),
-				fieldtype: "MultiSelect",
-				fieldname: "cc",
-				options: contactList
-			},
-			{
-				label: __("BCC"),
-				fieldtype: "MultiSelect",
-				fieldname: "bcc",
-				options: contactList
-			},
-			{
-				label: __("Email Template"),
-				fieldtype: "Link",
-				options: "Email Template",
-				fieldname: "email_template"
-			},
-			{ fieldtype: "Section Break" },
-			{
-				label: __("Subject"),
-				fieldtype: "Data",
-				reqd: 1,
-				fieldname: "subject",
-				length: 524288
-			},
-			{ fieldtype: "Section Break" },
-			{
-				label: __("Message"),
-				fieldtype: "Text Editor",
-				fieldname: "content",
-				onchange: frappe.utils.debounce(this.save_as_draft.bind(this), 300)
-			},
-			{ fieldtype: "Section Break" },
-			{ fieldtype: "Column Break" },
->>>>>>> 33f8ed96
 			{
 				label: __("Send me a copy"),
 				fieldtype: "Check",
 				fieldname: "send_me_a_copy",
-<<<<<<< HEAD
-				default: 1
-=======
-				'default': frappe.boot.user.send_me_a_copy
->>>>>>> 33f8ed96
+				default: 1 // frappe.boot.user.send_me_a_copy
 			},
 			{
 				label: __("Send Read Receipt"),
