// Copyright (c) 2018, Frappe Technologies Pvt. Ltd. and Contributors
// MIT License. See license.txt
frappe.provide("frappe.views");
frappe.provide("frappe.interaction_settings");

frappe.views.InteractionComposer = class InteractionComposer {
	constructor(opts) {
		$.extend(this, opts);
		this.make();
	}

	make() {
		let me = this;
		me.dialog = new frappe.ui.Dialog({
			title: me.title || me.subject || __("New Activity"),
			no_submit_on_enter: true,
			fields: me.get_fields(),
			primary_action_label: __("Create"),
			primary_action: function () {
				me.create_action();
			},
		});

		$(document).on("upload_complete", function (event, attachment) {
			if (me.dialog.display) {
				let wrapper = $(me.dialog.fields_dict.select_attachments.wrapper);

				// find already checked items
				let checked_items = wrapper.find("[data-file-name]:checked").map(function () {
					return $(this).attr("data-file-name");
				});

				// reset attachment list
				me.render_attach();

				// check latest added
				checked_items.push(attachment.name);

				$.each(checked_items, function (i, filename) {
					wrapper.find('[data-file-name="' + filename + '"]').prop("checked", true);
				});
			}
		});
		me.prepare();
		me.dialog.show();
	}

	get_fields() {
		let me = this;
		let interaction_docs = Object.keys(get_doc_mappings());

<<<<<<< HEAD
		let fields = [
=======
		return [
>>>>>>> 9ef10818
			{
				label: __("Reference"),
				fieldtype: "Select",
				fieldname: "interaction_type",
				options: interaction_docs,
				reqd: 1,
				onchange: () => {
					let values = me.get_values();
					me.get_fields().forEach((field) => {
						if (field.fieldname != "interaction_type") {
							me.dialog.set_df_property(field.fieldname, "reqd", 0);
							me.dialog.set_df_property(field.fieldname, "hidden", 0);
						}
					});
					me.set_reqd_hidden_fields(values);
					me.get_event_categories();
				},
			},
			{
				label: __("Category"),
				fieldtype: "Select",
				fieldname: "category",
				options: "",
				hidden: 1,
			},
<<<<<<< HEAD
			{ label: __("Public"), fieldtype: "Check", fieldname: "public", default: "1" },
=======
			{ label: __("Public"), fieldtype: "Check", fieldname: "public", default: "0" },
>>>>>>> 9ef10818
			{ fieldtype: "Column Break" },
			{ label: __("Date"), fieldtype: "Datetime", fieldname: "due_date" },
			{
				label: __("Assigned To"),
				fieldtype: "Link",
				fieldname: "assigned_to",
				options: "User",
			},
			{ fieldtype: "Section Break" },
			{ label: __("Summary"), fieldtype: "Data", fieldname: "summary" },
			{ fieldtype: "Section Break" },
			{ fieldtype: "Text Editor", fieldname: "description" },
			{ fieldtype: "Section Break" },
			{
				label: __("Select Attachments"),
				fieldtype: "HTML",
				fieldname: "select_attachments",
			},
		];
<<<<<<< HEAD

		return fields;
=======
>>>>>>> 9ef10818
	}

	get_event_categories() {
		let me = this;
		frappe.model.with_doctype("Event", () => {
			let categories = frappe.meta
				.get_docfield("Event", "event_category")
				.options.split("\n");
			me.dialog.get_input("category").empty().add_options(categories);
		});
	}

	prepare() {
		this.setup_attach();
	}

	set_reqd_hidden_fields(values) {
		let me = this;
		if (values && "interaction_type" in values) {
			let doc_mapping = get_doc_mappings();
			doc_mapping[values.interaction_type]["reqd_fields"].forEach((value) => {
				me.dialog.set_df_property(value, "reqd", 1);
			});

			doc_mapping[values.interaction_type]["hidden_fields"].forEach((value) => {
				me.dialog.set_df_property(value, "hidden", 1);
			});
		}
	}

	setup_attach() {
		var fields = this.dialog.fields_dict;
		var attach = $(fields.select_attachments.wrapper);

		if (!this.attachments) {
			this.attachments = [];
		}

		let args = {
			folder: "Home/Attachments",
			on_success: (attachment) => this.attachments.push(attachment),
		};

		if (this.frm) {
			args = {
				doctype: this.frm.doctype,
				docname: this.frm.docname,
				folder: "Home/Attachments",
				on_success: (attachment) => {
					this.frm.attachments.attachment_uploaded(attachment);
					this.render_attach();
				},
			};
		}

		$(
			"<h6 class='text-muted add-attachment' style='margin-top: 12px; cursor:pointer;'>" +
				__("Select Attachments") +
				"</h6><div class='attach-list'></div>\
			<p class='add-more-attachments'>\
			<a class='text-muted small'><i class='octicon octicon-plus' style='font-size: 12px'></i> " +
				__("Add Attachment") +
				"</a></p>"
		).appendTo(attach.empty());
		attach.find(".add-more-attachments a").on("click", () => new frappe.ui.FileUploader(args));
		this.render_attach();
	}

	render_attach() {
		let fields = this.dialog.fields_dict;
		let attach = $(fields.select_attachments.wrapper).find(".attach-list").empty();

		let files = [];
		if (this.attachments && this.attachments.length) {
			files = files.concat(this.attachments);
		}
		if (cur_frm) {
			files = files.concat(cur_frm.get_files());
		}

		if (files.length) {
			$.each(files, function (i, f) {
				if (!f.file_name) return;
				f.file_url = frappe.urllib.get_full_url(f.file_url);

				$(
					repl(
						'<p class="checkbox">' +
							'<label><span><input type="checkbox" data-file-name="%(name)s"></input></span>' +
							'<span class="small">%(file_name)s</span>' +
							' <a href="%(file_url)s" target="_blank" class="text-muted small">' +
							'<i class="fa fa-share" style="vertical-align: middle; margin-left: 3px;"></i>' +
							"</label></p>",
						f
					)
				).appendTo(attach);
			});
		}
	}

	create_action() {
		let me = this;
		let btn = me.dialog.get_primary_btn();

		let form_values = this.get_values();
		if (!form_values) return;

		let selected_attachments = $.map(
			$(me.dialog.wrapper).find("[data-file-name]:checked"),
			function (element) {
				return $(element).attr("data-file-name");
			}
		);

		me.create_interaction(btn, form_values, selected_attachments);
	}

	get_values() {
		let me = this;
		let values = this.dialog.get_values(true);
		if (values) {
			values["reference_doctype"] = me.frm.doc.doctype;
			values["reference_document"] = me.frm.doc.name;
		}

		return values;
	}

	create_interaction(btn, form_values, selected_attachments) {
		let me = this;
		me.dialog.hide();

		let field_map = get_doc_mappings();
		let interaction_values = {};
		Object.keys(form_values).forEach((value) => {
			interaction_values[field_map[form_values.interaction_type]["field_map"][value]] =
				form_values[value];
		});

		if ("event_type" in interaction_values) {
			interaction_values["event_type"] = form_values.public == 1 ? "Public" : "Private";
		}
		if (interaction_values["doctype"] == "Event") {
			interaction_values["event_participants"] = [
				{
					reference_doctype: form_values.reference_doctype,
					reference_docname: form_values.reference_document,
				},
			];
		}
		if (!("owner" in interaction_values)) {
			interaction_values["owner"] = frappe.session.user;
		}
		if (!("assigned_by" in interaction_values) && interaction_values["doctype"] == "ToDo") {
			interaction_values["assigned_by"] = frappe.session.user;
		}
		return frappe.call({
			method: "frappe.client.insert",
			args: { doc: interaction_values },
			btn: btn,
			callback: function (r) {
				if (!r.exc) {
					frappe.show_alert({
						message: __("{0} created successfully", [form_values.interaction_type]),
						indicator: "green",
					});
					if ("assigned_to" in form_values) {
						me.assign_document(r.message, form_values["assigned_to"]);
					}

					if (selected_attachments) {
						me.add_attachments(r.message, selected_attachments);
					}
					if (cur_frm) {
						cur_frm.reload_doc();
					}
				} else {
					frappe.msgprint(
						__("There were errors while creating the document. Please try again.")
					);
				}
			},
		});
	}

	assign_document(doc, assignee) {
		if (doc.doctype != "ToDo") {
			frappe.call({
				method: "frappe.desk.form.assign_to.add",
				args: {
					doctype: doc.doctype,
					name: doc.name,
					assign_to: JSON.stringify([assignee]),
				},
				callback: function (r) {
					if (!r.exc) {
						frappe.show_alert({
							message: __("The document has been assigned to {0}", [assignee]),
							indicator: "green",
						});
						return;
					} else {
						frappe.show_alert({
							message: __("The document could not be correctly assigned"),
							indicator: "orange",
						});
						return;
					}
				},
			});
		}
	}

	add_attachments(doc, attachments) {
		frappe.call({
			method: "frappe.utils.file_manager.add_attachments",
			args: {
				doctype: doc.doctype,
				name: doc.name,
				attachments: JSON.stringify(attachments),
			},
			callback: function (r) {
				if (!r.exc) {
					return;
				} else {
					frappe.show_alert({
						message: __(
							"The attachments could not be correctly linked to the new document"
						),
						indicator: "orange",
					});
					return;
				}
			},
		});
	}
};

function get_doc_mappings() {
<<<<<<< HEAD
	const doc_map = {
=======
	return {
>>>>>>> 9ef10818
		Event: {
			field_map: {
				interaction_type: "doctype",
				summary: "subject",
				description: "description",
				category: "event_category",
				due_date: "starts_on",
				public: "event_type",
			},
			reqd_fields: ["summary", "due_date"],
			hidden_fields: [],
		},
		ToDo: {
			field_map: {
				interaction_type: "doctype",
				description: "description",
				due_date: "date",
				reference_doctype: "reference_type",
				reference_document: "reference_name",
<<<<<<< HEAD
				assigned_to: "owner",
=======
				assigned_to: "allocated_to",
>>>>>>> 9ef10818
			},
			reqd_fields: ["description"],
			hidden_fields: ["public", "category"],
		},
	};
}<|MERGE_RESOLUTION|>--- conflicted
+++ resolved
@@ -49,11 +49,7 @@
 		let me = this;
 		let interaction_docs = Object.keys(get_doc_mappings());
 
-<<<<<<< HEAD
-		let fields = [
-=======
 		return [
->>>>>>> 9ef10818
 			{
 				label: __("Reference"),
 				fieldtype: "Select",
@@ -79,11 +75,7 @@
 				options: "",
 				hidden: 1,
 			},
-<<<<<<< HEAD
-			{ label: __("Public"), fieldtype: "Check", fieldname: "public", default: "1" },
-=======
 			{ label: __("Public"), fieldtype: "Check", fieldname: "public", default: "0" },
->>>>>>> 9ef10818
 			{ fieldtype: "Column Break" },
 			{ label: __("Date"), fieldtype: "Datetime", fieldname: "due_date" },
 			{
@@ -103,11 +95,6 @@
 				fieldname: "select_attachments",
 			},
 		];
-<<<<<<< HEAD
-
-		return fields;
-=======
->>>>>>> 9ef10818
 	}
 
 	get_event_categories() {
@@ -347,11 +334,7 @@
 };
 
 function get_doc_mappings() {
-<<<<<<< HEAD
-	const doc_map = {
-=======
 	return {
->>>>>>> 9ef10818
 		Event: {
 			field_map: {
 				interaction_type: "doctype",
@@ -371,11 +354,7 @@
 				due_date: "date",
 				reference_doctype: "reference_type",
 				reference_document: "reference_name",
-<<<<<<< HEAD
-				assigned_to: "owner",
-=======
 				assigned_to: "allocated_to",
->>>>>>> 9ef10818
 			},
 			reqd_fields: ["description"],
 			hidden_fields: ["public", "category"],
