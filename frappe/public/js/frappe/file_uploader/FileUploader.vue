<template>
	<div class="file-uploader"
		@dragover.prevent="dragover"
		@dragleave.prevent="dragleave"
		@drop.prevent="dropfiles"
	>
		<div
			class="file-upload-area"
			v-show="files.length === 0 && !show_file_browser && !show_web_link"
		>
			<div v-if="!is_dragging">
				<div class="text-center">
					{{ __('Drag and drop files here or upload from') }}
				</div>
				<div class="mt-2 text-center">
					<button class="btn btn-file-upload" @click="browse_files">
						<svg width="30" height="30" viewBox="0 0 30 30" fill="none" xmlns="http://www.w3.org/2000/svg">
							<circle cx="15" cy="15" r="15" fill="var(--subtle-fg)"/>
							<path d="M13.5 22V19" stroke="var(--text-color)" stroke-linecap="round" stroke-linejoin="round"/>
							<path d="M16.5 22V19" stroke="var(--text-color)" stroke-linecap="round" stroke-linejoin="round"/>
							<path d="M10.5 22H19.5" stroke="var(--text-color)" stroke-linecap="round" stroke-linejoin="round"/>
							<path d="M7.5 16H22.5" stroke="var(--text-color)" stroke-linecap="round" stroke-linejoin="round"/>
							<path d="M21 8H9C8.17157 8 7.5 8.67157 7.5 9.5V17.5C7.5 18.3284 8.17157 19 9 19H21C21.8284 19 22.5 18.3284 22.5 17.5V9.5C22.5 8.67157 21.8284 8 21 8Z" stroke="var(--text-color)" stroke-linecap="round" stroke-linejoin="round"/>
						</svg>
						<div class="mt-1">{{ __('My Device') }}</div>
					</button>
					<input
						type="file"
						class="hidden"
						ref="file_input"
						@change="on_file_input"
						:multiple="allow_multiple"
						:accept="(restrictions.allowed_file_types || []).join(', ')"
					>
					<button class="btn btn-file-upload" v-if="!disable_file_browser" @click="show_file_browser = true">
						<svg width="30" height="30" viewBox="0 0 30 30" fill="none" xmlns="http://www.w3.org/2000/svg">
							<circle cx="15" cy="15" r="15" fill="var(--subtle-fg)"/>
							<path d="M13.0245 11.5H8C7.72386 11.5 7.5 11.7239 7.5 12V20C7.5 21.1046 8.39543 22 9.5 22H20.5C21.6046 22 22.5 21.1046 22.5 20V14.5C22.5 14.2239 22.2761 14 22 14H15.2169C15.0492 14 14.8926 13.9159 14.8 13.776L13.4414 11.724C13.3488 11.5841 13.1922 11.5 13.0245 11.5Z" stroke="var(--text-color)" stroke-miterlimit="10" stroke-linecap="square"/>
							<path d="M8.87939 9.5V8.5C8.87939 8.22386 9.10325 8 9.37939 8H20.6208C20.8969 8 21.1208 8.22386 21.1208 8.5V12" stroke="var(--text-color)" stroke-miterlimit="10" stroke-linecap="round" stroke-linejoin="round"/>
						</svg>
						<div class="mt-1">{{ __('Library') }}</div>
					</button>
					<button class="btn btn-file-upload" v-if="allow_web_link" @click="show_web_link = true">
						<svg width="30" height="30" viewBox="0 0 30 30" fill="none" xmlns="http://www.w3.org/2000/svg">
							<circle cx="15" cy="15" r="15" fill="var(--subtle-fg)"/>
							<path d="M12.0469 17.9543L17.9558 12.0454" stroke="var(--text-color)" stroke-linecap="round" stroke-linejoin="round"/>
							<path d="M13.8184 11.4547L15.7943 9.47873C16.4212 8.85205 17.2714 8.5 18.1578 8.5C19.0443 8.5 19.8945 8.85205 20.5214 9.47873V9.47873C21.1481 10.1057 21.5001 10.9558 21.5001 11.8423C21.5001 12.7287 21.1481 13.5789 20.5214 14.2058L18.5455 16.1818" stroke="var(--text-color)" stroke-linecap="round" stroke-linejoin="round"/>
							<path d="M11.4547 13.8184L9.47873 15.7943C8.85205 16.4212 8.5 17.2714 8.5 18.1578C8.5 19.0443 8.85205 19.8945 9.47873 20.5214V20.5214C10.1057 21.1481 10.9558 21.5001 11.8423 21.5001C12.7287 21.5001 13.5789 21.1481 14.2058 20.5214L16.1818 18.5455" stroke="var(--text-color)" stroke-linecap="round" stroke-linejoin="round"/>
						</svg>
						<div class="mt-1">{{ __('Link') }}</div>
					</button>
					<button v-if="allow_take_photo" class="btn btn-file-upload" @click="capture_image">
						<svg width="30" height="30" viewBox="0 0 30 30" fill="none" xmlns="http://www.w3.org/2000/svg">
							<circle cx="15" cy="15" r="15" fill="var(--subtle-fg)"/>
							<path d="M11.5 10.5H9.5C8.67157 10.5 8 11.1716 8 12V20C8 20.8284 8.67157 21.5 9.5 21.5H20.5C21.3284 21.5 22 20.8284 22 20V12C22 11.1716 21.3284 10.5 20.5 10.5H18.5L17.3 8.9C17.1111 8.64819 16.8148 8.5 16.5 8.5H13.5C13.1852 8.5 12.8889 8.64819 12.7 8.9L11.5 10.5Z" stroke="var(--text-color)" stroke-linejoin="round"/>
							<circle cx="15" cy="16" r="2.5" stroke="var(--text-color)"/>
						</svg>
						<div class="mt-1">{{ __('Camera') }}</div>
					</button>
					<button v-if="google_drive_settings.enabled" class="btn btn-file-upload" @click="show_google_drive_picker">
						<svg width="30" height="30">
							<image href="/assets/frappe/icons/social/google_drive.svg" width="30" height="30"/>
						</svg>
						<div class="mt-1">{{ __('Google Drive') }}</div>
					</button>
				</div>
				<div class="text-muted text-medium text-center">
					{{ upload_notes }}
				</div>
			</div>
			<div v-else>
				{{ __('Drop files here') }}
			</div>
		</div>
		<div class="file-preview-area" v-show="files.length && !show_file_browser && !show_web_link">
			<div class="file-preview-container" v-if="!show_image_cropper">
				<FilePreview
					v-for="(file, i) in files"
					:key="file.name"
					:file="file"
					@remove="remove_file(file)"
					@toggle_private="file.private = !file.private"
					@toggle_optimize="file.optimize = !file.optimize"
					@toggle_image_cropper="toggle_image_cropper(i)"
				/>
			</div>
			<div class="flex align-center" v-if="show_upload_button && currently_uploading === -1">
				<button
					class="btn btn-primary btn-sm margin-right"
					@click="upload_files"
				>
					<span v-if="files.length === 1">
						{{ __('Upload file') }}
					</span>
					<span v-else>
						{{ __('Upload {0} files', [files.length]) }}
					</span>
				</button>
				<div class="text-muted text-medium">
					{{ __('Click on the lock icon to toggle public/private') }}
				</div>
			</div>
		</div>
		<ImageCropper
			v-if="show_image_cropper && wrapper_ready"
			:file="files[crop_image_with_index]"
			:fixed_aspect_ratio="restrictions.crop_image_aspect_ratio"
			@toggle_image_cropper="toggle_image_cropper(-1)"
			@upload_after_crop="trigger_upload=true"
		/>
		<FileBrowser
			ref="file_browser"
			v-if="show_file_browser && !disable_file_browser"
			@hide-browser="show_file_browser = false"
		/>
		<WebLink
			ref="web_link"
			v-if="show_web_link"
			@hide-web-link="show_web_link = false"
		/>
	</div>
</template>

<script setup>
import { computed, ref, watch } from 'vue';
import FilePreview from './FilePreview.vue';
import FileBrowser from './FileBrowser.vue';
import WebLink from './WebLink.vue';
import GoogleDrivePicker from '../../integrations/google_drive_picker';
import ImageCropper from './ImageCropper.vue';

<<<<<<< HEAD
export default {
	name: 'FileUploader',
	props: {
		show_upload_button: {
			default: true
		},
		disable_file_browser: {
			default: false
		},
		allow_multiple: {
			default: true
		},
		as_dataurl: {
			default: false
		},
		doctype: {
			default: null
		},
		docname: {
			default: null
		},
		fieldname: {
			default: null
		},
		folder: {
			default: 'Home'
		},
		method: {
			default: null
		},
		on_success: {
			default: null
		},
		make_attachments_public: {
			default: null,
		},
		restrictions: {
			default: () => ({
				max_file_size: null, // 2048 -> 2KB
				max_number_of_files: null,
				allowed_file_types: [], // ['image/*', 'video/*', '.jpg', '.gif', '.pdf'],
				crop_image_aspect_ratio: null // 1, 16 / 9, 4 / 3, NaN (free)
			})
		},
		attach_doc_image: {
			default: false
		},
		upload_notes: {
			default: null // "Images or video, upto 2MB"
		}
=======
// props
const props = defineProps({
	show_upload_button: {
		default: true
>>>>>>> 9ef10818
	},
	disable_file_browser: {
		default: false
	},
	allow_multiple: {
		default: true
	},
<<<<<<< HEAD
	created() {
		this.allow_take_photo = window.navigator.mediaDevices;
		if (frappe.user_id !== "Guest") {
			frappe.call({
				// method only available after login
				method: "frappe.integrations.doctype.google_settings.google_settings.get_file_picker_settings",
				callback: (resp) => {
					if (!resp.exc) {
						this.google_drive_settings = resp.message;
					}
				}
			});
		}
		if (this.restrictions.max_file_size == null) {
			frappe.call('frappe.core.api.file.get_max_file_size')
				.then(res => {
					this.restrictions.max_file_size = Number(res.message);
				});
		}
		if (this.restrictions.max_number_of_files == null && this.doctype) {
			this.restrictions.max_number_of_files = frappe.get_meta(this.doctype)?.max_attachments;
		}
=======
	as_dataurl: {
		default: false
>>>>>>> 9ef10818
	},
	doctype: {
		default: null
	},
	docname: {
		default: null
	},
	fieldname: {
		default: null
	},
	folder: {
		default: 'Home'
	},
	method: {
		default: null
	},
	on_success: {
		default: null
	},
	make_attachments_public: {
		default: null,
	},
	restrictions: {
		default: () => ({
			max_file_size: null, // 2048 -> 2KB
			max_number_of_files: null,
			allowed_file_types: [], // ['image/*', 'video/*', '.jpg', '.gif', '.pdf'],
			crop_image_aspect_ratio: null // 1, 16 / 9, 4 / 3, NaN (free)
		})
	},
	attach_doc_image: {
		default: false
	},
	upload_notes: {
		default: null // "Images or video, upto 2MB"
	}
});

// variables
let files = ref([]);
let file_input = ref(null);
let file_browser = ref(null);
let web_link = ref(null);
let is_dragging = ref(false);
let currently_uploading = ref(-1);
let show_file_browser = ref(false);
let show_web_link = ref(false);
let show_image_cropper = ref(false);
let crop_image_with_index = ref(-1);
let trigger_upload = ref(false);
let close_dialog = ref(false);
let hide_dialog_footer = ref(false);
let allow_take_photo = ref(false);
let allow_web_link = ref(true);
let google_drive_settings = ref({
	enabled: false
});
let wrapper_ready = ref(false);

// created
allow_take_photo.value = window.navigator.mediaDevices;
if (frappe.user_id !== "Guest") {
	frappe.call({
		// method only available after login
		method: "frappe.integrations.doctype.google_settings.google_settings.get_file_picker_settings",
		callback: (resp) => {
			if (!resp.exc) {
				google_drive_settings.value = resp.message;
			}
		}
	});
}
if (props.restrictions.max_file_size == null) {
	frappe.call('frappe.core.api.file.get_max_file_size')
		.then(res => {
			props.restrictions.max_file_size = Number(res.message);
		});
}
if (props.restrictions.max_number_of_files == null && props.doctype) {
	props.restrictions.max_number_of_files = frappe.get_meta(props.doctype)?.max_attachments;
}

// methods
function dragover() {
	is_dragging.value = true;
}
function dragleave() {
	is_dragging.value = false;
}
function dropfiles(e) {
	is_dragging.value = false;
	add_files(e.dataTransfer.files);
}
function browse_files() {
	file_input.value.click();
}
function on_file_input(e) {
	add_files(file_input.value.files);
}
function remove_file(file) {
	files.value = files.value.filter(f => f !== file);
}
function toggle_image_cropper(index) {
	crop_image_with_index.value = show_image_cropper.value ? -1 : index;
	hide_dialog_footer.value = !show_image_cropper.value;
	show_image_cropper.value = !show_image_cropper.value;
}
function toggle_all_private() {
	let flag;
	let private_values = files.value.filter(file => file.private);
	if (private_values.length < files.value.length) {
		// there are some private and some public
		// set all to private
		flag = true;
	} else {
		// all are private, set all to public
		flag = false;
	}
	files.value = files.value.map(file => {
		file.private = flag;
		return file;
	});
}
function show_max_files_number_warning(file) {
	console.warn(
		`File skipped because it exceeds the allowed specified limit of ${max_number_of_files} uploads`,
		file,
	);
	if (props.doctype) {
		MSG = __('File "{0}" was skipped because only {1} uploads are allowed for DocType "{2}"', [file.name, max_number_of_files, props.doctype])
	} else {
		MSG = __('File "{0}" was skipped because only {1} uploads are allowed', [file.name, max_number_of_files])
	}
	frappe.show_alert({
		message: MSG,
		indicator: "orange",
	});
}
function add_files(file_array) {
	let _files = Array.from(file_array)
		.filter(check_restrictions)
		.map(file => {
			let is_image = file.type.startsWith('image');
			let size_kb = file.size / 1024;
			return {
				file_obj: file,
				cropper_file: file,
				crop_box_data: null,
				optimize: size_kb > 200 && is_image && !file.type.includes('svg'),
				name: file.name,
				doc: null,
				progress: 0,
				total: 0,
				failed: false,
				request_succeeded: false,
				error_message: null,
				uploading: false,
				private: !props.make_attachments_public,
			};
		});

	// pop extra files as per FileUploader.restrictions.max_number_of_files
	max_number_of_files = props.restrictions.max_number_of_files;
	if (max_number_of_files && _files.length > max_number_of_files) {
		_files.slice(max_number_of_files).forEach(file => {
			show_max_files_number_warning(file, props.doctype);
		});

		_files = _files.slice(0, max_number_of_files);
	}

	files.value = files.value.concat(_files);
	// if only one file is allowed and crop_image_aspect_ratio is set, open cropper immediately
	if (files.value.length === 1 && !props.allow_multiple && props.restrictions.crop_image_aspect_ratio != null) {
		if (!files.value[0].file_obj.type.includes('svg')) {
			toggle_image_cropper(0);
		}
	}
}
function check_restrictions(file) {
	let { max_file_size, allowed_file_types = [] } = props.restrictions;

	let is_correct_type = true;
	let valid_file_size = true;

	if (allowed_file_types && allowed_file_types.length) {
		is_correct_type = allowed_file_types.some((type) => {
			// is this is a mime-type
			if (type.includes('/')) {
				if (!file.type) return false;
				return file.type.match(type);
			}
<<<<<<< HEAD
			frappe.show_alert({
				message: MSG,
				indicator: "orange",
			});
		},
		add_files(file_array) {
			let files = Array.from(file_array)
				.filter(this.check_restrictions)
				.map(file => {
					let is_image = file.type.startsWith('image');
					let size_kb = file.size / 1024;
					return {
						file_obj: file,
						cropper_file: file,
						crop_box_data: null,
						optimize: size_kb > 200 && is_image && !file.type.includes('svg'),
						name: file.name,
						doc: null,
						progress: 0,
						total: 0,
						failed: false,
						request_succeeded: false,
						error_message: null,
						uploading: false,
						private: !this.make_attachments_public,
					};
				});

			// pop extra files as per FileUploader.restrictions.max_number_of_files
			max_number_of_files = this.restrictions.max_number_of_files;
			if (max_number_of_files && files.length > max_number_of_files) {
				files.slice(max_number_of_files).forEach(file => {
					this.show_max_files_number_warning(file, this.doctype);
				});

				files = files.slice(0, max_number_of_files);
=======

			// otherwise this is likely an extension
			if (type[0] === '.') {
				return file.name.endsWith(type);
>>>>>>> 9ef10818
			}
			return false;
		});
	}

	if (max_file_size && file.size != null) {
		valid_file_size = file.size < max_file_size;
	}

	if (!is_correct_type) {
		console.warn('File skipped because of invalid file type', file);
		frappe.show_alert({
			message: __('File "{0}" was skipped because of invalid file type', [file.name]),
			indicator: 'orange'
		});
	}
	if (!valid_file_size) {
		console.warn('File skipped because of invalid file size', file.size, file);
		frappe.show_alert({
			message: __('File "{0}" was skipped because size exceeds {1} MB', [file.name, max_file_size / (1024 * 1024)]),
			indicator: 'orange'
		});
	}

	return is_correct_type && valid_file_size;
}
function upload_files() {
	if (show_file_browser.value) {
		return upload_via_file_browser();
	}
	if (show_web_link.value) {
		return upload_via_web_link();
	}
	if (props.as_dataurl) {
		return return_as_dataurl();
	}
	return frappe.run_serially(
		files.value.map(
			(file, i) =>
				() => upload_file(file, i)
		)
	);
}
function upload_via_file_browser() {
	let selected_file = file_browser.value.selected_node;
	if (!selected_file.value) {
		frappe.msgprint(__('Click on a file to select it.'));
		close_dialog.value = true;
		return Promise.reject();
	}
	close_dialog.value = true;
	return upload_file({
		library_file_name: selected_file.value,
	});
}
function upload_via_web_link() {
	let file_url = web_link.value.url;
	if (!file_url) {
		frappe.msgprint(__('Invalid URL'));
		close_dialog.value = true;
		return Promise.reject();
	}
	file_url = decodeURI(file_url)
	close_dialog.value = true;
	return upload_file({
		file_url
	});
}
function return_as_dataurl() {
	let promises = files.value.map(file =>
		frappe.dom.file_to_base64(file.file_obj)
			.then(dataurl => {
				file.dataurl = dataurl;
				props.on_success && props.on_success(file);
			})
	);
	close_dialog.value = true;
	return Promise.all(promises);
}
function upload_file(file, i) {
	currently_uploading.value = i;

	return new Promise((resolve, reject) => {
		let xhr = new XMLHttpRequest();
		xhr.upload.addEventListener('loadstart', (e) => {
			file.uploading = true;
		})
		xhr.upload.addEventListener('progress', (e) => {
			if (e.lengthComputable) {
				file.progress = e.loaded;
				file.total = e.total;
			}
		})
		xhr.upload.addEventListener('load', (e) => {
			file.uploading = false;
			resolve();
		})
		xhr.addEventListener('error', (e) => {
			file.failed = true;
			reject();
		})
		xhr.onreadystatechange = () => {
			if (xhr.readyState == XMLHttpRequest.DONE) {
				if (xhr.status === 200) {
					file.request_succeeded = true;
					let r = null;
					let file_doc = null;
					try {
						r = JSON.parse(xhr.responseText);
						if (r.message.doctype === 'File') {
							file_doc = r.message;
						}
					} catch(e) {
						r = xhr.responseText;
					}

					file.doc = file_doc;

					if (props.on_success) {
						props.on_success(file_doc, r);
					}

					if (i == files.value.length - 1 && files.value.every(file => file.request_succeeded)) {
						close_dialog.value = true;
					}

				} else if (xhr.status === 403) {
					file.failed = true;
					let response = JSON.parse(xhr.responseText);
					file.error_message = `Not permitted. ${response._error_message || ''}.`;

<<<<<<< HEAD
			return is_correct_type && valid_file_size;
		},
		upload_files() {
			if (this.show_file_browser) {
				return this.upload_via_file_browser();
			}
			if (this.show_web_link) {
				return this.upload_via_web_link();
			}
			if (this.as_dataurl) {
				return this.return_as_dataurl();
			}
			return frappe.run_serially(
				this.files.map(
					(file, i) =>
						() => this.upload_file(file, i)
				)
			);
		},
		upload_via_file_browser() {
			let selected_file = this.$refs.file_browser.selected_node;
			if (!selected_file.value) {
				frappe.msgprint(__('Click on a file to select it.'));
				this.close_dialog = true;
				return Promise.reject();
			}
			this.close_dialog = true;
			return this.upload_file({
				library_file_name: selected_file.value,
			});
		},
		upload_via_web_link() {
			let file_url = this.$refs.web_link.url;
			if (!file_url) {
				frappe.msgprint(__('Invalid URL'));
				this.close_dialog = true;
				return Promise.reject();
			}
			file_url = decodeURI(file_url)
			this.close_dialog = true;
			return this.upload_file({
				file_url
			});
		},
		return_as_dataurl() {
			let promises = this.files.map(file =>
				frappe.dom.file_to_base64(file.file_obj)
					.then(dataurl => {
						file.dataurl = dataurl;
						this.on_success && this.on_success(file);
					})
			);
			this.close_dialog = true;
			return Promise.all(promises);
		},
		upload_file(file, i) {
			this.currently_uploading = i;

			return new Promise((resolve, reject) => {
				let xhr = new XMLHttpRequest();
				xhr.upload.addEventListener('loadstart', (e) => {
					file.uploading = true;
				})
				xhr.upload.addEventListener('progress', (e) => {
					if (e.lengthComputable) {
						file.progress = e.loaded;
						file.total = e.total;
=======
					try {
						// Append server messages which are useful hint for perm issues
						let server_messages = JSON.parse(response._server_messages);

						server_messages.forEach((m) => {
							m = JSON.parse(m);
							file.error_message += `\n ${m.message} `
						})
					} catch (e) {
						console.warning("Failed to parse server message", e)
>>>>>>> 9ef10818
					}


				} else if (xhr.status === 413) {
					file.failed = true;
					file.error_message = 'Size exceeds the maximum allowed file size.';

				} else {
					file.failed = true;
					file.error_message = xhr.status === 0 ? 'XMLHttpRequest Error' : `${xhr.status} : ${xhr.statusText}`;

					let error = null;
					try {
						error = JSON.parse(xhr.responseText);
					} catch(e) {
						// pass
					}
					frappe.request.cleanup({}, error);
				}
			}
		}
		xhr.open('POST', '/api/method/upload_file', true);
		xhr.setRequestHeader('Accept', 'application/json');
		xhr.setRequestHeader('X-Frappe-CSRF-Token', frappe.csrf_token);

		let form_data = new FormData();
		if (file.file_obj) {
			form_data.append('file', file.file_obj, file.name);
		}
		form_data.append('is_private', +file.private);
		form_data.append('folder', props.folder);

		if (file.file_url) {
			form_data.append('file_url', file.file_url);
		}

		if (file.file_name) {
			form_data.append('file_name', file.file_name);
		}
		if (file.library_file_name) {
			form_data.append('library_file_name', file.library_file_name);
		}

<<<<<<< HEAD
				if (file.library_file_name) {
					form_data.append('library_file_name', file.library_file_name);
				}

				if (this.doctype && this.docname) {
					form_data.append('doctype', this.doctype);
					form_data.append('docname', this.docname);
				}
=======
		if (props.doctype && props.docname) {
			form_data.append('doctype', props.doctype);
			form_data.append('docname', props.docname);
		}
>>>>>>> 9ef10818

		if (props.fieldname) {
			form_data.append('fieldname', props.fieldname);
		}

		if (props.method) {
			form_data.append('method', props.method);
		}

		if (file.optimize) {
			form_data.append('optimize', true);
		}

		if (props.attach_doc_image) {
			form_data.append('max_width', 200);
			form_data.append('max_height', 200);
		}

		xhr.send(form_data);
	});
}
function capture_image() {
	const capture = new frappe.ui.Capture({
		animate: false,
		error: true
	});
	capture.show();
	capture.submit(data_urls => {
		data_urls.forEach(data_url => {
			let filename = `capture_${frappe.datetime.now_datetime().replaceAll(/[: -]/g, '_')}.png`;
			url_to_file(data_url, filename, 'image/png').then((file) =>
				add_files([file])
			);
		});
	});
}
function show_google_drive_picker() {
	close_dialog.value = true;
	let google_drive = new GoogleDrivePicker({
		pickerCallback: data => google_drive_callback(data),
		...google_drive_settings.value
	});
	google_drive.loadPicker();
}
function google_drive_callback(data) {
	if (data.action == google.picker.Action.PICKED) {
		upload_file({
			file_url: data.docs[0].url,
			file_name: data.docs[0].name
		});
	} else if (data.action == google.picker.Action.CANCEL) {
		cur_frm.attachments.new_attachment()
	}
}
function url_to_file(url, filename, mime_type) {
	return fetch(url)
		.then(res => res.arrayBuffer())
		.then(buffer => new File([buffer], filename, { type: mime_type }));
}

// computed
let upload_complete = computed(() => {
	return files.value.length > 0
		&& files.value.every(
			file => file.total !== 0 && file.progress === file.total);
});

// watcher
watch(files, (newvalue, oldvalue) => {
	if (!props.allow_multiple && newvalue.length > 1) {
		files.value = [newvalue[newvalue.length - 1]];
	}
}, { deep: true });

defineExpose({
	files,
	add_files,
	upload_files,
	toggle_all_private,
	wrapper_ready,
	close_dialog,
});
</script>

<style scoped>
.file-upload-area {
	min-height: 16rem;
	display: flex;
	align-items: center;
	justify-content: center;
	border: 1px dashed var(--dark-border-color);
	border-radius: var(--border-radius);
	cursor: pointer;
	background-color: var(--bg-color);
}

.btn-file-upload {
	background-color: transparent;
	border: none;
	box-shadow: none;
	font-size: var(--text-xs);
}
</style><|MERGE_RESOLUTION|>--- conflicted
+++ resolved
@@ -129,63 +129,10 @@
 import GoogleDrivePicker from '../../integrations/google_drive_picker';
 import ImageCropper from './ImageCropper.vue';
 
-<<<<<<< HEAD
-export default {
-	name: 'FileUploader',
-	props: {
-		show_upload_button: {
-			default: true
-		},
-		disable_file_browser: {
-			default: false
-		},
-		allow_multiple: {
-			default: true
-		},
-		as_dataurl: {
-			default: false
-		},
-		doctype: {
-			default: null
-		},
-		docname: {
-			default: null
-		},
-		fieldname: {
-			default: null
-		},
-		folder: {
-			default: 'Home'
-		},
-		method: {
-			default: null
-		},
-		on_success: {
-			default: null
-		},
-		make_attachments_public: {
-			default: null,
-		},
-		restrictions: {
-			default: () => ({
-				max_file_size: null, // 2048 -> 2KB
-				max_number_of_files: null,
-				allowed_file_types: [], // ['image/*', 'video/*', '.jpg', '.gif', '.pdf'],
-				crop_image_aspect_ratio: null // 1, 16 / 9, 4 / 3, NaN (free)
-			})
-		},
-		attach_doc_image: {
-			default: false
-		},
-		upload_notes: {
-			default: null // "Images or video, upto 2MB"
-		}
-=======
 // props
 const props = defineProps({
 	show_upload_button: {
 		default: true
->>>>>>> 9ef10818
 	},
 	disable_file_browser: {
 		default: false
@@ -193,33 +140,8 @@
 	allow_multiple: {
 		default: true
 	},
-<<<<<<< HEAD
-	created() {
-		this.allow_take_photo = window.navigator.mediaDevices;
-		if (frappe.user_id !== "Guest") {
-			frappe.call({
-				// method only available after login
-				method: "frappe.integrations.doctype.google_settings.google_settings.get_file_picker_settings",
-				callback: (resp) => {
-					if (!resp.exc) {
-						this.google_drive_settings = resp.message;
-					}
-				}
-			});
-		}
-		if (this.restrictions.max_file_size == null) {
-			frappe.call('frappe.core.api.file.get_max_file_size')
-				.then(res => {
-					this.restrictions.max_file_size = Number(res.message);
-				});
-		}
-		if (this.restrictions.max_number_of_files == null && this.doctype) {
-			this.restrictions.max_number_of_files = frappe.get_meta(this.doctype)?.max_attachments;
-		}
-=======
 	as_dataurl: {
 		default: false
->>>>>>> 9ef10818
 	},
 	doctype: {
 		default: null
@@ -412,49 +334,10 @@
 				if (!file.type) return false;
 				return file.type.match(type);
 			}
-<<<<<<< HEAD
-			frappe.show_alert({
-				message: MSG,
-				indicator: "orange",
-			});
-		},
-		add_files(file_array) {
-			let files = Array.from(file_array)
-				.filter(this.check_restrictions)
-				.map(file => {
-					let is_image = file.type.startsWith('image');
-					let size_kb = file.size / 1024;
-					return {
-						file_obj: file,
-						cropper_file: file,
-						crop_box_data: null,
-						optimize: size_kb > 200 && is_image && !file.type.includes('svg'),
-						name: file.name,
-						doc: null,
-						progress: 0,
-						total: 0,
-						failed: false,
-						request_succeeded: false,
-						error_message: null,
-						uploading: false,
-						private: !this.make_attachments_public,
-					};
-				});
-
-			// pop extra files as per FileUploader.restrictions.max_number_of_files
-			max_number_of_files = this.restrictions.max_number_of_files;
-			if (max_number_of_files && files.length > max_number_of_files) {
-				files.slice(max_number_of_files).forEach(file => {
-					this.show_max_files_number_warning(file, this.doctype);
-				});
-
-				files = files.slice(0, max_number_of_files);
-=======
 
 			// otherwise this is likely an extension
 			if (type[0] === '.') {
 				return file.name.endsWith(type);
->>>>>>> 9ef10818
 			}
 			return false;
 		});
@@ -586,75 +469,6 @@
 					let response = JSON.parse(xhr.responseText);
 					file.error_message = `Not permitted. ${response._error_message || ''}.`;
 
-<<<<<<< HEAD
-			return is_correct_type && valid_file_size;
-		},
-		upload_files() {
-			if (this.show_file_browser) {
-				return this.upload_via_file_browser();
-			}
-			if (this.show_web_link) {
-				return this.upload_via_web_link();
-			}
-			if (this.as_dataurl) {
-				return this.return_as_dataurl();
-			}
-			return frappe.run_serially(
-				this.files.map(
-					(file, i) =>
-						() => this.upload_file(file, i)
-				)
-			);
-		},
-		upload_via_file_browser() {
-			let selected_file = this.$refs.file_browser.selected_node;
-			if (!selected_file.value) {
-				frappe.msgprint(__('Click on a file to select it.'));
-				this.close_dialog = true;
-				return Promise.reject();
-			}
-			this.close_dialog = true;
-			return this.upload_file({
-				library_file_name: selected_file.value,
-			});
-		},
-		upload_via_web_link() {
-			let file_url = this.$refs.web_link.url;
-			if (!file_url) {
-				frappe.msgprint(__('Invalid URL'));
-				this.close_dialog = true;
-				return Promise.reject();
-			}
-			file_url = decodeURI(file_url)
-			this.close_dialog = true;
-			return this.upload_file({
-				file_url
-			});
-		},
-		return_as_dataurl() {
-			let promises = this.files.map(file =>
-				frappe.dom.file_to_base64(file.file_obj)
-					.then(dataurl => {
-						file.dataurl = dataurl;
-						this.on_success && this.on_success(file);
-					})
-			);
-			this.close_dialog = true;
-			return Promise.all(promises);
-		},
-		upload_file(file, i) {
-			this.currently_uploading = i;
-
-			return new Promise((resolve, reject) => {
-				let xhr = new XMLHttpRequest();
-				xhr.upload.addEventListener('loadstart', (e) => {
-					file.uploading = true;
-				})
-				xhr.upload.addEventListener('progress', (e) => {
-					if (e.lengthComputable) {
-						file.progress = e.loaded;
-						file.total = e.total;
-=======
 					try {
 						// Append server messages which are useful hint for perm issues
 						let server_messages = JSON.parse(response._server_messages);
@@ -665,7 +479,6 @@
 						})
 					} catch (e) {
 						console.warning("Failed to parse server message", e)
->>>>>>> 9ef10818
 					}
 
 
@@ -709,21 +522,10 @@
 			form_data.append('library_file_name', file.library_file_name);
 		}
 
-<<<<<<< HEAD
-				if (file.library_file_name) {
-					form_data.append('library_file_name', file.library_file_name);
-				}
-
-				if (this.doctype && this.docname) {
-					form_data.append('doctype', this.doctype);
-					form_data.append('docname', this.docname);
-				}
-=======
 		if (props.doctype && props.docname) {
 			form_data.append('doctype', props.doctype);
 			form_data.append('docname', props.docname);
 		}
->>>>>>> 9ef10818
 
 		if (props.fieldname) {
 			form_data.append('fieldname', props.fieldname);
