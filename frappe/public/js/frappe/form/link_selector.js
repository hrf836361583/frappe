--- conflicted
+++ resolved
@@ -38,11 +38,7 @@
 					fieldname: "more",
 					label: __("More"),
 					click: () => {
-<<<<<<< HEAD
-						me.start += 20;
-=======
 						me.start += me.page_length;
->>>>>>> 9ef10818
 						me.search();
 					},
 				},
@@ -70,10 +66,7 @@
 			txt: this.dialog.fields_dict.txt.get_value(),
 			searchfield: "name",
 			start: this.start,
-<<<<<<< HEAD
-=======
 			page_length: this.page_length,
->>>>>>> 9ef10818
 		};
 		var me = this;
 
@@ -93,23 +86,14 @@
 		frappe.link_search(
 			this.doctype,
 			args,
-<<<<<<< HEAD
-			function (r) {
-=======
 			function (results) {
->>>>>>> 9ef10818
 				var parent = me.dialog.fields_dict.results.$wrapper;
 				if (args.start === 0) {
 					parent.empty();
 				}
 
-<<<<<<< HEAD
-				if (r.values.length) {
-					$.each(r.values, function (i, v) {
-=======
 				if (results.length) {
 					for (const v of results) {
->>>>>>> 9ef10818
 						var row = $(
 							repl(
 								'<div class="row link-select-row">\
@@ -144,11 +128,7 @@
 								}
 								return false;
 							});
-<<<<<<< HEAD
-					});
-=======
 					}
->>>>>>> 9ef10818
 				} else {
 					$(
 						'<p><br><span class="text-muted">' +
@@ -169,11 +149,7 @@
 				}
 
 				var more_btn = me.dialog.fields_dict.more.$wrapper;
-<<<<<<< HEAD
-				if (r.values.length < 20) {
-=======
 				if (results.length < me.page_length) {
->>>>>>> 9ef10818
 					more_btn.hide();
 				} else {
 					more_btn.show();
