// Copyright (c) 2015, Frappe Technologies Pvt. Ltd. and Contributors
// MIT License. See license.txt

// for license information please see license.txt

frappe.provide("frappe.form.formatters");

frappe.form.link_formatters = {};

frappe.form.formatters = {
	_right: function (value, options) {
		if (options && (options.inline || options.only_value)) {
			return value;
		} else {
			return "<div style='text-align: right'>" + value + "</div>";
		}
	},
	_apply_custom_formatter: function (value, df) {
		/* you can add a custom formatter in df.formatter
		example:
			frappe.meta.docfield_map[df.parent][df.fieldname].formatter = (value) => {
				if (value==='Test') return '😜';
			}
		*/

		if (df) {
			const std_df =
				frappe.meta.docfield_map[df.parent] &&
				frappe.meta.docfield_map[df.parent][df.fieldname];
			if (std_df && std_df.formatter && typeof std_df.formatter === "function") {
				value = std_df.formatter(value, df);
			}
		}
		return value;
	},
	Data: function (value, df) {
		if (df && df.options == "URL") {
			if (!value) return;
			return `<a href="${value}" title="Open Link" target="_blank">${value}</a>`;
		}
		value = value == null ? "" : value;

		return frappe.form.formatters._apply_custom_formatter(value, df);
	},
	Autocomplete: function (value, df) {
		return __(frappe.form.formatters["Data"](value, df));
	},
	Select: function (value, df) {
		return __(frappe.form.formatters["Data"](value, df));
	},
	Float: function (value, docfield, options, doc) {
		// don't allow 0 precision for Floats, hence or'ing with null
		var precision =
			docfield.precision ||
			cint(frappe.boot.sysdefaults && frappe.boot.sysdefaults.float_precision) ||
			null;
		if (docfield.options && docfield.options.trim()) {
			// options points to a currency field, but expects precision of float!
			docfield.precision = precision;
			return frappe.form.formatters.Currency(value, docfield, options, doc);
		} else {
			// show 1.000000 as 1
			if (!(options || {}).always_show_decimals && !is_null(value)) {
				var temp = cstr(value).split(".");
				if (temp[1] == undefined || cint(temp[1]) === 0) {
					precision = 0;
				}
			}

			value = value == null || value === "" ? "" : value;

			return frappe.form.formatters._right(format_number(value, null, precision), options);
		}
	},
	Int: function (value, docfield, options) {
<<<<<<< HEAD
=======
		if (cstr(docfield.options).trim() === "File Size") {
			return frappe.form.formatters.FileSize(value);
		}
>>>>>>> 9ef10818
		return frappe.form.formatters._right(value == null ? "" : cint(value), options);
	},
	Percent: function (value, docfield, options) {
		const precision =
			docfield.precision ||
			cint(frappe.boot.sysdefaults && frappe.boot.sysdefaults.float_precision) ||
			2;
		return frappe.form.formatters._right(flt(value, precision) + "%", options);
	},
	Rating: function (value, docfield) {
		let rating_html = "";
		let number_of_stars = docfield.options || 5;
		value = value * number_of_stars;
		value = Math.round(value * 2) / 2; // roundoff number to nearest 0.5
		Array.from({ length: cint(number_of_stars) }, (_, i) => i + 1).forEach((i) => {
			rating_html += `<svg class="icon icon-md" data-rating=${i} viewBox="0 0 24 24" fill="none">
				<path class="right-half ${
					i <= (value || 0) ? "star-click" : ""
				}" d="M11.9987 3.00011C12.177 3.00011 12.3554 3.09303 12.4471 3.27888L14.8213 8.09112C14.8941 8.23872 15.0349 8.34102 15.1978 8.3647L20.5069 9.13641C20.917 9.19602 21.0807 9.69992 20.7841 9.9892L16.9421 13.7354C16.8243 13.8503 16.7706 14.0157 16.7984 14.1779L17.7053 19.4674C17.7753 19.8759 17.3466 20.1874 16.9798 19.9945L12.2314 17.4973C12.1586 17.459 12.0786 17.4398 11.9987 17.4398V3.00011Z" fill="var(--star-fill)" stroke="var(--star-fill)"/>
				<path class="left-half ${
					i <= (value || 0) || i - 0.5 == value ? "star-click" : ""
				}" d="M11.9987 3.00011C11.8207 3.00011 11.6428 3.09261 11.5509 3.27762L9.15562 8.09836C9.08253 8.24546 8.94185 8.34728 8.77927 8.37075L3.42887 9.14298C3.01771 9.20233 2.85405 9.70811 3.1525 9.99707L7.01978 13.7414C7.13858 13.8564 7.19283 14.0228 7.16469 14.1857L6.25116 19.4762C6.18071 19.8842 6.6083 20.1961 6.97531 20.0045L11.7672 17.5022C11.8397 17.4643 11.9192 17.4454 11.9987 17.4454V3.00011Z" fill="var(--star-fill)" stroke="var(--star-fill)"/>
			</svg>`;
		});
		return `<div class="rating">
			${rating_html}
		</div>`;
	},
	Currency: function (value, docfield, options, doc) {
		var currency = frappe.meta.get_field_currency(docfield, doc);

		let precision;
		if (typeof docfield.precision == "number") {
			precision = docfield.precision;
		} else {
			precision = cint(
				docfield.precision || frappe.boot.sysdefaults.currency_precision || 2
			);
		}

		// If you change anything below, it's going to hurt a company in UAE, a bit.
		if (precision > 2) {
			var parts = cstr(value).split("."); // should be minimum 2, comes from the DB
			var decimals = parts.length > 1 ? parts[1] : ""; // parts.length == 2 ???

			if (decimals.length < 3 || decimals.length < precision) {
				const fraction =
					frappe.model.get_value(":Currency", currency, "fraction_units") || 100; // if not set, minimum 2.

				if (decimals.length < cstr(fraction).length) {
					precision = cstr(fraction).length - 1;
				}
			}
		}

		value = value == null || value === "" ? "" : value;
		value = format_currency(value, currency, precision);

		if (options && options.only_value) {
			return value;
		} else {
			return frappe.form.formatters._right(value, options);
		}
	},
	Check: function (value) {
		return `<input type="checkbox" disabled
			class="disabled-${value ? "selected" : "deselected"}">`;
	},
	Link: function (value, docfield, options, doc) {
		var doctype = docfield._options || docfield.options;
		var original_value = value;
		let link_title = frappe.utils.get_link_title(doctype, value);

		if (value && value.match && value.match(/^['"].*['"]$/)) {
			value.replace(/^.(.*).$/, "$1");
		}

		if (options && (options.for_print || options.only_value)) {
			return link_title || value;
		}

		if (frappe.form.link_formatters[doctype]) {
			// don't apply formatters in case of composite (parent field of same type)
			if (doc && doctype !== doc.doctype) {
				value = frappe.form.link_formatters[doctype](value, doc, docfield);
			}
		}

		if (!value) {
			return "";
		}
		if (value[0] == "'" && value[value.length - 1] == "'") {
			return value.substring(1, value.length - 1);
		}
		if (docfield && docfield.link_onclick) {
			return repl('<a onclick="%(onclick)s" href="#">%(value)s</a>', {
				onclick: docfield.link_onclick.replace(/"/g, "&quot;") + "; return false;",
				value: value,
			});
		} else if (docfield && doctype) {
			if (frappe.model.can_read(doctype)) {
				const a = document.createElement("a");
				a.href = `/app/${encodeURIComponent(
					frappe.router.slug(doctype)
				)}/${encodeURIComponent(original_value)}`;
				a.dataset.doctype = doctype;
				a.dataset.name = original_value;
				a.dataset.value = original_value;
				a.innerText = __((options && options.label) || link_title || value);
				return a.outerHTML;
			} else {
				return link_title || value;
			}
		} else {
			return link_title || value;
		}
	},
	Date: function (value) {
		if (!frappe.datetime.str_to_user) {
			return value;
		}
		if (value) {
			value = frappe.datetime.str_to_user(value, false, true);
			// handle invalid date
			if (value === "Invalid date") {
				value = null;
			}
		}

		return value || "";
	},
	DateRange: function (value) {
		if (Array.isArray(value)) {
			return __("{0} to {1}", [
				frappe.datetime.str_to_user(value[0]),
				frappe.datetime.str_to_user(value[1]),
			]);
		} else {
			return value || "";
		}
	},
	Datetime: function (value) {
		if (value) {
			return moment(frappe.datetime.convert_to_user_tz(value)).format(
				frappe.boot.sysdefaults.date_format.toUpperCase() +
					" " +
					(frappe.boot.sysdefaults.time_format || "HH:mm:ss")
			);
		} else {
			return "";
		}
	},
	Text: function (value, df) {
		if (value) {
			var tags = ["<p", "<div", "<br", "<table"];
			var match = false;

			for (var i = 0; i < tags.length; i++) {
				if (value.match(tags[i])) {
					match = true;
					break;
				}
			}

			if (!match) {
				value = frappe.utils.replace_newlines(value);
			}
		}

		return frappe.form.formatters.Data(value, df);
	},
	Time: function (value) {
		if (value) {
			value = frappe.datetime.str_to_user(value, true);
		}

		return value || "";
	},
	Duration: function (value, docfield) {
		if (value) {
			let duration_options = frappe.utils.get_duration_options(docfield);
			value = frappe.utils.get_formatted_duration(value, duration_options);
		}

		return value || "0s";
	},
	LikedBy: function (value) {
		var html = "";
		$.each(JSON.parse(value || "[]"), function (i, v) {
			if (v) html += frappe.avatar(v);
		});
		return html;
	},
	Tag: function (value) {
		var html = "";
		$.each((value || "").split(","), function (i, v) {
			if (v)
				html += `
				<span
					class="data-pill btn-xs align-center ellipsis"
					style="background-color: var(--control-bg); box-shadow: none; margin-right: 4px;"
					data-field="_user_tags" data-label="${v}'">
					${v}
				</span>`;
		});
		return html;
	},
	Comment: function (value) {
		return value;
	},
	Assign: function (value) {
		var html = "";
		$.each(JSON.parse(value || "[]"), function (i, v) {
			if (v)
				html +=
					'<span class="label label-warning" \
				style="margin-right: 7px;"\
				data-field="_assign">' +
					v +
					"</span>";
		});
		return html;
	},
	SmallText: function (value) {
		return frappe.form.formatters.Text(value);
	},
	TextEditor: function (value) {
		let formatted_value = frappe.form.formatters.Text(value);
		// to use ql-editor styles
		try {
			if (
				!$(formatted_value).find(".ql-editor").length &&
				!$(formatted_value).hasClass("ql-editor")
			) {
				formatted_value = `<div class="ql-editor read-mode">${formatted_value}</div>`;
			}
		} catch (e) {
			formatted_value = `<div class="ql-editor read-mode">${formatted_value}</div>`;
		}

		return formatted_value;
	},
	Code: function (value) {
		return "<pre>" + (value == null ? "" : $("<div>").text(value).html()) + "</pre>";
	},
	WorkflowState: function (value) {
		var workflow_state = frappe.get_doc("Workflow State", value);
		if (workflow_state) {
			return repl(
				"<span class='label label-%(style)s' \
				data-workflow-state='%(value)s'\
				style='padding-bottom: 4px; cursor: pointer;'>\
				<i class='fa fa-small fa-white fa-%(icon)s'></i> %(value)s</span>",
				{
					value: value,
					style: workflow_state.style.toLowerCase(),
					icon: workflow_state.icon,
				}
			);
		} else {
			return "<span class='label'>" + value + "</span>";
		}
	},
	Email: function (value) {
		return $("<div></div>").text(value).html();
	},
	FileSize: function (value) {
<<<<<<< HEAD
		if (value > 1048576) {
			value = flt(flt(value) / 1048576, 1) + "M";
=======
		value = cint(value);
		if (value > 1048576) {
			return (value / 1048576).toFixed(2) + "M";
>>>>>>> 9ef10818
		} else if (value > 1024) {
			return (value / 1024).toFixed(2) + "K";
		}
		return value;
	},
	TableMultiSelect: function (rows, df, options) {
		rows = rows || [];
		const meta = frappe.get_meta(df.options);
		const link_field = meta.fields.find((df) => df.fieldtype === "Link");
		const formatted_values = rows.map((row) => {
			const value = row[link_field.fieldname];
			return `<span class="text-nowrap">
				${frappe.format(value, link_field, options, row)}
			</span>`;
		});
		return formatted_values.join(", ");
	},
	Color: (value) => {
		return value
			? `<div>
			<div class="selected-color" style="background-color: ${value}"></div>
			<span class="color-value">${value}</span>
		</div>`
			: "";
	},
	Icon: (value) => {
		return value
			? `<div>
			<div class="selected-icon">${frappe.utils.icon(value, "md")}</div>
			<span class="icon-value">${value}</span>
		</div>`
			: "";
	},
	Attach: format_attachment_url,
	AttachImage: format_attachment_url,
};

function format_attachment_url(url) {
	return url ? `<a href="${url}" target="_blank">${url}</a>` : "";
}

frappe.form.get_formatter = function (fieldtype) {
	if (!fieldtype) fieldtype = "Data";
	return frappe.form.formatters[fieldtype.replace(/ /g, "")] || frappe.form.formatters.Data;
};

frappe.format = function (value, df, options, doc) {
	if (!df) df = { fieldtype: "Data" };
	if (df.fieldname == "_user_tags") df = { ...df, fieldtype: "Tag" };
	var fieldtype = df.fieldtype || "Data";

	// format Dynamic Link as a Link
	if (fieldtype === "Dynamic Link") {
		fieldtype = "Link";
		df._options = doc ? doc[df.options] : null;
	}

	var formatter = df.formatter || frappe.form.get_formatter(fieldtype);

	var formatted = formatter(value, df, options, doc);

	if (typeof formatted == "string") formatted = frappe.dom.remove_script_and_style(formatted);

	return formatted;
};

frappe.get_format_helper = function (doc) {
	var helper = {
		get_formatted: function (fieldname) {
			var df = frappe.meta.get_docfield(doc.doctype, fieldname);
			if (!df) {
				console.log("fieldname not found: " + fieldname);
			}
			return frappe.format(doc[fieldname], df, { inline: 1 }, doc);
		},
	};
	$.extend(helper, doc);
	return helper;
};

frappe.form.link_formatters["User"] = function (value, doc, docfield) {
	let full_name = doc && (doc.full_name || (docfield && doc[`${docfield.fieldname}_full_name`]));
	return full_name || value;
};<|MERGE_RESOLUTION|>--- conflicted
+++ resolved
@@ -73,12 +73,9 @@
 		}
 	},
 	Int: function (value, docfield, options) {
-<<<<<<< HEAD
-=======
 		if (cstr(docfield.options).trim() === "File Size") {
 			return frappe.form.formatters.FileSize(value);
 		}
->>>>>>> 9ef10818
 		return frappe.form.formatters._right(value == null ? "" : cint(value), options);
 	},
 	Percent: function (value, docfield, options) {
@@ -346,14 +343,9 @@
 		return $("<div></div>").text(value).html();
 	},
 	FileSize: function (value) {
-<<<<<<< HEAD
-		if (value > 1048576) {
-			value = flt(flt(value) / 1048576, 1) + "M";
-=======
 		value = cint(value);
 		if (value > 1048576) {
 			return (value / 1048576).toFixed(2) + "M";
->>>>>>> 9ef10818
 		} else if (value > 1024) {
 			return (value / 1024).toFixed(2) + "K";
 		}
