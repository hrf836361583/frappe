--- conflicted
+++ resolved
@@ -181,15 +181,7 @@
 			var $check = $(e.currentTarget);
 			if ($check.parents(".grid-heading-row:first").length !== 0) {
 				// select all?
-<<<<<<< HEAD
-				var checked = $check.prop('checked');
-=======
 				var checked = $check.prop("checked");
-				$check
-					.parents(".form-grid:first")
-					.find(".grid-row-check")
-					.prop("checked", checked);
->>>>>>> ba6a969f
 
 				// set all
 				let result_length = this.grid_pagination.get_result_length();
@@ -250,26 +242,18 @@
 
 	delete_all_rows() {
 		frappe.confirm(__("Are you sure you want to delete all rows?"), () => {
-<<<<<<< HEAD
 			const rows = this.frm.doc[this.df.fieldname].filter(doc => {
 				delete doc.idx;
 				return doc.hasOwnProperty('__selectable') && !doc.__selectable;
 			});
 
 			this.frm.doc[this.df.fieldname] = rows;
-			$(this.parent).find('.rows').empty();
+			$(this.parent).find(".rows").empty();
 			this.grid_rows = [];
 			this.refresh();
 			this.grid_rows.forEach(row => row.refresh_selectable());
-			this.frm && this.frm.script_manager.trigger(this.df.fieldname + "_delete", this.doctype);
-=======
-			this.frm.doc[this.df.fieldname] = [];
-			$(this.parent).find(".rows").empty();
-			this.grid_rows = [];
-			this.refresh();
 			this.frm &&
 				this.frm.script_manager.trigger(this.df.fieldname + "_delete", this.doctype);
->>>>>>> ba6a969f
 			this.frm && this.frm.dirty();
 			this.scroll_to_top();
 		});
