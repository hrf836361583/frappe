// REDESIGN-TODO: Review

function get_version_timeline_content(version_doc, frm) {
	if (!version_doc.data) return [];
	const data = JSON.parse(version_doc.data);

	// comment
	if (data.comment) {
		return [get_version_comment(version_doc, data.comment)];
	}

	let out = [];

	let updater_reference_link = null;
	let updater_reference = data.updater_reference;
	if (!$.isEmptyObject(updater_reference)) {
		let label = updater_reference.label || __("via {0}", [updater_reference.doctype]);
		let { doctype, docname } = updater_reference;
		if (doctype && docname) {
			updater_reference_link = frappe.utils.get_form_link(doctype, docname, true, label);
		} else {
			updater_reference_link = label;
		}
	}

	// value changed in parent
	if (data.changed && data.changed.length) {
		var parts = [];
		data.changed.every(function (p) {
			if (p[0] === "docstatus") {
				if (p[2] === 1) {
					let message = updater_reference_link
<<<<<<< HEAD
						? get_user_message(
							version_doc.owner,
							__("You submitted this document {0}", [updater_reference_link], "Form timeline"),
							__("{0} submitted this document {1}", [get_user_link(version_doc.owner), updater_reference_link], "Form timeline"),
						)
						: get_user_message(
							version_doc.owner,
							__("You submitted this document", null, "Form timeline"),
							__("{0} submitted this document", [get_user_link(version_doc.owner)], "Form timeline"),
						);

					out.push(get_version_comment(version_doc, message));
				} else if (p[2] === 2) {
					let message = updater_reference_link
						? get_user_message(
							version_doc.owner,
							__("You cancelled this document {1}", [updater_reference_link], "Form timeline"),
							__("{0} cancelled this document {1}", [get_user_link(version_doc.owner), updater_reference_link], "Form timeline"),
						)
						: get_user_message(
							version_doc.owner,
							__("You cancelled this document", null, "Form timeline"),
							__("{0} cancelled this document", [get_user_link(version_doc.owner)], "Form timeline"),
						);

=======
						? __("{0} submitted this document {1}", [
								get_user_link(version_doc),
								updater_reference_link,
						  ])
						: __("{0} submitted this document", [get_user_link(version_doc)]);
					out.push(get_version_comment(version_doc, message));
				} else if (p[2] === 2) {
					let message = updater_reference_link
						? __("{0} cancelled this document {1}", [
								get_user_link(version_doc),
								updater_reference_link,
						  ])
						: __("{0} cancelled this document", [get_user_link(version_doc)]);
>>>>>>> f6210e7c
					out.push(get_version_comment(version_doc, message));
				}
			} else {
				const df = frappe.meta.get_docfield(frm.doctype, p[0], frm.docname);
				if (df && !df.hidden) {
					const field_display_status = frappe.perm.get_field_display_status(
						df,
						null,
						frm.perm
					);
					if (field_display_status === "Read" || field_display_status === "Write") {
						parts.push(
							__("{0} from {1} to {2}", [
								__(df.label),
								format_content_for_timeline(p[1]),
								format_content_for_timeline(p[2]),
							])
						);
					}
				}
			}
			return parts.length < 3;
		});
		if (parts.length) {
<<<<<<< HEAD
			let message = updater_reference_link
				? get_user_message(
					version_doc.owner,
					__("You changed the value of {0} {1}", [parts.join(', '), updater_reference_link]),
					__("{0} changed the value of {1} {2}", [get_user_link(version_doc.owner), parts.join(', '), updater_reference_link]),
				)
				: get_user_message(
					version_doc.owner,
					__("You changed the value of {0}", [parts.join(', ')]),
					__("{0} changed the value of {1}", [get_user_link(version_doc.owner), parts.join(', ')]),
				);

=======
			let message;
			if (updater_reference_link) {
				message = __("{0} changed value of {1} {2}", [
					get_user_link(version_doc),
					parts.join(", "),
					updater_reference_link,
				]);
			} else {
				message = __("{0} changed value of {1}", [
					get_user_link(version_doc),
					parts.join(", "),
				]);
			}
>>>>>>> f6210e7c
			out.push(get_version_comment(version_doc, message));
		}
	}

	// value changed in table field
	if (data.row_changed && data.row_changed.length) {
		let parts = [];
		data.row_changed.every(function (row) {
			row[3].every(function (p) {
				var df =
					frm.fields_dict[row[0]] &&
					frappe.meta.get_docfield(
						frm.fields_dict[row[0]].grid.doctype,
						p[0],
						frm.docname
					);

				if (df && !df.hidden) {
					var field_display_status = frappe.perm.get_field_display_status(
						df,
						null,
						frm.perm
					);

					if (field_display_status === "Read" || field_display_status === "Write") {
						parts.push(
							__("{0} from {1} to {2} in row #{3}", [
								frappe.meta.get_label(frm.fields_dict[row[0]].grid.doctype, p[0]),
								format_content_for_timeline(p[1]),
								format_content_for_timeline(p[2]),
								row[1],
							])
						);
					}
				}
				return parts.length < 3;
			});
			return parts.length < 3;
		});
		if (parts.length) {
<<<<<<< HEAD
			let message = updater_reference_link
				? get_user_message(
					version_doc.owner,
					__("You changed the values for {0} {1}", [parts.join(', '), updater_reference_link]),
					__("{0} changed the values for {1} {2}", [get_user_link(version_doc.owner), parts.join(', '), updater_reference_link]),
				)
				: get_user_message(
					version_doc.owner,
					__("You changed the values for {0}", [parts.join(', ')]),
					__("{0} changed the values for {1}", [get_user_link(version_doc.owner), parts.join(', ')]),
				);

=======
			let message;
			if (updater_reference_link) {
				message = __("{0} changed values for {1} {2}", [
					get_user_link(version_doc),
					parts.join(", "),
					updater_reference_link,
				]);
			} else {
				message = __("{0} changed values for {1}", [
					get_user_link(version_doc),
					parts.join(", "),
				]);
			}
>>>>>>> f6210e7c
			out.push(get_version_comment(version_doc, message));
		}
	}

	// rows added / removed
	// __('added'), __('removed') # for translation, don't remove
	["added", "removed"].forEach(function (key) {
		if (data[key] && data[key].length) {
			let parts = (data[key] || []).map(function (p) {
				var df = frappe.meta.get_docfield(frm.doctype, p[0], frm.docname);
				if (df && !df.hidden) {
					var field_display_status = frappe.perm.get_field_display_status(
						df,
						null,
						frm.perm
					);

					if (field_display_status === "Read" || field_display_status === "Write") {
						return __(frappe.meta.get_label(frm.doctype, p[0]));
					}
				}
			});
			parts = parts.filter(function (p) {
				return p;
			});
			if (parts.length) {
				let message = "";

				if (key === "added") {
					message = __("added rows for {0}", [parts.join(", ")]);
				} else if (key === "removed") {
					message = __("removed rows for {0}", [parts.join(", ")]);
				}

				let version_comment = get_version_comment(version_doc, message);
				let user_link = get_user_link(version_doc.owner);
				out.push(`${user_link} ${version_comment}`);
			}
		}
	});

	return out;
}

function get_version_comment(version_doc, text) {
	// TODO: Replace with a better solution
	if (text.includes("<a")) {
		// if text already has linked content in it
		// then just add a version link to unlinked content
		let version_comment = "";
		let unlinked_content = "";

		try {
			text += "</>";
			Array.from($(text)).forEach((element) => {
				if ($(element).is("a")) {
					version_comment += unlinked_content
						? frappe.utils.get_form_link(
								"Version",
								version_doc.name,
								true,
								unlinked_content
						  )
						: "";
					unlinked_content = "";
					version_comment += element.outerHTML;
				} else {
					unlinked_content += element.outerHTML || element.textContent;
				}
			});
			if (unlinked_content) {
				version_comment += frappe.utils.get_form_link(
					"Version",
					version_doc.name,
					true,
					unlinked_content
				);
			}
			return version_comment;
		} catch (e) {
			// pass
		}
	}
	return frappe.utils.get_form_link("Version", version_doc.name, true, text);
}

function format_content_for_timeline(content) {
	// text to HTML
	// limits content to 40 characters
	// escapes HTML
	// and makes it bold
	content = frappe.utils.html2text(content);
	content = frappe.ellipsis(content, 40) || '""';
	content = frappe.utils.escape_html(content);
	return content.bold();
}

<<<<<<< HEAD
function get_user_link(user) {
	const user_display_text = (frappe.user_info(user).fullname || '').bold();
	return frappe.utils.get_form_link('User', user, true, user_display_text);
}

function get_user_message(user, message_self, message_other) {
	return frappe.utils.is_current_user(user) ? message_self : message_other;
}

export { get_version_timeline_content, get_user_link, get_user_message };
=======
function get_user_link(doc) {
	const user = doc.owner;
	const user_display_text = (frappe.user_info(user).fullname || "").bold();
	return frappe.utils.get_form_link("User", user, true, user_display_text);
}

export { get_version_timeline_content };
>>>>>>> f6210e7c
<|MERGE_RESOLUTION|>--- conflicted
+++ resolved
@@ -30,7 +30,6 @@
 			if (p[0] === "docstatus") {
 				if (p[2] === 1) {
 					let message = updater_reference_link
-<<<<<<< HEAD
 						? get_user_message(
 							version_doc.owner,
 							__("You submitted this document {0}", [updater_reference_link], "Form timeline"),
@@ -56,21 +55,6 @@
 							__("{0} cancelled this document", [get_user_link(version_doc.owner)], "Form timeline"),
 						);
 
-=======
-						? __("{0} submitted this document {1}", [
-								get_user_link(version_doc),
-								updater_reference_link,
-						  ])
-						: __("{0} submitted this document", [get_user_link(version_doc)]);
-					out.push(get_version_comment(version_doc, message));
-				} else if (p[2] === 2) {
-					let message = updater_reference_link
-						? __("{0} cancelled this document {1}", [
-								get_user_link(version_doc),
-								updater_reference_link,
-						  ])
-						: __("{0} cancelled this document", [get_user_link(version_doc)]);
->>>>>>> f6210e7c
 					out.push(get_version_comment(version_doc, message));
 				}
 			} else {
@@ -95,7 +79,6 @@
 			return parts.length < 3;
 		});
 		if (parts.length) {
-<<<<<<< HEAD
 			let message = updater_reference_link
 				? get_user_message(
 					version_doc.owner,
@@ -108,21 +91,6 @@
 					__("{0} changed the value of {1}", [get_user_link(version_doc.owner), parts.join(', ')]),
 				);
 
-=======
-			let message;
-			if (updater_reference_link) {
-				message = __("{0} changed value of {1} {2}", [
-					get_user_link(version_doc),
-					parts.join(", "),
-					updater_reference_link,
-				]);
-			} else {
-				message = __("{0} changed value of {1}", [
-					get_user_link(version_doc),
-					parts.join(", "),
-				]);
-			}
->>>>>>> f6210e7c
 			out.push(get_version_comment(version_doc, message));
 		}
 	}
@@ -163,7 +131,6 @@
 			return parts.length < 3;
 		});
 		if (parts.length) {
-<<<<<<< HEAD
 			let message = updater_reference_link
 				? get_user_message(
 					version_doc.owner,
@@ -176,21 +143,6 @@
 					__("{0} changed the values for {1}", [get_user_link(version_doc.owner), parts.join(', ')]),
 				);
 
-=======
-			let message;
-			if (updater_reference_link) {
-				message = __("{0} changed values for {1} {2}", [
-					get_user_link(version_doc),
-					parts.join(", "),
-					updater_reference_link,
-				]);
-			} else {
-				message = __("{0} changed values for {1}", [
-					get_user_link(version_doc),
-					parts.join(", "),
-				]);
-			}
->>>>>>> f6210e7c
 			out.push(get_version_comment(version_doc, message));
 		}
 	}
@@ -288,7 +240,6 @@
 	return content.bold();
 }
 
-<<<<<<< HEAD
 function get_user_link(user) {
 	const user_display_text = (frappe.user_info(user).fullname || '').bold();
 	return frappe.utils.get_form_link('User', user, true, user_display_text);
@@ -298,13 +249,4 @@
 	return frappe.utils.is_current_user(user) ? message_self : message_other;
 }
 
-export { get_version_timeline_content, get_user_link, get_user_message };
-=======
-function get_user_link(doc) {
-	const user = doc.owner;
-	const user_display_text = (frappe.user_info(user).fullname || "").bold();
-	return frappe.utils.get_form_link("User", user, true, user_display_text);
-}
-
-export { get_version_timeline_content };
->>>>>>> f6210e7c
+export { get_version_timeline_content, get_user_link, get_user_message };