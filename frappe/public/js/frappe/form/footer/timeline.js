// Copyright (c) 2015, Frappe Technologies Pvt. Ltd. and Contributors
// MIT License. See license.txt

frappe.provide('frappe.timeline');

frappe.ui.form.Timeline = Class.extend({
	init: function(opts) {
		$.extend(this, opts);
		this.make();
	},
	make: function() {
		var me = this;
		this.wrapper = $(frappe.render_template("timeline",
			{doctype: this.frm.doctype})).appendTo(this.parent);

		this.list = this.wrapper.find(".timeline-items");

		this.comment_area = new frappe.ui.CommentArea({
			parent: this.wrapper.find('.timeline-head'),
			mentions: this.get_usernames_for_mentions(),
			on_submit: (val) => {
				val && this.insert_comment(
					"Comment", val, this.comment_area.button);
			}
		});

		this.setup_editing_area();

		this.setup_email_button();

		this.list.on("click", ".toggle-blockquote", function() {
			$(this).parent().siblings("blockquote").toggleClass("hidden");
		});

		this.setup_comment_like();

		this.list.on("click", ".btn-more", function() {
			var communications = me.get_communications();
			frappe.call({
				btn: this,
				method: "frappe.desk.form.load.get_communications",
				args: {
					doctype: me.frm.doc.doctype,
					name: me.frm.doc.name,
					start: communications.length
				},
				callback: function(r) {
					if (!r.exc) {
						if (r.message) {
							var new_communications = r.message;
							var communications = me.get_communications().concat(new_communications);
							frappe.model.set_docinfo(me.frm.doc.doctype, me.frm.doc.name, "communications", communications);

						} else {
							me.more = false;
						}

						me.refresh();
					}
				}
			});
		});

	},

	setup_email_button: function() {
		var me = this;
		var selector = this.frm.doctype === "Communication"? ".btn-reply-email": ".btn-new-email"
		this.email_button = this.wrapper.find(selector)
			.on("click", function() {
				var args = {
					doc: me.frm.doc,
					frm: me.frm,
					recipients: me.get_recipient()
				}

				if(me.frm.doctype === "Communication") {
					$.extend(args, {
						txt: "",
						last_email: me.frm.doc,
						recipients: me.frm.doc.sender,
						subject: __("Re: {0}", [me.frm.doc.subject]),
					});
				} else {
					$.extend(args, {
						txt: frappe.markdown(me.comment_area.val())
					});
				}
				new frappe.views.CommunicationComposer(args)
			});
	},

	setup_editing_area: function() {
		this.$editing_area = $('<div class="timeline-editing-area">');

		this.editing_area = new frappe.ui.CommentArea({
			parent: this.$editing_area,
			mentions: this.get_usernames_for_mentions(),
			no_wrapper: true
		});

		this.editing_area.destroy();
	},

	refresh: function(scroll_to_end) {
		var me = this;

		this.last_type = "Comment";

		if(this.frm.doc.__islocal) {
			this.wrapper.toggle(false);
			return;
		}
		this.wrapper.toggle(true);
		this.list.empty();
		this.comment_area.val('');

		var communications = this.get_communications(true);

		communications
			.sort((a, b) => a.creation > b.creation ? -1 : 1)
			.filter(c => c.content)
			.forEach(c => {
				c.frm = me.frm;
				me.render_timeline_item(c);
			});

		// more btn
		if (this.more===undefined && communications.length===20) {
			this.more = true;
		}

		if (this.more) {
			$('<div class="timeline-item">\
				<button class="btn btn-default btn-xs btn-more">More</button>\
			</div>').appendTo(me.list);
		}

		// created
		me.render_timeline_item({
			content: __("created"),
			comment_type: "Created",
			communication_type: "Comment",
			sender: this.frm.doc.owner,
			communication_date: this.frm.doc.creation,
			creation: this.frm.doc.creation,
			frm: this.frm
		});

		this.wrapper.find(".is-email").prop("checked", this.last_type==="Email").change();

		this.frm.sidebar.refresh_comments();

		this.frm.trigger('timeline_refresh');
	},

	render_timeline_item: function(c) {
		var me = this;
		this.prepare_timeline_item(c);
		var $timeline_item = $(frappe.render_template("timeline_item", {data:c, frm:this.frm}))
			.appendTo(me.list)
			.on("click", ".delete-comment", function() {
				var name = $timeline_item.data('name');
				me.delete_comment(name);
				return false;
			})
			.on('click', '.edit-comment', function(e) {
				e.preventDefault();
				var name = $timeline_item.data('name');

				if($timeline_item.hasClass('is-editing')) {
					me.editing_area.submit();
					me.$editing_area.detach();
				} else {
					var $edit_btn = $(this);
					var content = $timeline_item.find('.timeline-item-content').html();

					$edit_btn
						.text("Save")
						.find('i')
						.removeClass('octicon-pencil')
						.addClass('octicon-check');

					me.editing_area.setup_summernote();
					me.editing_area.val(content);
					me.editing_area.on_submit = (value) => {
						me.editing_area.destroy();
						value = value.trim();
						// set content to new val so that on save and refresh the new content is shown
						c.content = value;
						frappe.timeline.update_communication(c);
						me.update_comment(name, value);
						// all changes to the timeline_item for editing are reset after calling refresh
						me.refresh();
					};

					$timeline_item
						.find('.timeline-item-content')
						.hide();
					$timeline_item
						.find('.timeline-content-show')
						.append(me.$editing_area);
					$timeline_item
						.addClass('is-editing');
				}

				return false;
			});


		if(c.communication_type=="Communication" && c.communication_medium==="Email") {
			this.last_type = c.communication_medium;
			this.add_reply_btn_event($timeline_item, c);
		}

	},

	add_reply_btn_event: function($timeline_item, c) {
		var me = this;
		$timeline_item.find(".reply-link").on("click", function() {
			var name = $(this).attr("data-name");
			var last_email = null;

			// find the email tor reply to
			me.get_communications().forEach(function(c) {
				if(c.name==name) {
					last_email = c;
					return false;
				}
			});

			// make the composer
			new frappe.views.CommunicationComposer({
				doc: me.frm.doc,
				txt: "",
<<<<<<< HEAD
				subject: __('Reply'),
=======
				title: __('Reply'),
>>>>>>> cfb7f4bd
				frm: me.frm,
				last_email: last_email
			});
		});
	},

	prepare_timeline_item: function(c) {
		if(!c.sender) c.sender = c.owner;

		if(c.sender && c.sender.indexOf("<")!==-1) {
			c.sender = c.sender.split("<")[1].split(">")[0];
		}

		c.user_info = frappe.user_info(c.sender);

		c["delete"] = "";
		c["edit"] = "";
		if(c.communication_type=="Comment" && (c.comment_type || "Comment") === "Comment") {
			if(frappe.model.can_delete("Communication")) {
				c["delete"] = '<a class="close delete-comment" title="Delete"  href="#"><i class="octicon octicon-x"></i></a>';
			}

			if(frappe.user.name == c.sender || (frappe.user.name == 'Administrator')) {
				c["edit"] = '<a class="edit-comment text-muted" title="Edit" href="#">Edit</a>';
			}
		}
		c.comment_on_small = comment_when(c.creation, true);
		c.comment_on = comment_when(c.creation);
		if(!c.fullname) {
			c.fullname = c.sender_full_name || frappe.user.full_name(c.sender);
		}

		if(c.attachments && typeof c.attachments==="string")
			c.attachments = JSON.parse(c.attachments);

		if(c.communication_type=="Comment" && !c.comment_type) {
			c.comment_type = "Comment";
		}

		this.set_icon_and_color(c);

		// label view
		if(c.comment_type==="Workflow" || c.comment_type==="Label") {
			c.comment_html = repl('<span class="label label-%(style)s">%(text)s</span>', {
				style: frappe.utils.guess_style(c.content),
				text: __(c.content)
			});
		} else {
			if(c.communication_type=="Communication" && c.communication_medium=="Email") {
				c.content = c.content.split("<!-- original-reply -->")[0];
				c.content = frappe.utils.strip_original_content(c.content);

				c.original_content = c.content;
				c.content = frappe.utils.toggle_blockquote(c.content);
			} else if (c.communication_type==="Feedback") {
				c.content = frappe.utils.strip_original_content(c.content);

				c.original_content = c.content;
				c.content = frappe.utils.toggle_blockquote(c.content);
			}

			if(!frappe.utils.is_html(c.content)) {
				c.content_html = frappe.markdown(__(c.content));
			} else {
				c.content_html = c.content;
				c.content_html = frappe.utils.strip_whitespace(c.content_html);
				c.content_html = c.content_html.replace(/&lt;/g,"<").replace(/&gt;/g,">");
			}

			// bold @mentions
			if(c.comment_type==="Comment" &&
				// avoid adding <b> tag a 2nd time
				!c.content_html.match(/(^|\W)<b>(@\w+)<\/b>/)
			) {
				c.content_html = c.content_html.replace(/(^|\W)(@\w+)/g, "$1<b>$2</b>");
			}

			if (this.is_communication_or_comment(c)) {
				c.user_content = true;
				if (!$.isArray(c._liked_by)) {
					c._liked_by = JSON.parse(c._liked_by || "[]");
				}

				c.liked_by_user = c._liked_by.indexOf(frappe.session.user)!==-1;
			}
		}

		// basic level of XSS protection
		c.content_html = frappe.dom.remove_script_and_style(c.content_html);

		// subject
		c.show_subject = false;
		if(c.subject && c.communication_type==="Communication") {
			if(this.frm.doc.subject && !this.frm.doc.subject.includes(c.subject)) {
				c.show_subject = true;
			} else if(this.frm.meta.title_field && !!this.frm.doc[this.frm.meta.title_field].includes(c.subject)) {
				c.show_subject = true;
			} else if(!this.frm.doc.name.includes(c.subject)) {
				c.show_subject = true;
			}
		}
	},

	is_communication_or_comment: function(c) {
		return c.communication_type==="Communication"
		|| c.communication_type==="Feedback"
		|| (c.communication_type==="Comment" && (c.comment_type==="Comment"||c.comment_type==="Relinked"));
	},

	set_icon_and_color: function(c) {
		if(c.communication_type == "Feedback"){
			c.icon = "octicon octicon-comment-discussion"
			c.rating_icons = frappe.render_template("rating_icons", {rating: c.rating, show_label: true})
			c.color = "#f39c12"
		} else {
			c.icon = {
				"Email": "octicon octicon-mail",
				"Chat": "octicon octicon-comment-discussion",
				"Phone": "octicon octicon-device-mobile",
				"SMS": "octicon octicon-comment",
				"Created": "octicon octicon-plus",
				"Submitted": "octicon octicon-lock",
				"Cancelled": "octicon octicon-x",
				"Assigned": "octicon octicon-person",
				"Assignment Completed": "octicon octicon-check",
				"Comment": "octicon octicon-comment-discussion",
				"Workflow": "octicon octicon-git-branch",
				"Label": "octicon octicon-tag",
				"Attachment": "octicon octicon-cloud-upload",
				"Attachment Removed": "octicon octicon-trashcan",
				"Shared": "octicon octicon-eye",
				"Unshared": "octicon octicon-circle-slash",
				"Like": "octicon octicon-heart",
				"Edit": "octicon octicon-pencil",
				"Relinked": "octicon octicon-check",
				"Reply": "octicon octicon-mail-reply"
			}[c.comment_type || c.communication_medium]

			c.color = {
				"Email": "#3498db",
				"Chat": "#3498db",
				"Phone": "#3498db",
				"SMS": "#3498db",
				"Created": "#1abc9c",
				"Submitted": "#1abc9c",
				"Cancelled": "#c0392b",
				"Assigned": "#f39c12",
				"Assignment Completed": "#16a085",
				"Comment": "#f39c12",
				"Workflow": "#2c3e50",
				"Label": "#2c3e50",
				"Attachment": "#7f8c8d",
				"Attachment Removed": "#eee",
				"Relinked": "#16a085",
				"Reply": "#8d99a6"
			}[c.comment_type || c.communication_medium];

			c.icon_fg = {
				"Attachment Removed": "#333",
			}[c.comment_type || c.communication_medium]

		}
		if(!c.icon_fg)
			c.icon_fg = "#fff";
	},
	get_communications: function(with_versions) {
		var docinfo = this.frm.get_docinfo(),
			me = this,
			out = [].concat(docinfo.communications);

		if(with_versions) {
			this.build_version_comments(docinfo, out);
		}
		return out;
	},
	build_version_comments: function(docinfo, out) {
		var me = this;

		docinfo.versions.forEach(function(version) {
			if(!version.data) return;
			var data = JSON.parse(version.data);

			// comment
			if(data.comment) {
				out.push(me.get_version_comment(version, data.comment, data.comment_type));
				return;
			}

			// value changed in parent
			if(data.changed && data.changed.length) {
				var parts = [];
				data.changed.every(function(p) {
					if(p[0]==='docstatus') {
						if(p[2]==1) {
							out.push(me.get_version_comment(version, __('submitted this document')));
						} else if (p[2]==2) {
							out.push(me.get_version_comment(version, __('cancelled this document')));
						}
					} else {

						var df = frappe.meta.get_docfield(me.frm.doctype, p[0], me.frm.docname);

						if(df && !df.hidden) {
							var field_display_status = frappe.perm.get_field_display_status(df, null,
								me.frm.perm);
							if(field_display_status === 'Read' || field_display_status === 'Write') {
								parts.push(__('{0} from {1} to {2}', [
									__(df.label),
									(frappe.ellipsis(p[1], 40) || '""').bold(),
									(frappe.ellipsis(p[2], 40) || '""').bold()
								]));
							}
						}
					}
					return parts.length < 3;
				});
				if(parts.length) {
					out.push(me.get_version_comment(version, __("changed value of {0}", [parts.join(', ')])));
				}
			}

			// value changed in table field
			if(data.row_changed && data.row_changed.length) {
				var parts = [], count = 0;
				data.row_changed.every(function(row) {
					row[3].every(function(p) {
						var df = me.frm.fields_dict[row[0]] &&
							frappe.meta.get_docfield(me.frm.fields_dict[row[0]].grid.doctype,
								p[0], me.frm.docname);

						if(df && !df.hidden) {
							var field_display_status = frappe.perm.get_field_display_status(df,
								null, me.frm.perm);

							if(field_display_status === 'Read' || field_display_status === 'Write') {
								parts.push(__('{0} from {1} to {2} in row #{3}', [
									frappe.meta.get_label(me.frm.fields_dict[row[0]].grid.doctype,
										p[0]),
									(frappe.ellipsis(p[1], 40) || '""').bold(),
									(frappe.ellipsis(p[2], 40) || '""').bold(),
									row[1]
								]));
							}
						}
						return parts.length < 3;
					});
					return parts.length < 3;
				});
				if(parts.length) {
					out.push(me.get_version_comment(version, __("changed values for {0}",
						[parts.join(', ')])));
				}
			}

			// rows added / removed
			// __('added'), __('removed') # for translation, don't remove
			['added', 'removed'].forEach(function(key) {
				if(data[key] && data[key].length) {
					parts = (data[key] || []).map(function(p) {
						var df = frappe.meta.get_docfield(me.frm.doctype, p[0], me.frm.docname);
						if(df && !df.hidden) {
							var field_display_status = frappe.perm.get_field_display_status(df, null,
								me.frm.perm);

							if(field_display_status === 'Read' || field_display_status === 'Write') {
								return frappe.meta.get_label(me.frm.doctype, p[0])
							}
						}
					});
					parts = parts.filter(function(p) { return p; });
					if(parts.length) {
						out.push(me.get_version_comment(version, __("{0} rows for {1}",
							[__(key), parts.join(', ')])));
					}
				}
			});
		});
	},
	get_version_comment: function(version, text, comment_type) {
		if(!comment_type) {
			text = '<a href="#Form/Version/'+version.name+'">' + text + '</a>';
		}
		return {
			comment_type: comment_type || 'Edit',
			creation: version.creation,
			owner: version.owner,
			version_name: version.name,
			sender: version.owner,
			comment_by: version.owner,
			content: text
		};
	},

	insert_comment: function(comment_type, comment, btn) {
		var me = this;
		return frappe.call({
			method: "frappe.desk.form.utils.add_comment",
			args: {
				doc:{
					doctype: "Communication",
					communication_type: "Comment",
					comment_type: comment_type || "Comment",
					reference_doctype: this.frm.doctype,
					reference_name: this.frm.docname,
					content: comment,
					sender: frappe.session.user
				}
			},
			btn: btn,
			callback: function(r) {
				if(!r.exc) {
					me.comment_area.val('');
					frappe.utils.play_sound("click");

					var comment = r.message;
					var comments = me.get_communications();
					var comment_exists = false;
					for (var i=0, l=comments.length; i<l; i++) {
						if (comments[i].name==comment.name) {
							comment_exists = true;
							break;
						}
					}
					if (comment_exists) {
						return;
					}

					me.frm.get_docinfo().communications = comments.concat([r.message]);
					me.refresh(true);
				}
			}
		});

	},

	delete_comment: function(name) {
		var me = this;

		frappe.confirm(__('Delete comment?'), function() {
			return frappe.call({
				method: "frappe.client.delete",
				args: {
					doctype: "Communication",
					name: name
				},
				callback: function(r) {
					if(!r.exc) {
						frappe.utils.play_sound("delete");

						me.frm.get_docinfo().communications =
							$.map(me.frm.get_docinfo().communications,
								function(v) {
									if(v.name==name) return null;
									else return v;
								}
							);
						me.refresh(true);
					}
				}
			});
		});
	},

	/**
	 * Update comment
	 *
	 * @param {string} name
	 * @param {string} content
	 *
	 * @returns {boolean}
	 */
	update_comment: function(name, content)
	{
		// TODO: is there a frappe.client.update function?
		return frappe.call({
			method: 'frappe.client.set_value',
			args: {
				doctype: 'Communication',
				name: name,
				fieldname: 'content',
				value: content,
			}, callback: function(r) {
				if(!r.exc) {
					frappe.utils.play_sound('click');
				}
			}
		});
	},

	get_recipient: function() {
		if(this.frm.email_field) {
			return this.frm.doc[this.frm.email_field];
		} else {
			return this.frm.doc.email_id || this.frm.doc.email || "";
		}
	},

	get_last_email: function(from_recipient) {
		var last_email = null,
			communications = this.frm.get_docinfo().communications,
			email = this.get_recipient();

		$.each(communications.sort(function(a, b) { return a.creation > b.creation ? -1 : 1 }), function(i, c) {
			if(c.communication_type=='Communication' && c.communication_medium=="Email") {
				if(from_recipient) {
					if(c.sender.indexOf(email)!==-1) {
						last_email = c;
						return false;
					}
				} else {
					last_email = c;
					return false;
				}
			}
		});

		return last_email;
	},

	get_usernames_for_mentions: function() {
		var valid_users = Object.keys(frappe.boot.user_info)
			.filter(user => !["Administrator", "Guest"].includes(user));

		return valid_users.map(user => frappe.boot.user_info[user].username);
	},

	setup_comment_like: function() {
		this.wrapper.on("click", ".comment-likes .octicon-heart", frappe.ui.click_toggle_like);

		frappe.ui.setup_like_popover(this.wrapper, ".comment-likes");
	}
});

$.extend(frappe.timeline, {
	new_communication: function(communication) {
		var docinfo = frappe.model.get_docinfo(communication.reference_doctype, communication.reference_name);
		if (docinfo && docinfo.communications) {
			var communications = docinfo.communications;
			var communication_exists = false;
			for (var i=0, l=communications.length; i<l; i++) {
				if (communications[i].name==communication.name) {
					communication_exists = true;
					break;
				}
			}

			if (!communication_exists) {
				docinfo.communications = communications.concat([communication]);
			}
		}

		if (cur_frm.doctype === communication.reference_doctype && cur_frm.docname === communication.reference_name) {
			cur_frm.timeline && cur_frm.timeline.refresh();
		}
	},

	delete_communication: function(communication) {
		var docinfo = frappe.model.get_docinfo(communication.reference_doctype, communication.reference_name);
		var index = frappe.timeline.index_of_communication(communication, docinfo);
		if (index !== -1) {
			// remove it from communications list
			docinfo.communications.splice(index, 1);
		}

		if (cur_frm.doctype === communication.reference_doctype && cur_frm.docname === communication.reference_name) {
			cur_frm.timeline && cur_frm.timeline.refresh();
		}
	},

	update_communication: function(communication) {
		var docinfo = frappe.model.get_docinfo(communication.reference_doctype, communication.reference_name);
		var index = frappe.timeline.index_of_communication(communication, docinfo);

		if (index !== -1) {
			// update
			$.extend(docinfo.communications[index], communication);
		}

		if (cur_frm.doctype === communication.reference_doctype && cur_frm.docname === communication.reference_name) {
			cur_frm.timeline && cur_frm.timeline.refresh();
		}
	},

	index_of_communication: function(communication, docinfo) {
		var index = -1;

		if (docinfo && docinfo.communications) {
			var communications = docinfo.communications;

			for (var i=0, l=communications.length; i<l; i++) {
				if (communications[i].name==communication.name) {
					index = i;
					break;
				}
			}
		}

		return index;
	}
})<|MERGE_RESOLUTION|>--- conflicted
+++ resolved
@@ -233,11 +233,7 @@
 			new frappe.views.CommunicationComposer({
 				doc: me.frm.doc,
 				txt: "",
-<<<<<<< HEAD
-				subject: __('Reply'),
-=======
 				title: __('Reply'),
->>>>>>> cfb7f4bd
 				frm: me.frm,
 				last_email: last_email
 			});
