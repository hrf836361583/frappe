--- conflicted
+++ resolved
@@ -318,14 +318,6 @@
 
 		// subject
 		c.show_subject = false;
-<<<<<<< HEAD
-		if(c.subject
-			&& c.communication_type==="Communication"
-			&& !this.frm.doc.subject.includes(c.subject)
-			&& !this.frm.doc.name.includes(c.subject)
-			&& !this.frm.doc[this.frm.meta.title_field || "name"].includes(c.subject)) {
-			c.show_subject = true;
-=======
 		if(c.subject && c.communication_type==="Communication") {
 			if(this.frm.doc.subject && !this.frm.doc.subject.includes(c.subject)) {
 				c.show_subject = true;
@@ -334,7 +326,6 @@
 			} else if(!this.frm.doc.name.includes(c.subject)) {
 				c.show_subject = true;
 			}
->>>>>>> 9174b245
 		}
 	},
 
