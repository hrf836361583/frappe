// Copyright (c) 2015, Frappe Technologies Pvt. Ltd. and Contributors
// MIT License. See license.txt

frappe.provide('frappe.timeline');
frappe.provide('frappe.email');
frappe.separator_element = '<div>---</div>';

frappe.ui.form.Timeline = class Timeline {
	constructor(opts) {
		$.extend(this, opts);
		this.make();
	}

	make() {
		var me = this;
		this.wrapper = $(frappe.render_template("timeline",{doctype: me.frm.doctype,allow_events_in_timeline: me.frm.meta.allow_events_in_timeline})).appendTo(me.parent);

		this.display_automatic_link_email();
		this.list = this.wrapper.find(".timeline-items");
		this.email_link = this.wrapper.find(".timeline-email-import");

		this.comment_area = frappe.ui.form.make_control({
			parent: this.wrapper.find('.timeline-head'),
			df: {
				fieldtype: 'Comment',
				fieldname: 'comment',
				label: 'Comment'
			},
			mentions: this.get_names_for_mentions(),
			render_input: true,
			only_input: true,
			on_submit: (val) => {
				if(strip_html(val).trim() != "") {
					this.insert_comment(val, this.comment_area.button);
				}
			}
		});

		this.setup_email_button();
		this.setup_interaction_button();

		this.list.on("click", ".toggle-blockquote", function() {
			$(this).parent().siblings("blockquote").toggleClass("hidden");
		});

		this.setup_comment_like();

		this.list.on("click", ".btn-more", function() {
			var communications = me.get_communications();
			frappe.call({
				btn: this,
				method: "frappe.desk.form.load.get_communications",
				args: {
					doctype: me.frm.doc.doctype,
					name: me.frm.doc.name,
					start: communications.length
				},
				callback: function(r) {
					if (!r.exc) {
						if (r.message) {
							var new_communications = r.message;
							var communications = me.get_communications().concat(new_communications);
							frappe.model.set_docinfo(me.frm.doc.doctype, me.frm.doc.name, "communications", communications);

							if (new_communications.length < 20) {
								me.more = false;
							}

						} else {
							me.more = false;
						}

						me.refresh();
					}
				}
			});
		});

		this.email_link.on("click", function(e) {
			let text = $(e.currentTarget).find(".copy-to-clipboard").text();
			frappe.utils.copy_to_clipboard(text);
		});
	}

	setup_email_button() {
		var me = this;
		var selector = this.frm.doctype === "Communication"? ".btn-reply-email": ".btn-new-email";
		this.email_button = this.wrapper.find(selector)
			.on("click", function() {
				const $btn = $(this);
				let is_a_reply = true;
				if ($btn.is('.btn-new-email')) {
					is_a_reply = false;
				}

				var args = {
					doc: me.frm.doc,
					frm: me.frm,
					recipients: me.get_recipient(),
					is_a_reply
				}

				if(me.frm.doctype === "Communication") {
					$.extend(args, {
						txt: "",
						last_email: me.frm.doc,
						recipients: me.frm.doc.sender,
						subject: __("Re: {0}", [me.frm.doc.subject]),
					});
				} else {
					const comment_value = frappe.markdown(me.comment_area.get_value());
					$.extend(args, {
						txt: strip_html(comment_value) ? comment_value : ''
					});
				}
				new frappe.views.CommunicationComposer(args)
			});
	}

	display_automatic_link_email() {
		let docinfo = this.frm.get_docinfo();

		if (docinfo.document_email){
			let link = __("Send an email to {0} to link it here", [`<b><a class="timeline-email-import-link copy-to-clipboard">${docinfo.document_email}</a></b>`]);
			$('.timeline-email-import').html(link);
		}
	}

	setup_interaction_button() {
		var me = this;
		var selector = ".btn-new-interaction";
		this.activity_button = this.wrapper.find(selector)
			.on("click", function() {
				var args = {
					doc: me.frm.doc,
					frm: me.frm,
					recipients: me.get_recipient()
				}
				$.extend(args, {
					txt: frappe.markdown(me.comment_area.get_value())
				});
				new frappe.views.InteractionComposer(args);
			});
	}

	setup_editing_area() {
		this.$editing_area = $('<div class="timeline-editing-area">');

		this.editing_area = new frappe.ui.CommentArea({
			parent: this.$editing_area,
			mentions: this.get_names_for_mentions(),
			no_wrapper: true
		});

		this.editing_area.destroy();
	}

	refresh(scroll_to_end) {
		var me = this;
		this.last_type = "Comment";

		if(this.frm.doc.__islocal) {
			this.wrapper.toggle(false);
			return;
		}
		this.wrapper.toggle(true);
		this.list.empty();
		this.comment_area.set_value('');

		// get all communications
		let communications = this.get_communications(true);

		// append views
		var views = this.get_view_logs();
		var timeline = communications.concat(views);

		// append comments
		timeline = timeline.concat(this.get_comments());

		// append energy point logs
		timeline = timeline.concat(this.get_energy_point_logs());

		// append milestones
		timeline = timeline.concat(this.get_milestones());

		// sort
		timeline
			.filter(a => a.content)
			.sort((b, c) => me.compare_dates(b, c))
			.forEach(d => {
				d.frm = me.frm;
				me.render_timeline_item(d);
			});

		me.display_automatic_link_email();

		// more btn
		if (this.more===undefined && timeline.length===20) {
			this.more = true;
		}

		if (this.more) {
			$('<div class="timeline-item">\
				<button class="btn btn-default btn-xs btn-more">More</button>\
			</div>').appendTo(me.list);
		}

		// if a created comment is not added, add the default one
		if (!timeline.find(comment => comment.comment_type === 'Created')) {
			me.render_timeline_item({
				content: __("created"),
				comment_type: "Created",
				communication_type: "Comment",
				sender: this.frm.doc.owner,
				communication_date: this.frm.doc.creation,
				creation: this.frm.doc.creation,
				frm: this.frm
			});
		}

		this.wrapper.find(".is-email").prop("checked", this.last_type==="Email").change();

		this.frm.sidebar.refresh_comments();

		this.frm.trigger('timeline_refresh');
	}

	compare_dates(b, c) {
		let b_date = b.communication_date ? b.communication_date : b.creation;
		let c_date = c.communication_date ? c.communication_date : c.creation;
		let comparison = new Date(b_date) > new Date(c_date) ? -1 : 1;
		return comparison;
	}

	make_editing_area(container) {
		return frappe.ui.form.make_control({
			parent: container,
			df: {
				fieldtype: 'Comment',
				fieldname: 'comment',
				label: 'Comment'
			},
			mentions: this.get_names_for_mentions(),
			render_input: true,
			only_input: true,
			no_wrapper: true
		});
	}

	render_timeline_item(c) {
		var me = this;
		this.prepare_timeline_item(c);
		var $timeline_item = $(frappe.render_template("timeline_item", {data:c, frm:this.frm}))
			.appendTo(me.list)
			.on("click", ".delete-comment", function() {
				var name = $timeline_item.data('name');
				me.delete_comment(name);
				return false;
			})
			.on('click', '.edit-comment', function(e) {
				e.preventDefault();
				var name = $timeline_item.data('name');

				// fix quill editor's tooltip
				$timeline_item.attr('style', 'overflow: visible;');
				$timeline_item.find('.timeline-content-show').attr('style', 'overflow: visible;');

				if($timeline_item.hasClass('is-editing')) {
					me.current_editing_area.submit();
				} else {
					const $edit_btn = $(this);
					const $timeline_content = $timeline_item.find('.timeline-item-content');
					const $timeline_edit = $timeline_item.find('.timeline-item-edit');
					const content = $timeline_content.html();

					// update state
					$edit_btn
						.text(__("Save"))
						.find('i')
						.removeClass('octicon-pencil')
						.addClass('octicon-check');
					$timeline_content.hide();
					$timeline_item.addClass('is-editing');

					// initialize editing area
					me.current_editing_area = me.make_editing_area($timeline_edit);
					me.current_editing_area.set_value(content);

					// submit handler
					me.current_editing_area.on_submit = (value) => {
						$timeline_edit.empty();
						$timeline_content.show();

						// set content to new val so that on save and refresh the new content is shown
						c.content = value;
						frappe.timeline.update_communication(c);
						me.update_comment(name, value);
						// all changes to the timeline_item for editing are reset after calling refresh
						me.refresh();
					};
				}

				return false;
			});


		if(c.communication_type=="Communication" && c.communication_medium==="Email") {
			this.last_type = c.communication_medium;
			this.add_reply_btn_event($timeline_item, c);
		}

	}

	add_reply_btn_event($timeline_item, c) {
		$timeline_item.on('click', '.reply-link, .reply-link-all', (e) => {
			var last_email = null;

			const $target = $(e.currentTarget);
			const name = $target.data().name;

			// find the email to reply to
			this.get_communications().forEach(function(c) {
				if(c.name == name) {
					last_email = c;
					return false;
				}
			});

			const opts = {
				doc: this.frm.doc,
				txt: "",
				title: __('Reply'),
				frm: this.frm,
				last_email,
				is_a_reply: true
			};

			if ($target.is('.reply-link-all')) {
				if (last_email) {
					opts.cc = last_email.cc;
					opts.bcc = last_email.bcc;
				}
			}

			// make the composer
			new frappe.views.CommunicationComposer(opts);
		});
	}

	prepare_timeline_item(c) {
		if(!c.sender) c.sender = c.owner || 'Guest';

		if(c.sender && c.sender.indexOf("<")!==-1) {
			c.sender = c.sender.split("<")[1].split(">")[0];
		}

		if (!c.doctype && ['Comment', 'Communication'].includes(c.communication_type)) {
			c.doctype = c.communication_type;
		}

		c.user_info = frappe.user_info(c.sender);

		c["delete"] = "";
		c["edit"] = "";
		if(c.communication_type=="Comment" && (c.comment_type || "Comment") === "Comment") {
			if(frappe.model.can_delete("Comment")) {
				c["delete"] = `<a class="close delete-comment" title="${__('Delete')}"  href="#"><i class="octicon octicon-x"></i></a>`;
			}

			if(frappe.user.name == c.sender || (frappe.user.name == 'Administrator')) {
				c["edit"] = `<a class="edit-comment text-muted" title="${__('Edit')}" href="#">${__('Edit')}</a>`;
			}
		}
		let communication_date = c.communication_date || c.creation;
		c.comment_on_small = comment_when(communication_date, true);
		c.comment_on = comment_when(communication_date);
		c.futur_date = communication_date > frappe.datetime.now_datetime() ? true : false;
		if(!c.fullname) {
			c.fullname = c.sender_full_name || frappe.user.full_name(c.sender);
		}

		if(c.attachments && typeof c.attachments==="string")
			c.attachments = JSON.parse(c.attachments);

		if(c.communication_type=="Comment" && !c.comment_type) {
			c.comment_type = "Comment";
		}

		this.set_icon_and_color(c);

		// label view
		if(c.comment_type==="Workflow" || c.comment_type==="Label") {
			c.comment_html = repl('<span class="label label-%(style)s">%(text)s</span>', {
				style: frappe.utils.guess_style(c.content),
				text: __(c.content)
			});
		} else {
			if(c.communication_type=="Communication" && c.communication_medium=="Email") {
				c.content = c.content.split(frappe.separator_element)[0];
				c.content = frappe.utils.strip_original_content(c.content);

				c.original_content = c.content;
				c.content = frappe.utils.toggle_blockquote(c.content);
			} else if (c.communication_type==="Feedback") {
				c.content = frappe.utils.strip_original_content(c.content);

				c.original_content = c.content;
				c.content = frappe.utils.toggle_blockquote(c.content);
			}
			if(!frappe.utils.is_html(c.content)) {
				c.content_html = frappe.markdown(__(c.content));
			} else {
				c.content_html = c.content;
				c.content_html = frappe.utils.strip_whitespace(c.content_html);
			}

			if (this.is_communication_or_comment(c)) {
				c.user_content = true;
				if (!$.isArray(c._liked_by)) {
					c._liked_by = JSON.parse(c._liked_by || "[]");
				}

				c.liked_by_user = c._liked_by.indexOf(frappe.session.user)!==-1;
			}
		}

		// basic level of XSS protection
		c.content_html = frappe.dom.remove_script_and_style(c.content_html);

		// subject
		c.show_subject = false;
		if(c.subject && c.communication_type==="Communication") {
			if(this.frm.doc.subject && !this.frm.doc.subject.includes(c.subject)) {
				c.show_subject = true;
			} else if(this.frm.meta.title_field && this.frm.doc[this.frm.meta.title_field]
				&& !!this.frm.doc[this.frm.meta.title_field].includes(c.subject)) {
				c.show_subject = true;
			} else if(!this.frm.doc.name.includes(c.subject)) {
				c.show_subject = true;
			}
		}
	}

	is_communication_or_comment(c) {
		return c.communication_type==="Communication"
		|| c.communication_type==="Feedback"
		|| (c.communication_type==="Comment" && (c.comment_type==="Comment"||c.comment_type==="Relinked"));
	}

	set_icon_and_color(c) {
		if(c.communication_type == "Feedback"){
			c.icon = "octicon octicon-comment-discussion"
		} else {
			c.icon = {
				"Email": "octicon octicon-mail",
				"Chat": "octicon octicon-comment-discussion",
				"Phone": "octicon octicon-device-mobile",
				"SMS": "octicon octicon-comment",
				"Event": "fa fa-calendar",
				"Meeting": "octicon octicon-briefcase",
				"ToDo": "fa fa-check",
				"Submitted": "octicon octicon-lock",
				"Cancelled": "octicon octicon-x",
				"Assigned": "octicon octicon-person",
				"Assignment Completed": "octicon octicon-check",
				"Comment": "octicon octicon-comment-discussion",
				"Milestone": "octicon octicon-milestone",
				"Workflow": "octicon octicon-git-branch",
				"Label": "octicon octicon-tag",
				"Attachment": "octicon octicon-cloud-upload",
				"Attachment Removed": "octicon octicon-trashcan",
				"Shared": "octicon octicon-eye",
				"Unshared": "octicon octicon-circle-slash",
				"Like": "octicon octicon-heart",
				"Edit": "octicon octicon-pencil",
				"Relinked": "octicon octicon-check",
				"Reply": "octicon octicon-mail-reply"
			}[c.comment_type || c.communication_medium]

			c.icon_fg = {
				"Attachment Removed": "#333",
			}[c.comment_type || c.communication_medium]

		}
		if(!c.icon_fg)
			c.icon_fg = "#fff";
	}

	get_communications(with_versions) {
		var docinfo = this.frm.get_docinfo(),
			me = this,
			out = [].concat(docinfo.communications);
		if(with_versions) {
			this.build_version_comments(docinfo, out);
		}

		return out;
	}

	get_view_logs(){
		var docinfo = this.frm.get_docinfo(),
			me = this,
			out = [];
		for (let c of docinfo.views){
			c.content = `<a href="#Form/View Log/${c.name}"> ${__("viewed")}</a>`;
			c.comment_type = "Info";
			out.push(c);
		};
		return out;
	}

	get_comments() {
		let docinfo = this.frm.get_docinfo();

		for (let c of docinfo.comments) {
			this.cast_comment_as_communication(c);
		}

		return docinfo.comments;
	}

	get_energy_point_logs() {
		let energy_point_logs = this.frm.get_docinfo().energy_point_logs;
		energy_point_logs.map(log => {
			log.comment_type = 'Energy Points';
			log.content = frappe.energy_points.format_form_log(log);
			return log;
		});
		return energy_point_logs;
	}

	get_milestones() {
		let milestones = this.frm.get_docinfo().milestones;
		milestones.map(log => {
			log.color = 'dark';
			log.sender = log.owner;
			log.comment_type = 'Milestone';
			log.content = __('{0} changed {1} to {2}', [
				frappe.user.full_name(log.owner).bold(),
				frappe.meta.get_label(this.frm.doctype, log.track_field),
				log.value.bold()]);
			return log;
		});
		return milestones;
	}

	cast_comment_as_communication(c) {
		c.sender = c.comment_email;
		c.sender_full_name = c.comment_by;
		c.communication_type = 'Comment';
	}

	build_version_comments(docinfo, out) {
		var me = this;
		docinfo.versions.forEach(function(version) {
			if (!version.data) return;
			var data = JSON.parse(version.data);

			// comment
			if (data.comment) {
				out.push(me.get_version_comment(version, data.comment, data.comment_type));
				return;
			}

			let updater_reference_link = null;
			let updater_reference = data.updater_reference;
			if (!$.isEmptyObject(updater_reference)) {
				let label = updater_reference.label || __('via {0}', [updater_reference.doctype]);
<<<<<<< HEAD
				updater_reference_link = frappe.utils.get_form_link(
					updater_reference.doctype,
					updater_reference.docname,
					true,
					label
				);
=======
				let { doctype, docname } = updater_reference;
				if (doctype && docname) {
					updater_reference_link = frappe.utils.get_form_link(
						doctype,
						docname,
						true,
						label
					);
				} else {
					updater_reference_link = label;
				}
>>>>>>> e5a87aa4
			}

			// value changed in parent
			if (data.changed && data.changed.length) {
				var parts = [];
				data.changed.every(function(p) {
					if (p[0]==='docstatus') {
						if (p[2]==1) {
							let message = updater_reference_link
								? __('submitted this document {0}', [updater_reference_link])
								: __('submitted this document');
							out.push(me.get_version_comment(version, message));
						} else if (p[2]==2) {
							let message = updater_reference_link
								? __('cancelled this document {0}', [updater_reference_link])
								: __('cancelled this document');
							out.push(me.get_version_comment(version, message));
						}
					} else {
						const df = frappe.meta.get_docfield(me.frm.doctype, p[0], me.frm.docname);
						if (df && !df.hidden) {
							const field_display_status = frappe.perm.get_field_display_status(df, null,
								me.frm.perm);
							if (field_display_status === 'Read' || field_display_status === 'Write') {
								parts.push(__('{0} from {1} to {2}', [
									__(df.label),
									me.format_content_for_timeline(p[1]),
									me.format_content_for_timeline(p[2])
								]));
							}
						}
					}
					return parts.length < 3;
				});
				if (parts.length) {
					let message;
					if (updater_reference_link) {
<<<<<<< HEAD
						message = __("changed value of {0} {1}", [parts.join(', ').bold(), updater_reference_link]);
=======
						message = __("changed value of {0} {1}", [parts.join(', '), updater_reference_link]);
>>>>>>> e5a87aa4
					} else {
						message = __("changed value of {0}", [parts.join(', ')]);
					}
					out.push(me.get_version_comment(version, message));
				}
			}

			// value changed in table field
			if (data.row_changed && data.row_changed.length) {
				let parts = [];
				data.row_changed.every(function(row) {
					row[3].every(function(p) {
						var df = me.frm.fields_dict[row[0]] &&
							frappe.meta.get_docfield(me.frm.fields_dict[row[0]].grid.doctype,
								p[0], me.frm.docname);

						if (df && !df.hidden) {
							var field_display_status = frappe.perm.get_field_display_status(df,
								null, me.frm.perm);

							if (field_display_status === 'Read' || field_display_status === 'Write') {
								parts.push(__('{0} from {1} to {2} in row #{3}', [
									frappe.meta.get_label(me.frm.fields_dict[row[0]].grid.doctype,
										p[0]),
									me.format_content_for_timeline(p[1]),
									me.format_content_for_timeline(p[2]),
									row[1]
								]));
							}
						}
						return parts.length < 3;
					});
					return parts.length < 3;
				});
				if (parts.length) {
					let message;
					if (updater_reference_link) {
						message = __("changed values for {0} {1}", [parts.join(', '), updater_reference_link]);
					} else {
						message = __("changed values for {0}", [parts.join(', ')]);
					}
					out.push(me.get_version_comment(version, message));
				}
			}

			// rows added / removed
			// __('added'), __('removed') # for translation, don't remove
			['added', 'removed'].forEach(function(key) {
				if (data[key] && data[key].length) {
					let parts = (data[key] || []).map(function(p) {
						var df = frappe.meta.get_docfield(me.frm.doctype, p[0], me.frm.docname);
						if (df && !df.hidden) {
							var field_display_status = frappe.perm.get_field_display_status(df, null,
								me.frm.perm);

							if (field_display_status === 'Read' || field_display_status === 'Write') {
								return frappe.meta.get_label(me.frm.doctype, p[0])
							}
						}
					});
					parts = parts.filter(function(p) {
						return p;
					});
					if (parts.length) {
						out.push(me.get_version_comment(version, __("{0} rows for {1}",
							[__(key), parts.join(', ')])));
					}
				}
			});

			// creation by updater reference
			if (data.creation && data.created_by) {
				if (updater_reference_link) {
					out.push(me.get_version_comment(version, __('created {0}', [updater_reference_link]), 'Created'));
				} else {
					out.push(me.get_version_comment(version, __('created'), 'Created'));
				}
			}
		});
	}

	get_version_comment(version, text, comment_type) {
		if(!comment_type) {
			text = '<a href="#Form/Version/'+version.name+'">' + text + '</a>';
		}
		return {
			comment_type: comment_type || 'Edit',
			creation: version.creation,
			owner: version.owner,
			version_name: version.name,
			sender: version.owner,
			comment_by: version.owner,
			content: text
		};
	}

	insert_comment(comment, btn) {
		var me = this;
		return frappe.call({
			method: "frappe.desk.form.utils.add_comment",
			args: {
				reference_doctype: this.frm.doctype,
				reference_name: this.frm.docname,
				content: comment,
				comment_email: frappe.session.user,
				comment_by: frappe.session.user_fullname
			},
			btn: btn,
			callback: function(r) {
				if(!r.exc) {
					me.comment_area.set_value('');
					frappe.utils.play_sound("click");
					frappe.timeline.new_communication(r.message);
				}
			}
		});

	}

	format_content_for_timeline(content) {
		// text to HTML
		// limits content to 40 characters
		// escapes HTML
		// and makes it bold
		content = frappe.utils.html2text(content);
		content = frappe.ellipsis(content, 40) || '""';
		content = frappe.utils.escape_html(content);
		return content.bold();
	}

	delete_comment(name) {
		var me = this;

		frappe.confirm(__('Delete comment?'), function() {
			return frappe.call({
				method: "frappe.client.delete",
				args: {
					doctype: "Comment",
					name: name
				},
				callback: function(r) {
					if(!r.exc) {
						frappe.utils.play_sound("delete");

						me.frm.get_docinfo().communications =
							$.map(me.frm.get_docinfo().communications,
								function(v) {
									if(v.name==name) return null;
									else return v;
								}
							);
						me.refresh(true);
					}
				}
			});
		});
	}

	/**
	 * Update comment
	 *
	 * @param {string} name
	 * @param {string} content
	 *
	 * @returns {boolean}
	 */
	update_comment(name, content){
		return frappe.call({
			method: 'frappe.desk.form.utils.update_comment',
			args: { name, content },
			callback: function(r) {
				if(!r.exc) {
					frappe.utils.play_sound('click');
				}
			}
		});
	}

	get_recipient() {
		if (this.frm.email_field) {
			return this.frm.doc[this.frm.email_field];
		} else {
			return this.frm.doc.email_id || this.frm.doc.email || "";
		}
	}

	get_last_email(from_recipient) {
		var last_email = null,
			communications = this.frm.get_docinfo().communications,
			email = this.get_recipient();

		$.each(communications && communications.sort(function(a, b) { return a.creation > b.creation ? -1 : 1 }), function(i, c) {
			if(c.communication_type=='Communication' && c.communication_medium=="Email") {
				if(from_recipient) {
					if(c.sender.indexOf(email)!==-1) {
						last_email = c;
						return false;
					}
				} else {
					last_email = c;
					return false;
				}
			}
		});

		return last_email;
	}

	get_names_for_mentions() {
		var valid_users = Object.keys(frappe.boot.user_info)
			.filter(user => !["Administrator", "Guest"].includes(user));
		valid_users = valid_users
			.filter(user => frappe.boot.user_info[user].allowed_in_mentions==1);
		return valid_users.map(user => {
			return {
				id: frappe.boot.user_info[user].name,
				value: frappe.boot.user_info[user].fullname,
			}
		});
	}

	setup_comment_like() {
		this.wrapper.on("click", ".comment-likes .octicon-heart", frappe.ui.click_toggle_like);

		frappe.ui.setup_like_popover(this.wrapper, ".comment-likes");
	}
};

$.extend(frappe.timeline, {
	new_communication: function(communication) {
		if (!communication.communication_type) {
			communication.communication_type = 'Comment';
		}
		var docinfo = frappe.model.get_docinfo(communication.reference_doctype, communication.reference_name);
		if (docinfo && docinfo.communications) {
			var communications = docinfo.communications;
			var communication_exists = false;
			for (var i=0, l=communications.length; i<l; i++) {
				if (communications[i].name==communication.name) {
					communication_exists = true;
					break;
				}
			}

			if (!communication_exists) {
				docinfo.communications = communications.concat([communication]);
			}
		}

		if (cur_frm.doctype === communication.reference_doctype && cur_frm.docname === communication.reference_name) {
			cur_frm.timeline && cur_frm.timeline.refresh();
		}
	},

	delete_communication: function(communication) {
		var docinfo = frappe.model.get_docinfo(communication.reference_doctype, communication.reference_name);
		var index = frappe.timeline.index_of_communication(communication, docinfo);
		if (index !== -1) {
			// remove it from communications list
			docinfo.communications.splice(index, 1);
		}

		if (cur_frm.doctype === communication.reference_doctype && cur_frm.docname === communication.reference_name) {
			cur_frm.timeline && cur_frm.timeline.refresh();
		}
	},

	update_communication: function(communication) {
		var docinfo = frappe.model.get_docinfo(communication.reference_doctype, communication.reference_name);
		var index = frappe.timeline.index_of_communication(communication, docinfo);

		if (index !== -1) {
			// update
			$.extend(docinfo.communications[index], communication);
		}

		if (cur_frm.doctype === communication.reference_doctype && cur_frm.docname === communication.reference_name) {
			cur_frm.timeline && cur_frm.timeline.refresh();
		}
	},

	index_of_communication: function(communication, docinfo) {
		var index = -1;

		if (docinfo && docinfo.communications) {
			var communications = docinfo.communications;

			for (var i=0, l=communications.length; i<l; i++) {
				if (communications[i].name==communication.name) {
					index = i;
					break;
				}
			}
		}

		return index;
	}
});<|MERGE_RESOLUTION|>--- conflicted
+++ resolved
@@ -566,14 +566,6 @@
 			let updater_reference = data.updater_reference;
 			if (!$.isEmptyObject(updater_reference)) {
 				let label = updater_reference.label || __('via {0}', [updater_reference.doctype]);
-<<<<<<< HEAD
-				updater_reference_link = frappe.utils.get_form_link(
-					updater_reference.doctype,
-					updater_reference.docname,
-					true,
-					label
-				);
-=======
 				let { doctype, docname } = updater_reference;
 				if (doctype && docname) {
 					updater_reference_link = frappe.utils.get_form_link(
@@ -585,7 +577,6 @@
 				} else {
 					updater_reference_link = label;
 				}
->>>>>>> e5a87aa4
 			}
 
 			// value changed in parent
@@ -623,11 +614,7 @@
 				if (parts.length) {
 					let message;
 					if (updater_reference_link) {
-<<<<<<< HEAD
-						message = __("changed value of {0} {1}", [parts.join(', ').bold(), updater_reference_link]);
-=======
 						message = __("changed value of {0} {1}", [parts.join(', '), updater_reference_link]);
->>>>>>> e5a87aa4
 					} else {
 						message = __("changed value of {0}", [parts.join(', ')]);
 					}
