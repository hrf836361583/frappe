--- conflicted
+++ resolved
@@ -18,7 +18,7 @@
 	var freeze_message = working_label ? __(working_label) : "";
 
 	var save = function () {
-<<<<<<< HEAD
+		remove_empty_rows();
 		$(frm.wrapper).addClass('validated-form');
 		if (check_mandatory()) {
 			_call({
@@ -37,30 +37,6 @@
 		} else {
 			$(btn).prop("disabled", false);
 		}
-=======
-		remove_empty_rows();
-		check_name(function () {
-			$(frm.wrapper).addClass('validated-form');
-			if (check_mandatory()) {
-				_call({
-					method: "frappe.desk.form.save.savedocs",
-					args: { doc: frm.doc, action: action },
-					callback: function (r) {
-						$(document).trigger("save", [frm.doc]);
-						callback(r);
-					},
-					error: function (r) {
-						callback(r);
-					},
-					btn: btn,
-					freeze_message: freeze_message
-				});
-			} else {
-				$(btn).prop("disabled", false);
-			}
-		});
-
->>>>>>> 6efcd2e1
 	};
 
 	var remove_empty_rows = function() {
