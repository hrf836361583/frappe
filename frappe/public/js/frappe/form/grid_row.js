--- conflicted
+++ resolved
@@ -40,11 +40,7 @@
 			render_row = this.render_row();
 		}
 
-<<<<<<< HEAD
-		if (!this.render_row) return;
-=======
 		if (!render_row) return;
->>>>>>> 9ef10818
 
 		this.set_data();
 		this.wrapper.appendTo(this.parent);
@@ -127,11 +123,7 @@
 					])
 					.catch((e) => {
 						// aborted
-<<<<<<< HEAD
-						console.trace(e); // eslint-disable-line
-=======
 						console.trace(e);
->>>>>>> 9ef10818
 					});
 			} else {
 				let data = null;
@@ -530,26 +522,17 @@
 						data-label='${docfield.label}' data-type='${docfield.fieldtype}'>
 
 						<div class='row'>
-<<<<<<< HEAD
-							<div class='col-md-1' style='padding-top: 2px'>
-=======
 							<div class='col-md-1' style='padding-top: 4px;'>
->>>>>>> 9ef10818
 								<a style='cursor: grabbing;'>${frappe.utils.icon("drag", "xs")}</a>
 							</div>
 							<div class='col-md-8' style='padding-right:0px; padding-top: 5px;'>
 								${__(docfield.label)}
 							</div>
-<<<<<<< HEAD
-							<div class='col-md-3' style='padding-left:0px;margin-top:-2px;' title='${__("Columns")}'>
-								<input class='form-control column-width input-xs text-right'
-=======
 							<div class='col-md-2' style='padding-left:0px; padding-top: 2px; margin-top:-2px;' title='${__(
 								"Columns"
 							)}'>
 								<input class='form-control column-width my-1 input-xs text-right'
 								style='height: 24px; max-width: 80px; background: var(--bg-color);'
->>>>>>> 9ef10818
 									value='${docfield.columns || cint(d.columns)}'
 									data-fieldname='${docfield.fieldname}' style='background-color: var(--modal-bg); display: inline'>
 							</div>
