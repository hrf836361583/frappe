--- conflicted
+++ resolved
@@ -85,7 +85,7 @@
 		frappe.workflow.get_transitions(this.frm.doc).then(transitions => {
 			this.frm.page.clear_actions_menu();
 			transitions.forEach(d => {
-				if (frappe.user_roles.includes(d.allowed) && has_approval_access(d)) {
+				if(frappe.user_roles.includes(d.allowed) && has_approval_access(d)) {
 					added = true;
 					me.frm.page.add_action_item(__(d.action), function() {
 						// set the workflow_action for use in form scripts
@@ -103,10 +103,6 @@
 					});
 				}
 			});
-<<<<<<< HEAD
-
-			this.setup_btn(added);
-=======
 			if (!added) {
 				//call function and clear cancel button if Cancel doc state is defined in the workfloe
 				frappe.xcall('frappe.model.workflow.can_cancel_document', {doc: this.frm.doc}).then((can_cancel) => {
@@ -118,7 +114,6 @@
 				this.setup_btn(added);
 			}
 
->>>>>>> e5a87aa4
 		});
 
 	},
