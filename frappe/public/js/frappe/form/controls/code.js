--- conflicted
+++ resolved
@@ -36,14 +36,11 @@
 					this.toggle_label();
 				})
 				.appendTo(this.$input_wrapper);
-<<<<<<< HEAD
-=======
 		}
 
 		if (this.disabled) {
 			this.editor.setReadOnly(true);
 			$(this.ace_editor_target).css("pointer-events", "none");
->>>>>>> 9ef10818
 		}
 
 		this.editor.setTheme("ace/theme/tomorrow");
@@ -53,15 +50,6 @@
 		this.is_setting_content = false;
 
 		// events
-<<<<<<< HEAD
-		this.editor.session.on(
-			"change",
-			frappe.utils.debounce(() => {
-				const input_value = this.get_input_value();
-				this.parse_validate_and_set_in_model(input_value);
-			}, 300)
-		);
-=======
 		this.editor.session.on("change", () => {
 			if (this.is_setting_content) return;
 			change_content();
@@ -71,7 +59,6 @@
 			const input_value = this.get_input_value();
 			this.parse_validate_and_set_in_model(input_value);
 		}, 300);
->>>>>>> 9ef10818
 
 		// setup autocompletion when it is set the first time
 		Object.defineProperty(this.df, "autocompletions", {
@@ -178,10 +165,6 @@
 
 		const valid_languages = Object.keys(language_map);
 		if (language && !valid_languages.includes(language)) {
-<<<<<<< HEAD
-			// eslint-disable-next-line
-=======
->>>>>>> 9ef10818
 			console.warn(
 				`Invalid language option provided for field "${
 					this.df.label
