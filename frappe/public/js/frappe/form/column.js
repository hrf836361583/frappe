--- conflicted
+++ resolved
@@ -32,11 +32,7 @@
 				<label class="column-label">
 					${__(this.df.label)}
 				</label>
-<<<<<<< HEAD
-			`).appendTo(this.wrapper);
-=======
 			`).prependTo(this.wrapper);
->>>>>>> 9ef10818
 		}
 	}
 
