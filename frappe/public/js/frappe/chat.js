--- conflicted
+++ resolved
@@ -483,59 +483,6 @@
  * frappe.log.info('foobar')
  * // prints '[timestamp] foobar: foobar'
  */
-<<<<<<< HEAD
-frappe.Logger = class
-{
-    /**
-     * @description Frappe's Logger Class's constructor.
-     *
-     * @param {string} name - Name of the logger.
-     */
-    constructor (name)
-    {
-        if ( typeof name !== 'string' )
-            throw new frappe.TypeError(`Expected string for name, got ${typeof name} instead.`)
-
-        this.name   = name
-        if ( frappe.boot.developer_mode )
-            this.level  = frappe.Logger.ERROR
-        else
-            this.level  = frappe.Logger.NOTSET
-        this.format = frappe.Logger.FORMAT
-    }
-
-    /**
-     * @description Get instance of frappe.Logger (return registered one if declared).
-     *
-     * @param {string} name - Name of the logger.
-     */
-    static get (name)
-    {
-        if ( !(name in frappe.loggers) )
-            frappe.loggers[name] = new frappe.Logger(name)
-        return frappe.loggers[name]
-    }
-
-    debug (message) { this.log(message, frappe.Logger.DEBUG) }
-    info  (message) { this.log(message, frappe.Logger.INFO)  }
-    warn  (message) { this.log(message, frappe.Logger.WARN)  }
-    error (message) { this.log(message, frappe.Logger.ERROR) }
-
-    log (message, level)
-    {
-        const timestamp   = frappe.datetime.now()
-
-        if ( level.value <= this.level.value )
-        {
-            const format  = frappe._.format(this.format,
-            {
-                time: timestamp.format('HH:mm:ss'),
-                name: this.name
-            })
-            console.log(`%c ${format}:`, `color: ${level.color}`, message)
-        }
-    }
-=======
 frappe.Logger = class {
 	/**
 	 * @description Frappe's Logger Class's constructor.
@@ -581,7 +528,6 @@
 			console.log(`%c ${format}:`, `color: ${level.color}`, message)
 		}
 	}
->>>>>>> 9ed77be8
 }
 
 frappe.Logger.DEBUG  = { value: 10, color: '#616161', name: 'DEBUG'  }
@@ -613,30 +559,6 @@
  *
  * frappe.chat.profile.create("status").then(console.log) // { status: "Online" }
  */
-<<<<<<< HEAD
-frappe.chat.profile.create = (fields, fn) =>
-{
-    if ( typeof fields === "function" )
-    {
-        fn     = fields
-        fields = null
-    } else
-    if ( typeof fields === "string" )
-        fields = frappe._.as_array(fields)
-
-    return new Promise(resolve =>
-    {
-        frappe.call("frappe.chat.doctype.chat_profile.chat_profile.create",
-            { user: frappe.session.user, exists_ok: true, fields: fields },
-                response =>
-                {
-                    if ( fn )
-                        fn(response.message)
-
-                    resolve(response.message)
-                })
-    })
-=======
 frappe.chat.profile.create = (fields, fn) => {
 	if ( typeof fields === "function" ) {
 		fn     = fields
@@ -655,7 +577,6 @@
 					resolve(response.message)
 				})
 	})
->>>>>>> 9ed77be8
 }
 
 /**
@@ -667,22 +588,6 @@
  * @example
  * frappe.chat.profile.update(frappe.session.user, { "status": "Offline" })
  */
-<<<<<<< HEAD
-frappe.chat.profile.update = (user, update, fn) =>
-{
-    return new Promise(resolve =>
-    {
-        frappe.call("frappe.chat.doctype.chat_profile.chat_profile.update",
-            { user: user || frappe.session.user, data: update },
-                response =>
-                {
-                    if ( fn )
-                        fn(response.message)
-
-                    resolve(response.message)
-                })
-    })
-=======
 frappe.chat.profile.update = (user, update, fn) => {
 	return new Promise(resolve => {
 		frappe.call("frappe.chat.doctype.chat_profile.chat_profile.update",
@@ -694,7 +599,6 @@
 					resolve(response.message)
 				})
 	})
->>>>>>> 9ed77be8
 }
 
 // frappe.chat.profile.on
@@ -755,33 +659,6 @@
  *      // do stuff
  * })
  */
-<<<<<<< HEAD
-frappe.chat.room.create = function (kind, owner, users, name, fn)
-{
-    if ( typeof name === "function" )
-    {
-        fn   = name
-        name = null
-    }
-
-    users    = frappe._.as_array(users)
-
-    return new Promise(resolve =>
-    {
-        frappe.call("frappe.chat.doctype.chat_room.chat_room.create",
-            { kind: kind, owner: owner || frappe.session.user, users: users, name: name },
-            r =>
-            {
-                let room = r.message
-                room     = { ...room, creation: new frappe.datetime.datetime(room.creation) }
-
-                if ( fn )
-                    fn(room)
-
-                resolve(room)
-            })
-    })
-=======
 frappe.chat.room.create = function (kind, owner, users, name, fn) {
 	if ( typeof name === "function" ) {
 		fn   = name
@@ -803,7 +680,6 @@
 				resolve(room)
 			})
 	})
->>>>>>> 9ed77be8
 }
 
 /**
@@ -905,25 +781,6 @@
  *      // do stuff.
  * })
  */
-<<<<<<< HEAD
-frappe.chat.room.history = function (name, fn)
-{
-    return new Promise(resolve =>
-    {
-        frappe.call("frappe.chat.doctype.chat_room.chat_room.history",
-            { room: name, user: frappe.session.user },
-                r =>
-                {
-                    let messages = r.message ? frappe._.as_array(r.message) : [ ] // frappe.api BOGZ! (emtpy arrays are falsified, not good design).
-                    messages     = messages.map(m => { return { ...m, creation: new frappe.datetime.datetime(m.creation) } })
-
-                    if ( fn )
-                        fn(messages)
-
-                    resolve(messages)
-                })
-    })
-=======
 frappe.chat.room.history = function (name, fn) {
 	return new Promise(resolve => {
 		frappe.call("frappe.chat.doctype.chat_room.chat_room.history",
@@ -938,7 +795,6 @@
 					resolve(messages)
 				})
 	})
->>>>>>> 9ed77be8
 }
 
 /**
@@ -997,18 +853,6 @@
  *
  * @param {function} fn - callback with the Chat Room and Update.
  */
-<<<<<<< HEAD
-frappe.chat.room.on.update = function (fn)
-{
-    frappe.realtime.on("frappe.chat.room:update", r =>
-    {
-        if ( r.data.last_message )
-            // creation to frappe.datetime.datetime (easier to manipulate).
-            r.data = { ...r.data, last_message: { ...r.data.last_message, creation: new frappe.datetime.datetime(r.data.last_message.creation) } }
-
-        fn(r.room, r.data)
-    })
-=======
 frappe.chat.room.on.update = function (fn) {
 	frappe.realtime.on("frappe.chat.room:update", r => {
 		if ( r.data.last_message )
@@ -1017,7 +861,6 @@
 		
 		fn(r.room, r.data)
 	})
->>>>>>> 9ed77be8
 }
 
 /**
@@ -1050,17 +893,6 @@
 		{ user: frappe.session.user, room: room, content: message })
 }
 
-<<<<<<< HEAD
-frappe.chat.message.update = function (message, update, fn)
-{
-    return new Promise(resolve => {
-        frappe.call('frappe.chat.doctype.chat_message.chat_message.update',
-            { user: frappe.session.user, message: message, update: update },
-            r =>
-            {
-                if ( fn )
-                    fn(response.message)
-=======
 frappe.chat.message.update = function (message, update, fn) {
 	return new Promise(resolve => {
 		frappe.call('frappe.chat.doctype.chat_message.chat_message.update',
@@ -1068,7 +900,6 @@
 			r =>  {
 				if ( fn )
 					fn(response.message)
->>>>>>> 9ed77be8
 
 				resolve(response.message)
 			})
@@ -1100,20 +931,6 @@
 	frappe.realtime.on("frappe.chat.message:update", r => fn(r.message, r.data))
 }
 
-<<<<<<< HEAD
-frappe.chat.pretty_datetime   = function (date)
-{
-    const today    = moment()
-    const instance = date.moment
-
-    if ( today.isSame(instance, "d") )
-        return instance.format("hh:mm A")
-    else
-    if ( today.isSame(instance, "week") )
-        return instance.format("dddd")
-    else
-        return instance.format("DD/MM/YYYY")
-=======
 frappe.chat.pretty_datetime   = function (date) {
 	const today    = moment()
 	const instance = date.moment
@@ -1125,7 +942,6 @@
 		return instance.format("dddd")
 	else
 		return instance.format("DD/MM/YYYY")
->>>>>>> 9ed77be8
 }
 
 // frappe.chat.sound
@@ -1161,28 +977,6 @@
 
 // frappe.chat.emoji
 frappe.chat.emojis = [ ]
-<<<<<<< HEAD
-frappe.chat.emoji  = function (fn)
-{
-    return new Promise(resolve => {
-        if ( !frappe._.is_empty(frappe.chat.emojis) )
-        {
-            if ( fn )
-                fn(frappe.chat.emojis)
-
-            resolve(frappe.chat.emojis)
-        }
-        else
-            $.get('https://cdn.rawgit.com/frappe/emoji/master/emoji', (data) => {
-                frappe.chat.emojis = JSON.parse(data)
-
-                if ( fn )
-                    fn(frappe.chat.emojis)
-
-                resolve(frappe.chat.emojis)
-            })
-    })
-=======
 frappe.chat.emoji  = function (fn) {
 	return new Promise(resolve => {
 		if ( !frappe._.is_empty(frappe.chat.emojis) ) {
@@ -1201,7 +995,6 @@
 				resolve(frappe.chat.emojis)
 			})
 	})
->>>>>>> 9ed77be8
 }
 
 const { h, Component } = hyper
@@ -1254,21 +1047,6 @@
  */
 frappe.components.FAB
 =
-<<<<<<< HEAD
-class extends frappe.components.Button
-{
-    render ( )
-    {
-        const { props } = this
-        const size      = frappe.components.FAB.SIZE[props.size]
-
-        return (
-            h(frappe.components.Button, { ...props, class: `${props.class} ${size && size.class}`},
-                h("i", { class: props.icon })
-            )
-        )
-    }
-=======
 class extends frappe.components.Button {
 	render ( ) {
 		const { props } = this
@@ -1280,7 +1058,6 @@
 			)
 		)
 	}
->>>>>>> 9ed77be8
 }
 frappe.components.FAB.defaultProps
 = {
@@ -1398,111 +1175,6 @@
  */
 frappe.Chat
 =
-<<<<<<< HEAD
-class
-{
-    /**
-     * @description Frappe Chat Object.
-     *
-     * @param {string} selector - A query selector, HTML Element or jQuery object.
-     * @param {object} options  - Optional configurations.
-     */
-    constructor (selector, options)
-    {
-        if ( !(typeof selector === "string" || selector instanceof $ || selector instanceof HTMLElement) )
-        {
-            options  = selector
-            selector = null
-        }
-
-        this.options = frappe.Chat.OPTIONS
-
-        this.set_wrapper(selector ? selector : "body")
-        this.set_options(options)
-
-        // Load Emojis.
-        frappe.chat.emoji()
-    }
-
-    /**
-     * Set the container on which the chat widget is mounted on.
-     * @param   {string|HTMLElement} selector - A query selector, HTML Element or jQuery object.
-     *
-     * @returns {frappe.Chat}                 - The instance.
-     *
-     * @example
-     * const chat = new frappe.Chat()
-     * chat.set_wrapper(".selector")
-     */
-    set_wrapper (selector)
-    {
-        this.$wrapper = $(selector)
-
-        return this
-    }
-
-    /**
-     * Set the configurations for the chat interface.
-     * @param   {object}      options - Optional Configurations.
-     *
-     * @returns {frappe.Chat}         - The instance.
-     *
-     * @example
-     * const chat = new frappe.Chat()
-     * chat.set_options({ layout: frappe.Chat.Layout.PAGE })
-     */
-    set_options (options)
-    {
-        this.options = { ...this.options, ...options }
-
-        return this
-    }
-
-    /**
-     * @description Destory the chat widget.
-     *
-     * @returns {frappe.Chat} - The instance.
-     *
-     * @example
-     * const chat = new frappe.Chat()
-     * chat.render()
-     *     .destroy()
-     */
-    destroy ( )
-    {
-        const $wrapper = this.$wrapper
-        $wrapper.remove(".frappe-chat")
-
-        return this
-    }
-
-    /**
-     * @description Render the chat widget component onto destined wrapper.
-     *
-     * @returns {frappe.Chat} - The instance.
-     *
-     * @example
-     * const chat = new frappe.Chat()
-     * chat.render()
-     */
-    render ( )
-    {
-        this.destroy()
-
-        const $wrapper   = this.$wrapper
-        const options    = this.options
-
-        const component  = h(frappe.Chat.Widget,
-        {
-            layout: options.layout,
-            target: options.target
-        })
-
-        hyper.render(component, $wrapper[0])
-
-        return this
-    }
-=======
 class {
 	/**
 	 * @description Frappe Chat Object.
@@ -1598,7 +1270,6 @@
 
 		return this
 	}
->>>>>>> 9ed77be8
 }
 frappe.Chat.Layout
 = {
@@ -1614,372 +1285,6 @@
  */
 frappe.Chat.Widget
 =
-<<<<<<< HEAD
-class extends Component
-{
-    constructor (props)
-    {
-        super (props)
-
-        this.room           = { }
-        this.room.add       = (rooms) =>
-        {
-            rooms           = frappe._.as_array(rooms)
-            const names     = rooms.map(r => r.name)
-
-            frappe.log.info(`Subscribing ${frappe.session.user} to Chat Rooms ${names.join(", ")}.`)
-            frappe.chat.room.subscribe(names)
-
-            const state     = [ ]
-
-            for (const room of rooms)
-                if ( room.type === "Group" || room.owner === frappe.session.user || room.last_message )
-                {
-                    frappe.log.info(`Adding ${room.name} to component.`)
-                    state.push(room)
-                }
-
-            this.set_state({ rooms: [ ...this.state.rooms, ...state ] })
-        }
-        this.room.update    = (room, update) =>
-        {
-            const { state } = this
-            var   exists    = false
-            const rooms     = state.rooms.map(r =>
-            {
-                if ( r.name === room )
-                {
-                    exists  = true
-                    if ( update.typing )
-                    {
-                        if ( !frappe._.is_empty(r.typing) )
-                        {
-                            const usr = update.typing
-                            if ( !r.typing.includes(usr) )
-                            {
-                                update.typing = frappe._.copy_array(r.typing)
-                                update.typing.push(usr)
-                            }
-                        }
-                        else
-                            update.typing = frappe._.as_array(update.typing)
-                    }
-
-                    return { ...r, ...update }
-                }
-
-                return r
-            })
-
-            if ( !exists )
-                frappe.chat.room.get(room, (room) => this.room.add(room))
-            else
-                this.set_state({ rooms })
-
-            if ( state.room.name === room )
-            {
-                if ( update.typing )
-                {
-                    if ( !frappe._.is_empty(state.room.typing) )
-                    {
-                        const usr = update.typing
-                        if ( !state.room.typing.includes(usr) )
-                        {
-                            update.typing = frappe._.copy_array(state.room.typing)
-                            update.typing.push(usr)
-                        }
-                    } else
-                        update.typing = frappe._.as_array(update.typing)
-                }
-
-                const room  = { ...state.room, ...update }
-
-                this.set_state({ room })
-            }
-        }
-        this.room.select    = (name) =>
-        {
-            frappe.chat.room.history(name, (messages) =>
-            {
-                const  { state } = this
-                const room       = state.rooms.find(r => r.name === name)
-
-                this.set_state({
-                    room: { ...state.room, ...room, messages: messages }
-                })
-            })
-        }
-
-        this.state = frappe.Chat.Widget.defaultState
-
-        this.make()
-    }
-
-    make ( ) {
-        frappe.chat.profile.create([
-            "status", "message_preview", "notification_tones", "conversation_tones"
-        ]).then(profile =>
-        {
-            this.set_state({ profile })
-
-            frappe.chat.room.get(rooms =>
-            {
-                rooms = frappe._.as_array(rooms)
-                frappe.log.info(`User ${frappe.session.user} is subscribed to ${rooms.length} ${frappe._.pluralize('room', rooms.length)}.`)
-
-                if ( !frappe._.is_empty(rooms) )
-                    this.room.add(rooms)
-            })
-
-            this.bind()
-        })
-    }
-
-    bind ( ) {
-        frappe.chat.profile.on.update((user, update) =>
-        {
-            frappe.log.warn(`TRIGGER: Chat Profile update ${JSON.stringify(update)} of User ${user}.`)
-
-            if ( 'status' in update )
-            {
-                if ( user === frappe.session.user )
-                {
-                    this.set_state({
-                        profile: { ...this.state.profile, status: update.status }
-                    })
-                } else
-                {
-                    const status = frappe.chat.profile.STATUSES.find(s => s.name === update.status)
-                    const color  = status.color
-
-                    const alert  = `<span class="indicator ${color}"/> ${frappe.user.full_name(user)} is currently <b>${update.status}</b>`
-                    frappe.show_alert(alert, 3)
-                }
-            }
-        })
-
-        frappe.chat.room.on.create((room) =>
-        {
-            frappe.log.warn(`TRIGGER: Chat Room ${room.name} created.`)
-            this.room.add(room)
-        })
-
-        frappe.chat.room.on.update((room, update) =>
-        {
-            frappe.log.warn(`TRIGGER: Chat Room ${room} update ${JSON.stringify(update)} recieved.`)
-            this.room.update(room, update)
-        })
-
-        frappe.chat.room.on.typing((room, user) => {
-            if ( user !== frappe.session.user )
-            {
-                frappe.log.warn(`User ${user} typing in Chat Room ${room}.`)
-                this.room.update(room, { typing: user })
-    
-                setTimeout(() => this.room.update(room, { typing: null }), 5000)
-            }
-        })
-
-        frappe.chat.message.on.create((r) =>
-        {
-            const { state } = this
-
-            // play sound.
-            if ( state.room.name )
-                state.profile.conversation_tones && frappe.chat.sound.play('message')
-            else
-                state.profile.notification_tones && frappe.chat.sound.play('notification')
-
-            if ( r.user !== frappe.session.user && state.profile.message_preview && !state.toggle ) {
-                const $element = $('body').find('.frappe-chat-alert')
-                $element.remove()
-                
-                const  alert   = // TODO: ellipses content
-                `
-                <span>
-                    <span class="indicator yellow"/> <b>${frappe.user.first_name(r.user)}</b>: ${r.content}
-                </span>
-                `
-    
-                frappe.show_alert(alert, 3)
-            }
-            
-            if ( r.room === state.room.name ) {
-                const mess  = frappe._.copy_array(state.room.messages)
-                mess.push(r)
-
-                this.set_state({ room: { ...state.room, messages: mess } })
-            }
-        })
-
-        frappe.chat.message.on.update((message, update) =>
-        {
-            frappe.log.warn(`TRIGGER: Chat Message ${message} update ${JSON.stringify(update)} recieved.`)
-        })
-    }
-
-    render ( )
-    {
-        const { props, state } = this
-        const me               = this
-
-        const ActionBar        = h(frappe.Chat.Widget.ActionBar,
-        {
-            placeholder: __("Search or Create a New Chat"),
-                  class: "level",
-                 layout: props.layout,
-                actions:
-            [
-                {
-                       type: "primary",
-                      label: __("New"),
-                    onclick: function ( )
-                    {
-                        const dialog = new frappe.ui.Dialog({
-                              title: __("New Chat"),
-                             fields: [
-                                 {
-                                         label: __("Chat Type"),
-                                     fieldname: "type",
-                                     fieldtype: "Select",
-                                       options: ["Group", "Direct Chat"],
-                                       default: "Group",
-                                      onchange: () => 
-                                      {
-                                            const type     = dialog.get_value("type")
-                                            const is_group = type === "Group"
-
-                                            dialog.set_df_property("group_name", "reqd",  is_group)
-                                            dialog.set_df_property("user",       "reqd", !is_group)
-                                      }
-                                 },
-                                 {
-                                         label: __("Group Name"),
-                                     fieldname: "group_name",
-                                     fieldtype: "Data",
-                                          reqd: true,
-                                    depends_on: "eval:doc.type == 'Group'"
-                                 },
-                                 {
-                                         label: __("Users"),
-                                     fieldname: "users",
-                                     fieldtype: "MultiSelect",
-                                       options: frappe.user.get_emails(),
-                                    depends_on: "eval:doc.type == 'Group'"
-                                 },
-                                 {
-                                         label: __("User"),
-                                     fieldname: "user",
-                                     fieldtype: "Link",
-                                       options: "User",
-                                    depends_on: "eval:doc.type == 'Direct Chat'"
-                                 }
-                             ],
-                            action:
-                            {
-                                primary:
-                                {
-                                       label: __("Create"),
-                                    onsubmit: (values) =>
-                                    {
-                                        if ( values.type === "Group" )
-                                        {
-                                            if ( !frappe._.is_empty(values.users) )
-                                            {
-                                                const name  = values.group_name
-                                                const users = dialog.fields_dict.users.get_values()
-
-                                                frappe.chat.room.create("Group",  null, users, name)
-                                            }
-                                        } else {
-                                            const user      = values.user
-
-                                            frappe.chat.room.create("Direct", null, user)
-                                        }
-                                        dialog.hide()
-                                    }
-                                }
-                            }
-                        })
-                        dialog.show()
-                    }
-                }
-            ],
-            change: function (query)
-            {
-                me.set_state({
-                    query: query
-                })
-            }
-        })
-
-        const contacts   = Object.keys(frappe.boot.user_info).map(key => 
-        {
-            return { owner: frappe.session.user, users: [frappe.boot.user_info[key].email] }
-        })
-        const rooms      = state.query ? frappe.chat.room.search(state.query, state.rooms.concat(contacts)) : frappe.chat.room.sort(state.rooms)
-        
-        const RoomList   = frappe._.is_empty(rooms) && !state.query ?
-            h("div", { class: "vcenter" },
-                h("div", { class: "text-center text-extra-muted" },
-                    h("p","",__("You don't have any messages yet."))
-                )
-            )
-            :
-            h(frappe.Chat.Widget.RoomList, { rooms: rooms, click: room => 
-            {
-                if ( room.name )
-                    this.room.select(room.name)
-                else
-                    frappe.chat.room.create("Direct", room.owner, frappe._.squash(room.users), ({ name }) => this.room.select(name))
-            }})
-        const Room       = h(frappe.Chat.Widget.Room, { ...state.room, layout: props.layout, destroy: () => {
-            this.set_state({
-                room: { name: null, messages: [ ] }
-            })
-        }})
-
-        const component  = props.layout === frappe.Chat.Layout.POPPER ?
-            h(frappe.Chat.Widget.Popper, { heading: ActionBar, page: state.room.name && Room, target: props.target,
-                toggle: (t) => this.set_state({ toggle: t }) },
-                RoomList
-            )
-            :
-            h("div", { class: "row" },
-                h("div", { class: "col-md-2  col-sm-3 layout-side-section" },
-                    ActionBar, RoomList
-                ),
-                h("div", { class: "col-md-10 col-sm-9 layout-main-section-wrapper" },
-                    state.room.name ?
-                        Room : (
-                            h("div", "",
-                                h("div", { class: "text-center text-extra-muted" },
-                                    h(frappe.components.Octicon, { type: "comment-discussion", style: "font-size: 48px" }),
-                                    h("p","",__("Select a chat to start messaging."))
-                                )
-                            )
-                        )
-                )
-            )
-
-        return component ?
-            h("div", { class: "frappe-chat" },
-                component
-            ) : null
-    }
-}
-frappe.Chat.Widget.defaultState =
-{
-      query: "",
-    profile: { },
-      rooms: [ ],
-       room: { name: null, messages: [ ], typing: [ ] },
-     toggle: false
-}
-frappe.Chat.Widget.defaultProps =
-{
-    layout: frappe.Chat.Layout.POPPER
-=======
 class extends Component {
 	constructor (props) {
 		super (props)
@@ -2298,7 +1603,6 @@
 }
 frappe.Chat.Widget.defaultProps = {
 	layout: frappe.Chat.Layout.POPPER
->>>>>>> 9ed77be8
 }
 
 /**
@@ -2306,71 +1610,6 @@
  */
 frappe.Chat.Widget.Popper
 =
-<<<<<<< HEAD
-class extends Component
-{
-    constructor (props) {
-        super (props)
-
-        this.toggle = this.toggle.bind(this)
-
-        this.state  = frappe.Chat.Widget.Popper.defaultState
-
-        if ( props.target )
-            $(props.target).click(() => this.toggle())
-    }
-
-    toggle  (active)
-    {
-        let toggle
-        if ( arguments.length === 1 )
-            toggle = active
-        else
-            toggle = this.state.active ? false : true
-
-        this.set_state({ active: toggle })
-
-        this.props.toggle(toggle)
-    }
-
-    on_mounted ( )
-    {
-        $(document.body).on('click', '.page-container, .frappe-chat-popper', ({ currentTarget }) => {
-            if ( $(currentTarget).is('.page-container') )
-                this.toggle(false)
-        })
-    }
-
-    render  ( ) 
-    {
-        const { props, state } = this
-
-        return !state.destroy ?
-        (
-            h("div", { class: "frappe-chat-popper" },
-                !props.target ?
-                    h(frappe.components.FAB, {
-                          class: "frappe-fab",
-                           icon: state.active ? "fa fa-fw fa-times" : "font-heavy octicon octicon-comment",
-                           size: frappe._.is_mobile() ? null : "large",
-                           type: "primary",
-                        onclick: () => this.toggle(),
-                    }) : null,
-                state.active ?
-                    h("div", { class: "frappe-chat-popper-collapse" },
-                        props.page ? props.page : (
-                            h("div", { class: `panel panel-default ${frappe._.is_mobile() ? "panel-span" : ""}` },
-                                h("div", { class: "panel-heading" },
-                                    props.heading
-                                ),
-                                props.children
-                            )
-                        )
-                ) : null
-            )
-        ) : null
-    }
-=======
 class extends Component {
 	constructor (props) {
 		super (props)
@@ -2430,7 +1669,6 @@
 			)
 		) : null
 	}
->>>>>>> 9ed77be8
 }
 frappe.Chat.Widget.Popper.defaultState
 = {
@@ -2443,55 +1681,6 @@
  */
 frappe.Chat.Widget.ActionBar
 =
-<<<<<<< HEAD
-class extends Component
-{
-    constructor (props)
-    {
-        super (props)
-
-        this.change = this.change.bind(this)
-        this.submit = this.submit.bind(this)
-
-        this.state  = frappe.Chat.Widget.ActionBar.defaultState
-    }
-
-    change (e)
-    {
-        const { props, state } = this
-
-        this.set_state({
-            [e.target.name]: e.target.value
-        })
-
-        props.change(state.query)
-    }
-
-    submit (e)
-    {
-        const { props, state } = this
-
-        e.preventDefault()
-
-        props.submit(state.query)
-    }
-
-    render ( )
-    {
-        const { props, state } = this
-        const { actions }      = props
-
-        return (
-            h("div", { class: `frappe-chat-action-bar ${props.class ? props.class : ""}` },
-                h("form", { oninput: this.change, onsubmit: this.submit },
-                    h("input", { autocomplete: "off", class: "form-control input-sm", name: "query", value: state.query, placeholder: props.placeholder || "Search" }),
-                ),
-                !frappe._.is_empty(actions) ?
-                    actions.map(action => h(frappe.Chat.Widget.ActionBar.Action, { ...action })) : null
-            )
-        )
-    }
-=======
 class extends Component {
 	constructor (props) {
 		super (props)
@@ -2542,7 +1731,6 @@
 			)
 		)
 	}
->>>>>>> 9ed77be8
 }
 frappe.Chat.Widget.ActionBar.defaultState
 = {
@@ -2801,68 +1989,6 @@
 
 frappe.Chat.Widget.Room.Header
 =
-<<<<<<< HEAD
-class extends Component
-{
-    render ( )
-    {
-        const { props }     = this
-
-        const item          = { }
-
-        if ( props.type === "Group" ) {
-            item.route      = `Form/Chat Room/${props.name}`
-
-            item.title      = props.room_name
-            item.image      = props.avatar
-
-            if ( !frappe._.is_empty(props.typing) )
-            {
-                props.typing  = frappe._.as_array(props.typing) // HACK: (BUG) why does typing return as a string?
-                const users   = props.typing.map(user => frappe.user.first_name(user))
-                item.subtitle = `${users.join(", ")} typing...`
-            } else
-                item.subtitle = __(`${props.users.length} ${frappe._.pluralize('member', props.users.length)}`)
-        }
-        else
-        {
-            const user      = props.owner === frappe.session.user ? frappe._.squash(props.users) : props.owner
-
-            item.route      = `Form/User/${user}`
-
-            item.title      = frappe.user.full_name(user)
-            item.image      = frappe.user.image(user)
-
-            if ( !frappe._.is_empty(props.typing) )
-                item.subtitle = 'typing...'
-        }
-
-        const popper        = props.layout === frappe.Chat.Layout.POPPER || frappe._.is_mobile()
-
-        return (
-            h("div", { class: "panel-heading" },
-                h("div", { class: "level" },
-                    popper ?
-                        h(frappe.components.Button,{class:"btn-back",onclick:props.on_back},
-                            h(frappe.components.Octicon, { type: "chevron-left" })
-                        ) : null,
-                    h("div","",
-                        h("div", { class: "panel-title" },
-                            h("div", { class: "cursor-pointer", onclick: () => { frappe.set_route(item.route) }},
-                                h(frappe.Chat.Widget.MediaProfile, { ...item })
-                            )
-                        )
-                    ),
-                    h("div", { class: popper ? "col-xs-1"  : "col-xs-3" },
-                        h("div", { class: "text-right" },
-
-                        )
-                    )
-                )
-            )
-        )
-    }
-=======
 class extends Component {
 	render ( ) {
 		const { props }     = this
@@ -2919,7 +2045,6 @@
 			)
 		)
 	}
->>>>>>> 9ed77be8
 }
 
 /**
@@ -3055,153 +2180,6 @@
  */
 frappe.chat.component.ChatForm
 =
-<<<<<<< HEAD
-class extends Component
-{
-    constructor (props)
-    {
-        super (props)
-        
-        this.on_change   = this.on_change.bind(this)
-        this.on_submit   = this.on_submit.bind(this)
-        
-        this.hint        = this.hint.bind(this)
-
-        this.state       = frappe.chat.component.ChatForm.defaultState
-    }
-
-    on_change (e)
-    {
-        const { props, state } = this
-        const value            = e.target.value
-
-        this.set_state({
-            [e.target.name]: value
-        })
-
-        props.on_change(state)
-
-        this.hint(value)
-    }
-
-    hint (value)
-    {
-        const { props, state } = this
-
-        if ( props.hint )
-        {
-            const tokens =  value.split(" ")
-            const sliced = tokens.slice(0, tokens.length - 1)
-
-            const token  = tokens[tokens.length - 1]
-
-            if ( token )
-            {
-                props.hint   = frappe._.as_array(props.hint)
-                const hint   = props.hint.find(hint => hint.match.test(token))
-
-                if ( hint )
-                {
-                    hint.search(token, items =>
-                    {
-                        const hints = items.map(item =>
-                        {
-                            // You should stop writing one-liners! >_>
-                            const replace = token.replace(hint.match, hint.content ? hint.content(item) : item)
-                            const content = `${sliced.join(" ")} ${replace}`.trim()
-                            item          = { component: hint.component(item), content: content }
-
-                            return item
-                        }).slice(0, hint.max || 5)
-
-                        this.set_state({ hints })
-                    })
-                }
-                else
-                    this.set_state({ hints: [ ] })
-            } else
-                this.set_state({ hints: [ ] })
-        }
-    }
-
-    on_submit (e)
-    {
-        e.preventDefault()
-
-        if ( this.state.content )
-        {
-            this.props.on_submit(this.state.content)
-
-            this.set_state({ content: null })
-        }
-    }
-
-    render ( )
-    {
-        const { props, state } = this
-
-        return (
-            h("div",{class:"chat-form"},
-                state.hints.length ?
-                    h("ul", { class: "hint-list list-group" },
-                        state.hints.map((item) =>
-                        {
-                            return (
-                                h("li", { class: "hint-list-item list-group-item" },
-                                    h("a", { href: "javascript:void(0)", onclick: () =>
-                                    {
-                                        this.set_state({ content: item.content, hints: [ ] })
-                                    }},
-                                        item.component
-                                    )
-                                )
-                            )
-                        })
-                    ) : null,
-                h("form", { oninput: this.on_change, onsubmit: this.on_submit },
-                    h("div",{class:"input-group input-group-lg"},
-                        !frappe._.is_empty(props.actions) ?
-                            h("div",{class:"input-group-btn dropup"},
-                                h(frappe.components.Button,{ class: "dropdown-toggle", "data-toggle": "dropdown"},
-                                    h(frappe.components.FontAwesome, { class: "text-muted", type: "paperclip", fixed: true })
-                                ),
-                                h("div",{ class:"dropdown-menu dropdown-menu-left", onclick: e => e.stopPropagation() },
-                                    !frappe._.is_empty(props.actions) && props.actions.map((action) =>
-                                    {
-                                        return (
-                                            h("li", null,
-                                                h("a",{onclick:action.on_click},
-                                                    h(frappe.components.FontAwesome,{type:action.icon,fixed:true}), ` ${action.label}`,
-                                                )
-                                            )
-                                        )
-                                    })
-                                )
-                            ) : null,
-                        h("textarea",
-                        {
-                                    class: "form-control",
-                                     name: "content",
-                                    value: state.content,
-                              placeholder: "Type a message",
-                                autofocus: true,
-                               onkeypress: (e) =>
-                               {
-                                    if ( e.which === frappe.ui.keycode.RETURN && !e.shiftKey )
-                                        this.on_submit(e)
-                               }
-                        }),
-                        h("div",{class:"input-group-btn"},
-                            h(frappe.components.Button, { onclick: this.on_submit },
-                                h(frappe.components.FontAwesome, { class: !frappe._.is_empty(state.content) ? "text-primary" : "text-muted", type: "send", fixed: true })
-                            ),
-                        )
-                    )
-                )
-            )
-        )
-    }
-=======
 class extends Component {
 	constructor (props) {
 		super (props)
@@ -3330,7 +2308,6 @@
 			)
 		)
 	}
->>>>>>> 9ed77be8
 }
 frappe.chat.component.ChatForm.defaultState
 = {
@@ -3346,27 +2323,6 @@
  */
 frappe.chat.component.EmojiPicker
 =
-<<<<<<< HEAD
-class extends Component
-{
-    render ( )
-    {
-        const { props } = this
-
-        return (
-            h("div", { class: `frappe-chat-emoji dropup ${props.class}` },
-                h(frappe.components.Button, { type: "primary", class: "dropdown-toggle", "data-toggle": "dropdown" },
-                    h(frappe.components.FontAwesome, { type: "smile-o", fixed: true })
-                ),
-                h("div", { class: "dropdown-menu dropdown-menu-right", onclick: e => e.stopPropagation() },
-                    h("div", { class: "panel panel-default" },
-                        h(frappe.chat.component.EmojiPicker.List)
-                    )
-                )
-            )
-        )
-    }
-=======
 class extends Component  {
 	render ( ) {
 		const { props } = this
@@ -3384,7 +2340,6 @@
 			)
 		)
 	}
->>>>>>> 9ed77be8
 }
 frappe.chat.component.EmojiPicker.List
 =
@@ -3406,18 +2361,6 @@
 frappe.provide('frappe._')
 frappe._.platform   = () =>
 {
-<<<<<<< HEAD
-    render ( )
-    {
-        const { props } = this
-
-        return (
-            h("div", { class: "list-group" },
-
-            )
-        )
-    }
-=======
 	const string    = navigator.appVersion
 
 	if ( string.includes("Win") ) 	return "Windows"
@@ -3466,5 +2409,4 @@
 			const notification = new Notification(string, options)
 		}
 	})
->>>>>>> 9ed77be8
 }