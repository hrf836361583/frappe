--- conflicted
+++ resolved
@@ -7,15 +7,6 @@
 			<small>{{ __("updated to {0}", [app_info.version]) }}</small>
 		</h2>
 		<div class="app-change-log-body">
-<<<<<<< HEAD
-			{% for (var x=0, y=app_info.change_log.length; x < y; x++) {
-	            var version_info = app_info.change_log[x];
-	            if(version_info) { %}
-	    			<p>{{ frappe.markdown(version_info[1]) }}</p>
-			    {% }
-	        } %}
-	    </div>
-=======
 		{% for (var x=0, y=app_info.change_log.length; x < y; x++) {
             var version_info = app_info.change_log[x];
             if(version_info) { %}
@@ -23,6 +14,5 @@
 		    {% }
         } %}
     	</div>
->>>>>>> e5a87aa4
 	</div>
 {% } %}