--- conflicted
+++ resolved
@@ -485,18 +485,12 @@
 				{ value: 1, label: __("Submitted") },
 				{ value: 2, label: __("Cancelled") },
 			];
-<<<<<<< HEAD
-		} else if (df.fieldtype == 'Check') {
-			df.fieldtype = 'Select';
-			df.options = [
-				{ label: __('Yes', null, 'Checkbox is checked'), value: 'Yes' },
-				{ label: __('No', null, 'Checkbox is not checked'), value: 'No' },
-			];
-=======
 		} else if (df.fieldtype == "Check") {
 			df.fieldtype = "Select";
-			df.options = "No\nYes";
->>>>>>> f6210e7c
+			df.options = [
+				{ label: __("Yes", null, "Checkbox is checked"), value: "Yes" },
+				{ label: __("No", null, "Checkbox is not checked"), value: "No" },
+			];
 		} else if (
 			[
 				"Text",
