// Copyright (c) 2015, Frappe Technologies Pvt. Ltd. and Contributors
// MIT License. See license.txt

frappe.provide('frappe.ui');

frappe.ui.Tree = class {
	constructor({
		parent, label, icon_set, toolbar, expandable, with_skeleton=1, 	// eslint-disable-line

		get_nodes, get_all_nodes, get_label, on_render, on_click 		// eslint-disable-line
	}) {
		$.extend(this, arguments[0]);
		this.setup_treenode_class();
		this.nodes = {};
		this.wrapper = $('<div class="tree">').appendTo(this.parent);
		if(with_skeleton) this.wrapper.addClass('with-skeleton');

		if(!icon_set) {
			this.icon_set = {
				open: 'fa fa-fw fa-folder-open',
				closed: 'fa fa-fw fa-folder',
				leaf: 'octicon octicon-primitive-dot'
			};
		}

		this.setup_root_node();
	}

	setup_treenode_class() {
		let tree = this;
		this.TreeNode = class {
			constructor({
				parent, label, parent_label, expandable, is_root, data // eslint-disable-line
			}) {
				$.extend(this, arguments[0]);
				this.loaded = 0;
				this.expanded = 0;
				if(this.parent_label){
					this.parent_node = tree.nodes[this.parent_label];
				}

				tree.nodes[this.label] = this;
				tree.make_node_element(this);
				tree.on_render && tree.on_render(this);
			}
		}
	}

	setup_root_node() {
		this.root_node = new this.TreeNode({
			parent: this.wrapper,
			label: this.label,
			parent_label: null,
			expandable: true,
			is_root: true,
			data: {
				value: this.label
			}
		});
		this.expand_node(this.root_node);
	}

	refresh() {
		this.selected_node.parent_node &&
			this.load_children(this.selected_node.parent_node, true);
	}

	make_node_element(node) {
		node.$tree_link = $('<span class="tree-link">')
			.attr('data-label', node.label)
			.data('node', node)
			.appendTo(node.parent);

		node.$ul = $('<ul class="tree-children">')
			.hide().appendTo(node.parent);

		this.make_icon_and_label(node);
		if(this.toolbar) {
			node.$toolbar = this.get_toolbar(node).insertAfter(node.$tree_link);
		}
	}

	add_node(node, data) {
		var $li = $('<li class="tree-node">');

		return new this.TreeNode({
			parent: $li.appendTo(node.$ul),
			parent_label: node.label,
			label: data.value,
			title: data.title,
			expandable: data.expandable,
			data: data
		});
	}

	reload_node(node) {
		this.load_children(node);
	}

	toggle() {
		this.get_selected_node().toggle();
	}

	get_selected_node() {
		return this.selected_node;
	}

	set_selected_node(node) {
		this.selected_node = node;
		this.on_click && this.on_click();
	}

	load_children(node, deep=false) {
		let value = node.data.value, is_root = node.is_root;

		if(!deep) {
			frappe.run_serially([
				() => {return this.get_nodes(value, is_root);},
				(data_set) => { this.render_node_children(node, data_set); }
			]);
		} else {
			frappe.run_serially([
				() => {return this.get_all_nodes(value, is_root);},
				(data_list) => { this.render_children_of_all_nodes(data_list); }
			]);
		}
	}

	render_children_of_all_nodes(data_list) {
		data_list.map(d => { this.render_node_children(this.nodes[d.parent], d.data); });
	}

	render_node_children(node, data_set) {
<<<<<<< HEAD
		if(node.$ul.is(':empty')) {
			node.$ul.empty();
			if (data_set) {
				$.each(data_set, (i, data) => {
					var child_node = this.add_node(node, data);
					child_node.$tree_link
						.data('node-data', data)
						.data('node', child_node);
				});
			}
=======
		node.$ul.empty();
		if (data_set) {
			$.each(data_set, (i, data) => {
				var child_node = this.add_node(node, data);
				child_node.$tree_link
					.data('node-data', data)
					.data('node', child_node);
			});
>>>>>>> 1b7a6fe2
		}

		node.expanded = false;

		// As children loaded
		node.loaded = true;
		this.expand_node(node);
	}

	on_node_click(node) {
		this.expand_node(node);
		frappe.dom.activate(this.wrapper, node.$tree_link, 'tree-link');
		if(node.$toolbar) this.show_toolbar(node);
	}

	expand_node(node) {
		this.set_selected_node(node);
		if(node.expandable) {
			this.toggle_node(node);
		}
		this.select_link(node);

		node.expanded = !node.expanded;
		node.parent.toggleClass('opened', node.expanded);
	}

	toggle_node(node) {
		if(node.expandable && this.get_nodes && !node.loaded) {
			return this.load_children(node);
		}

		// expand children
		if(node.$ul) {
			if(node.$ul.children().length) {
				node.$ul.toggle(!node.expanded);
			}

			// open close icon
			if(this.icon_set) {
				node.$tree_link.find('i').removeClass();
				if(!node.expanded) {
					node.$tree_link.find('i').addClass(`${this.icon_set.open} node-parent`);
				} else {
					node.$tree_link.find('i').addClass(`${this.icon_set.closed} node-parent`);
				}
			}
		}
	}

	select_link(node) {
		this.wrapper.find('.selected')
			.removeClass('selected');
		node.$tree_link.toggleClass('selected');
	}

	show_toolbar(node) {
		if(this.cur_toolbar)
			$(this.cur_toolbar).hide();
		this.cur_toolbar = node.$toolbar;
		node.$toolbar.show();
	}
<<<<<<< HEAD

	get_node_label(node) {
		if(this.get_label) {
			return this.get_label(node);
		}
		if (node.title && node.title != node.label) {
			return __(node.title) + ` <span class='text-muted'>(${node.label})</span>`;
		} else {
			return __(node.title || node.label);
		}
	}

	make_icon_and_label(node) {
		let icon_html = '';
		if(this.icon_set) {
			if(node.expandable) {
				icon_html = `<i class="${this.icon_set.closed} node-parent"></i>`;
			} else {
				icon_html = `<i class="${this.icon_set.leaf} node-leaf"></i>`;
			}
		}

		$(icon_html).appendTo(node.$tree_link);
		$(`<a class="tree-label grey h6"> ${this.get_node_label(node)}</a>`).appendTo(node.$tree_link);

		node.$tree_link.on('click', () => {
			setTimeout(() => {this.on_node_click(node);}, 100);
		});
	}

	get_toolbar(node) {
		let $toolbar = $('<span class="tree-node-toolbar btn-group"></span>').hide();

		Object.keys(this.toolbar).map(key => {
			let obj = this.toolbar[key];
			if(!obj.label) return;
			if(obj.condition && !obj.condition(node)) return;

			var label = obj.get_label ? obj.get_label() : obj.label;
			var $link = $("<button class='btn btn-default btn-xs'></button>")
				.html(label)
				.addClass('tree-toolbar-button ' + (obj.btnClass || ''))
				.appendTo($toolbar);
			$link.on('click', () => { obj.click(node); return false; });
		});

=======

	get_node_label(node) {
		if(this.get_label) {
			return this.get_label(node);
		}
		if (node.title && node.title != node.label) {
			return __(node.title) + ` <span class='text-muted'>(${node.label})</span>`;
		} else {
			return __(node.title || node.label);
		}
	}

	make_icon_and_label(node) {
		let icon_html = '';
		if(this.icon_set) {
			if(node.expandable) {
				icon_html = `<i class="${this.icon_set.closed} node-parent"></i>`;
			} else {
				icon_html = `<i class="${this.icon_set.leaf} node-leaf"></i>`;
			}
		}

		$(icon_html).appendTo(node.$tree_link);
		$(`<a class="tree-label grey h6"> ${this.get_node_label(node)}</a>`).appendTo(node.$tree_link);

		node.$tree_link.on('click', () => {
			setTimeout(() => {this.on_node_click(node);}, 100);
		});
	}

	get_toolbar(node) {
		let $toolbar = $('<span class="tree-node-toolbar btn-group"></span>').hide();

		Object.keys(this.toolbar).map(key => {
			let obj = this.toolbar[key];
			if(!obj.label) return;
			if(obj.condition && !obj.condition(node)) return;

			var label = obj.get_label ? obj.get_label() : obj.label;
			var $link = $("<button class='btn btn-default btn-xs'></button>")
				.html(label)
				.addClass('tree-toolbar-button ' + (obj.btnClass || ''))
				.appendTo($toolbar);
			$link.on('click', () => {
				obj.click(node);
				this.refresh();
			});
		});

>>>>>>> 1b7a6fe2
		return $toolbar;
	}
}<|MERGE_RESOLUTION|>--- conflicted
+++ resolved
@@ -131,18 +131,6 @@
 	}
 
 	render_node_children(node, data_set) {
-<<<<<<< HEAD
-		if(node.$ul.is(':empty')) {
-			node.$ul.empty();
-			if (data_set) {
-				$.each(data_set, (i, data) => {
-					var child_node = this.add_node(node, data);
-					child_node.$tree_link
-						.data('node-data', data)
-						.data('node', child_node);
-				});
-			}
-=======
 		node.$ul.empty();
 		if (data_set) {
 			$.each(data_set, (i, data) => {
@@ -151,7 +139,6 @@
 					.data('node-data', data)
 					.data('node', child_node);
 			});
->>>>>>> 1b7a6fe2
 		}
 
 		node.expanded = false;
@@ -213,54 +200,6 @@
 		this.cur_toolbar = node.$toolbar;
 		node.$toolbar.show();
 	}
-<<<<<<< HEAD
-
-	get_node_label(node) {
-		if(this.get_label) {
-			return this.get_label(node);
-		}
-		if (node.title && node.title != node.label) {
-			return __(node.title) + ` <span class='text-muted'>(${node.label})</span>`;
-		} else {
-			return __(node.title || node.label);
-		}
-	}
-
-	make_icon_and_label(node) {
-		let icon_html = '';
-		if(this.icon_set) {
-			if(node.expandable) {
-				icon_html = `<i class="${this.icon_set.closed} node-parent"></i>`;
-			} else {
-				icon_html = `<i class="${this.icon_set.leaf} node-leaf"></i>`;
-			}
-		}
-
-		$(icon_html).appendTo(node.$tree_link);
-		$(`<a class="tree-label grey h6"> ${this.get_node_label(node)}</a>`).appendTo(node.$tree_link);
-
-		node.$tree_link.on('click', () => {
-			setTimeout(() => {this.on_node_click(node);}, 100);
-		});
-	}
-
-	get_toolbar(node) {
-		let $toolbar = $('<span class="tree-node-toolbar btn-group"></span>').hide();
-
-		Object.keys(this.toolbar).map(key => {
-			let obj = this.toolbar[key];
-			if(!obj.label) return;
-			if(obj.condition && !obj.condition(node)) return;
-
-			var label = obj.get_label ? obj.get_label() : obj.label;
-			var $link = $("<button class='btn btn-default btn-xs'></button>")
-				.html(label)
-				.addClass('tree-toolbar-button ' + (obj.btnClass || ''))
-				.appendTo($toolbar);
-			$link.on('click', () => { obj.click(node); return false; });
-		});
-
-=======
 
 	get_node_label(node) {
 		if(this.get_label) {
@@ -310,7 +249,6 @@
 			});
 		});
 
->>>>>>> 1b7a6fe2
 		return $toolbar;
 	}
 }