--- conflicted
+++ resolved
@@ -13,28 +13,17 @@
 						{% if (parent_doctype !== doctype) { %}
 						<option
 							data-doctype="{{parent_doctype}}"
-<<<<<<< HEAD
 							value="{{group_by_conditions[parent_doctype][val].fieldname}}"
 						>
-							{{ group_by_conditions[parent_doctype][val].label }}
-							({{ parent_doctype }})
-=======
-							value="{{groupby_conditions[parent_doctype][val].fieldname}}">
 							{{ __(groupby_conditions[parent_doctype][val].label) }}
 							({{ __(parent_doctype) }})
->>>>>>> 2b01fb09
 						</option>
 						{% } else { %}
 						<option
 							data-doctype="{{parent_doctype}}"
-<<<<<<< HEAD
 							value="{{group_by_conditions[parent_doctype][val].fieldname}}"
 						>
-							{{ group_by_conditions[parent_doctype][val].label }}
-=======
-							value="{{ groupby_conditions[parent_doctype][val].fieldname }}">
 							{{ __(groupby_conditions[parent_doctype][val].label) }}
->>>>>>> 2b01fb09
 						</option>
 						{% } %}
 					{% } %}
