// Copyright (c) 2015, Frappe Technologies Pvt. Ltd. and Contributors
// MIT License. See license.txt

frappe.provide("frappe.messages");

import "./dialog";

frappe.messages.waiting = function (parent, msg) {
	return $(frappe.messages.get_waiting_message(msg)).appendTo(parent);
};

frappe.messages.get_waiting_message = function (msg) {
	return repl(
		'<div class="msg-box" style="width: 63%; margin: 30px auto;">\
		<p class="text-center">%(msg)s</p></div>',
		{ msg: msg }
	);
};

frappe.throw = function (msg) {
	if (typeof msg === "string") {
		msg = { message: msg, title: __("Error") };
	}
	if (!msg.indicator) msg.indicator = "red";
	frappe.msgprint(msg);
	throw new Error(msg.message);
};

frappe.confirm = function (message, confirm_action, reject_action) {
	var d = new frappe.ui.Dialog({
		title: __("Confirm", null, "Title of confirmation dialog"),
		primary_action_label: __("Yes", null, "Approve confirmation dialog"),
		primary_action: () => {
			confirm_action && confirm_action();
			d.hide();
		},
		secondary_action_label: __("No", null, "Dismiss confirmation dialog"),
		secondary_action: () => d.hide(),
	});

	d.$body.append(`<p class="frappe-confirm-message">${message}</p>`);
	d.show();

	// flag, used to bind "okay" on enter
	d.confirm_dialog = true;

	// no if closed without primary action
	if (reject_action) {
		d.onhide = () => {
			if (!d.primary_action_fulfilled) {
				reject_action();
			}
		};
	}

	return d;
};

frappe.warn = function (title, message_html, proceed_action, primary_label, is_minimizable) {
	const d = new frappe.ui.Dialog({
		title: title,
		indicator: "red",
		primary_action_label: primary_label,
		primary_action: () => {
			if (proceed_action) proceed_action();
			d.hide();
		},
		secondary_action_label: __("Cancel", null, "Secondary button in warning dialog"),
		secondary_action: () => d.hide(),
		minimizable: is_minimizable,
	});

	d.$body.append(`<div class="frappe-confirm-message">${message_html}</div>`);
	d.standard_actions.find(".btn-primary").removeClass("btn-primary").addClass("btn-danger");

	d.show();
	return d;
};

frappe.prompt = function (fields, callback, title, primary_label) {
	if (typeof fields === "string") {
		fields = [
			{
				label: fields,
				fieldname: "value",
				fieldtype: "Data",
				reqd: 1,
			},
		];
	}
	if (!$.isArray(fields)) fields = [fields];
	var d = new frappe.ui.Dialog({
		fields: fields,
		title: title || __("Enter Value", null, "Title of prompt dialog"),
	});
	d.set_primary_action(
		primary_label || __("Submit", null, "Primary action of prompt dialog"),
		function () {
			var values = d.get_values();
			if (!values) {
				return;
			}
			d.hide();
			callback(values);
		}
	);
	d.show();
	return d;
};

frappe.msgprint = function (msg, title, is_minimizable) {
	if (!msg) return;

<<<<<<< HEAD
	if ($.isPlainObject(msg)) {
		var data = msg;
	} else {
		// passed as JSON
		if (typeof msg === "string" && msg.substr(0, 1) === "{") {
			var data = JSON.parse(msg);
		} else {
			var data = { message: msg, title: title };
=======
	let data;
	if ($.isPlainObject(msg)) {
		data = msg;
	} else {
		// passed as JSON
		if (typeof msg === "string" && msg.substr(0, 1) === "{") {
			data = JSON.parse(msg);
		} else {
			data = { message: msg, title: title };
>>>>>>> 9ef10818
		}
	}

	if (!data.indicator) {
		data.indicator = "blue";
	}

	if (data.as_list) {
		const list_rows = data.message.map((m) => `<li>${m}</li>`).join("");
		data.message = `<ul style="padding-left: 20px">${list_rows}</ul>`;
	}

	if (data.as_table) {
		const rows = data.message
			.map((row) => {
				const cols = row.map((col) => `<td>${col}</td>`).join("");
				return `<tr>${cols}</tr>`;
			})
			.join("");
		data.message = `<table class="table table-bordered" style="margin: 0;">${rows}</table>`;
	}

	if (data.message instanceof Array) {
		let messages = data.message;
<<<<<<< HEAD
		const exceptions = messages.map((m) => JSON.parse(m)).filter((m) => m.raise_exception);
=======
		const exceptions = messages
			.map((m) => {
				if (typeof m == "string") {
					return JSON.parse(m);
				} else {
					return m;
				}
			})
			.filter((m) => m.raise_exception);
>>>>>>> 9ef10818

		// only show exceptions if any exceptions exist
		if (exceptions.length) {
			messages = exceptions;
		}

		messages.forEach(function (m) {
			frappe.msgprint(m);
		});
		return;
	}

	if (data.alert || data.toast) {
		frappe.show_alert(data);
		return;
	}

	if (!frappe.msg_dialog) {
		frappe.msg_dialog = new frappe.ui.Dialog({
			title: __("Message"),
			onhide: function () {
				if (frappe.msg_dialog.custom_onhide) {
					frappe.msg_dialog.custom_onhide();
				}
				frappe.msg_dialog.msg_area.empty();
			},
			minimizable: data.is_minimizable || is_minimizable,
		});

		// class "msgprint" is used in tests
		frappe.msg_dialog.msg_area = $('<div class="msgprint">').appendTo(frappe.msg_dialog.body);

		frappe.msg_dialog.clear = function () {
			frappe.msg_dialog.msg_area.empty();
		};

		frappe.msg_dialog.indicator = frappe.msg_dialog.header.find(".indicator");
	}

	// setup and bind an action to the primary button
	if (data.primary_action) {
		if (
			data.primary_action.server_action &&
			typeof data.primary_action.server_action === "string"
		) {
			data.primary_action.action = () => {
				frappe.call({
					method: data.primary_action.server_action,
					args: {
						args: data.primary_action.args,
					},
					callback() {
						if (data.primary_action.hide_on_success) {
							frappe.hide_msgprint();
						}
					},
				});
			};
		}

		if (
			data.primary_action.client_action &&
			typeof data.primary_action.client_action === "string"
		) {
			let parts = data.primary_action.client_action.split(".");
			let obj = window;
			for (let part of parts) {
				obj = obj[part];
			}
			data.primary_action.action = () => {
				if (typeof obj === "function") {
					obj(data.primary_action.args);
				}
			};
		}

		frappe.msg_dialog.set_primary_action(
			__(data.primary_action.label || data.primary_action_label || "Done"),
			data.primary_action.action
		);
	} else {
		if (frappe.msg_dialog.has_primary_action) {
			frappe.msg_dialog.get_primary_btn().addClass("hide");
			frappe.msg_dialog.has_primary_action = false;
		}
	}

	if (data.secondary_action) {
		frappe.msg_dialog.set_secondary_action(data.secondary_action.action);
		frappe.msg_dialog.set_secondary_action_label(__(data.secondary_action.label || "Close"));
	}

	if (data.message == null) {
		data.message = "";
	}

	if (data.message.search(/<br>|<p>|<li>/) == -1) {
		msg = frappe.utils.replace_newlines(data.message);
	}

	var msg_exists = false;
	if (data.clear) {
		frappe.msg_dialog.msg_area.empty();
	} else {
		msg_exists = frappe.msg_dialog.msg_area.html();
	}

	if (data.title || !msg_exists) {
		// set title only if it is explicitly given
		// and no existing title exists
		frappe.msg_dialog.set_title(
			data.title || __("Message", null, "Default title of the message dialog")
		);
	}

	// show / hide indicator
	if (data.indicator) {
		frappe.msg_dialog.indicator.removeClass().addClass("indicator " + data.indicator);
	} else {
		frappe.msg_dialog.indicator.removeClass().addClass("hidden");
	}

	// width
	if (data.wide) {
		// msgprint should be narrower than the usual dialog
		if (frappe.msg_dialog.wrapper.classList.contains("msgprint-dialog")) {
			frappe.msg_dialog.wrapper.classList.remove("msgprint-dialog");
		}
	} else {
		// msgprint should be narrower than the usual dialog
		frappe.msg_dialog.wrapper.classList.add("msgprint-dialog");
	}

	if (msg_exists) {
		frappe.msg_dialog.msg_area.append("<hr>");
		// append a <hr> if another msg already exists
	}

	frappe.msg_dialog.msg_area.append(data.message);

	// make msgprint always appear on top
	frappe.msg_dialog.$wrapper.css("z-index", 2000);
	frappe.msg_dialog.show();

	return frappe.msg_dialog;
};

window.msgprint = frappe.msgprint;

frappe.hide_msgprint = function (instant) {
	// clear msgprint
	if (frappe.msg_dialog && frappe.msg_dialog.msg_area) {
		frappe.msg_dialog.msg_area.empty();
	}
	if (frappe.msg_dialog && frappe.msg_dialog.$wrapper.is(":visible")) {
		if (instant) {
			frappe.msg_dialog.$wrapper.removeClass("fade");
		}
		frappe.msg_dialog.hide();
		if (instant) {
			frappe.msg_dialog.$wrapper.addClass("fade");
		}
	}
};

// update html in existing msgprint
frappe.update_msgprint = function (html) {
	if (!frappe.msg_dialog || (frappe.msg_dialog && !frappe.msg_dialog.$wrapper.is(":visible"))) {
		frappe.msgprint(html);
	} else {
		frappe.msg_dialog.msg_area.html(html);
	}
};

frappe.verify_password = function (callback) {
	frappe.prompt(
		{
			fieldname: "password",
			label: __("Enter your password"),
			fieldtype: "Password",
			reqd: 1,
		},
		function (data) {
			frappe.call({
				method: "frappe.core.doctype.user.user.verify_password",
				args: {
					password: data.password,
				},
				callback: function (r) {
					if (!r.exc) {
						callback();
					}
				},
			});
		},
		__("Verify Password"),
		__("Verify")
	);
};

frappe.show_progress = (title, count, total = 100, description, hide_on_completion = false) => {
	let dialog;
	if (
		frappe.cur_progress &&
		frappe.cur_progress.title === title &&
		frappe.cur_progress.is_visible
	) {
		dialog = frappe.cur_progress;
	} else {
		dialog = new frappe.ui.Dialog({
			title: title,
		});
		dialog.progress = $(`<div>
			<div class="progress">
				<div class="progress-bar"></div>
			</div>
			<p class="description text-muted small"></p>
		</div`).appendTo(dialog.body);
		dialog.progress_bar = dialog.progress.css({ "margin-top": "10px" }).find(".progress-bar");
		dialog.$wrapper.removeClass("fade");
		dialog.show();
		frappe.cur_progress = dialog;
	}
	if (description) {
		dialog.progress.find(".description").text(description);
	}
	dialog.percent = cint((flt(count) * 100) / total);
	dialog.progress_bar.css({ width: dialog.percent + "%" });
	if (hide_on_completion && dialog.percent === 100) {
		// timeout to avoid abrupt hide
		setTimeout(frappe.hide_progress, 500);
	}
	frappe.cur_progress.$wrapper.css("z-index", 2000);
	return dialog;
};

frappe.hide_progress = function () {
	if (frappe.cur_progress) {
		frappe.cur_progress.hide();
		frappe.cur_progress = null;
	}
};

// Floating Message
frappe.show_alert = frappe.toast = function (message, seconds = 7, actions = {}) {
	let indicator_icon_map = {
		orange: "solid-warning",
		yellow: "solid-warning",
		blue: "solid-info",
		green: "solid-success",
		red: "solid-error",
	};

	if (typeof message === "string") {
		message = {
			message: message,
		};
	}

	if (!$("#dialog-container").length) {
		$('<div id="dialog-container"><div id="alert-container"></div></div>').appendTo("body");
	}

	let icon;
	if (message.indicator) {
		icon = indicator_icon_map[message.indicator.toLowerCase()] || "solid-" + message.indicator;
	} else {
		icon = "solid-info";
	}

	const indicator = message.indicator || "blue";

	const div = $(`
		<div class="alert desk-alert ${indicator}" role="alert">
			<div class="alert-message-container">
				<div class="alert-title-container">
					<div>${frappe.utils.icon(icon, "lg")}</div>
					<div class="alert-message">${message.message}</div>
				</div>
				<div class="alert-subtitle">${message.subtitle || ""}</div>
			</div>
			<div class="alert-body" style="display: none"></div>
			<a class="close">${frappe.utils.icon("close-alt")}</a>
		</div>
	`);

	div.hide().appendTo("#alert-container").show();

	if (message.body) {
		div.find(".alert-body").show().html(message.body);
	}

	div.find(".close, button").click(function () {
		div.addClass("out");
		setTimeout(() => div.remove(), 800);
		return false;
	});

	Object.keys(actions).map((key) => {
		div.find(`[data-action=${key}]`).on("click", actions[key]);
	});

	if (seconds > 2) {
		// Delay for animation
		seconds = seconds - 0.8;
	}

	setTimeout(() => {
		div.addClass("out");
		setTimeout(() => div.remove(), 800);
		return false;
	}, seconds * 1000);

	return div;
<<<<<<< HEAD
};

// Proxy for frappe.show_alert
Object.defineProperty(window, "show_alert", {
	get: function () {
		console.warn(
			"Please use `frappe.show_alert` instead of `show_alert`. It will be deprecated soon."
		);
		return frappe.show_alert;
	},
});
=======
};
>>>>>>> 9ef10818
<|MERGE_RESOLUTION|>--- conflicted
+++ resolved
@@ -111,16 +111,6 @@
 frappe.msgprint = function (msg, title, is_minimizable) {
 	if (!msg) return;
 
-<<<<<<< HEAD
-	if ($.isPlainObject(msg)) {
-		var data = msg;
-	} else {
-		// passed as JSON
-		if (typeof msg === "string" && msg.substr(0, 1) === "{") {
-			var data = JSON.parse(msg);
-		} else {
-			var data = { message: msg, title: title };
-=======
 	let data;
 	if ($.isPlainObject(msg)) {
 		data = msg;
@@ -130,7 +120,6 @@
 			data = JSON.parse(msg);
 		} else {
 			data = { message: msg, title: title };
->>>>>>> 9ef10818
 		}
 	}
 
@@ -155,9 +144,6 @@
 
 	if (data.message instanceof Array) {
 		let messages = data.message;
-<<<<<<< HEAD
-		const exceptions = messages.map((m) => JSON.parse(m)).filter((m) => m.raise_exception);
-=======
 		const exceptions = messages
 			.map((m) => {
 				if (typeof m == "string") {
@@ -167,7 +153,6 @@
 				}
 			})
 			.filter((m) => m.raise_exception);
->>>>>>> 9ef10818
 
 		// only show exceptions if any exceptions exist
 		if (exceptions.length) {
@@ -482,18 +467,4 @@
 	}, seconds * 1000);
 
 	return div;
-<<<<<<< HEAD
-};
-
-// Proxy for frappe.show_alert
-Object.defineProperty(window, "show_alert", {
-	get: function () {
-		console.warn(
-			"Please use `frappe.show_alert` instead of `show_alert`. It will be deprecated soon."
-		);
-		return frappe.show_alert;
-	},
-});
-=======
-};
->>>>>>> 9ef10818
+};