// Copyright (c) 2015, Frappe Technologies Pvt. Ltd. and Contributors
// MIT License. See license.txt

frappe.ui.Tags = class {
	constructor({ parent, placeholder, tagsList, onTagAdd, onTagRemove, onTagClick, onChange }) {
		this.tagsList = tagsList || [];
		this.onTagAdd = onTagAdd;
		this.onTagRemove = onTagRemove;
		this.onTagClick = onTagClick;
		this.onChange = onChange;

		this.setup(parent, placeholder);
	}

	setup(parent, placeholder) {
		this.$ul = parent;
		this.$input = $(`<input class="tags-input form-control"></input>`);

		this.$inputWrapper = this.get_list_element(this.$input);
<<<<<<< HEAD
		this.$placeholder = this.get_list_element(
			$(`<span class="tags-placeholder text-muted">${placeholder}</span>`)
		);
=======
		this.$placeholder =
			$(`<button class="add-tags-btn text-muted btn btn-link icon-btn" id="add_tags">
				${__(placeholder)}
			</button>`);
		this.$placeholder.appendTo(this.$ul.find(".form-sidebar-items"));
>>>>>>> 9ef10818
		this.$inputWrapper.appendTo(this.$ul);

		this.deactivate();
		this.bind();
		this.boot();
	}

	bind() {
		const me = this;
		const select_tag = function () {
			const tagValue = frappe.utils.xss_sanitise(me.$input.val());
			me.addTag(tagValue);
			me.$input.val("");
		};

		this.$input.keypress((e) => {
			if (e.which == 13 || e.keyCode == 13) select_tag();
		});
		this.$input.focusout(select_tag);

		this.$input.on("blur", () => {
			this.deactivate();
		});

		this.$placeholder.on("click", () => {
			this.activate();
			this.$input.focus(); // focus only when clicked
		});
	}

	boot() {
		this.addTags(this.tagsList);
	}

	activate() {
		this.$placeholder.hide();
		this.$inputWrapper.show();
	}

	deactivate() {
		this.$inputWrapper.hide();
		this.$placeholder.show();
	}

	addTag(label) {
		if (label && label !== "" && !this.tagsList.includes(label)) {
			let $tag = this.get_tag(label);
			let row = this.get_list_element($tag, "form-tag-row");
<<<<<<< HEAD
			row.insertBefore(this.$inputWrapper);
=======
			row.insertAfter(this.$inputWrapper);
>>>>>>> 9ef10818
			this.tagsList.push(label);
			this.onTagAdd && this.onTagAdd(label);
		}
	}

	removeTag(label) {
		label = frappe.utils.xss_sanitise(label);
		if (this.tagsList.includes(label)) {
			this.tagsList.splice(this.tagsList.indexOf(label), 1);
			this.onTagRemove && this.onTagRemove(label);
		}
	}

	addTags(labels) {
		labels.map(this.addTag.bind(this));
	}

	clearTags() {
		this.$ul.find(".form-tag-row").remove();
		this.tagsList = [];
	}

	get_list_element($element, class_name = "") {
		let $li = $(`<li class="${class_name}"></li>`);
		$element.appendTo($li);
		return $li;
	}

	get_tag(label) {
		let $tag = frappe.get_data_pill(label, label, (target, pill_wrapper) => {
			this.removeTag(target);
			pill_wrapper.closest(".form-tag-row").remove();
		});

		if (this.onTagClick) {
			$tag.on("click", ".pill-label", () => {
				this.onTagClick(label);
			});
		}

		return $tag;
	}
};<|MERGE_RESOLUTION|>--- conflicted
+++ resolved
@@ -17,17 +17,11 @@
 		this.$input = $(`<input class="tags-input form-control"></input>`);
 
 		this.$inputWrapper = this.get_list_element(this.$input);
-<<<<<<< HEAD
-		this.$placeholder = this.get_list_element(
-			$(`<span class="tags-placeholder text-muted">${placeholder}</span>`)
-		);
-=======
 		this.$placeholder =
 			$(`<button class="add-tags-btn text-muted btn btn-link icon-btn" id="add_tags">
 				${__(placeholder)}
 			</button>`);
 		this.$placeholder.appendTo(this.$ul.find(".form-sidebar-items"));
->>>>>>> 9ef10818
 		this.$inputWrapper.appendTo(this.$ul);
 
 		this.deactivate();
@@ -76,11 +70,7 @@
 		if (label && label !== "" && !this.tagsList.includes(label)) {
 			let $tag = this.get_tag(label);
 			let row = this.get_list_element($tag, "form-tag-row");
-<<<<<<< HEAD
-			row.insertBefore(this.$inputWrapper);
-=======
 			row.insertAfter(this.$inputWrapper);
->>>>>>> 9ef10818
 			this.tagsList.push(label);
 			this.onTagAdd && this.onTagAdd(label);
 		}
