frappe.ready(() => {
	setup_socket_io();
	add_color_to_avatars();

	this.single_thread = $(".is-single-thread").length;
	frappe.require("controls.bundle.js", () => {
		if (this.single_thread) {
			make_comment_editor($(".discussion-form .discussions-comment"));
		}
	});

	$(".search-field").keyup((e) => {
		search_topic(e);
	});

	$(".reply").click((e) => {
		show_new_topic_modal(e);
	});

	$(".login-from-discussion").click((e) => {
		login_from_discussion(e);
	});

	$("#discussion-modal .close").click((e) => {
		$("#discussion-modal .discussions-comment").html("");
	});

	$(document).on("click", ".sidebar-parent", (e) => {
		if ($(e.currentTarget).attr("aria-expanded") == "true") {
			e.stopPropagation();
		}
		setTimeout(() => {
			let element = $(".discussion-form:visible .discussions-comment");
			if (!element.find(".ql-editor").length) make_comment_editor(element);
		}, 0);
	});

<<<<<<< HEAD
	$(document).on("keydown", ".comment-field", (e) => {
=======
	$(document).on("keydown", ".discussions-comment", (e) => {
>>>>>>> 9ef10818
		if (
			(e.ctrlKey || e.metaKey) &&
			(e.keyCode == 13 || e.which == 13) &&
			!$(".discussion-modal").hasClass("show")
		) {
			e.preventDefault();
			submit_discussion(e);
		}
	});

	$(document).on("click", ".submit-discussion", (e) => {
		submit_discussion(e);
	});

	$(document).on("click", ".sidebar-parent", () => {
		hide_sidebar();
	});

	$(document).on("click", ".back-button", (e) => {
		back_to_sidebar(e);
	});

	$(document).on("click", ".dismiss-reply", (e) => {
		dismiss_reply(e);
	});

	$(document).on("click", ".reply-card .dropdown-menu", (e) => {
		perform_action(e);
	});
<<<<<<< HEAD

	$(document).on("input", ".discussion-on-page .comment-field", (e) => {
		adjust_comment_box(e);
	});
=======
>>>>>>> 9ef10818
});

const show_new_topic_modal = (e) => {
	e.preventDefault();
	$("#discussion-modal").modal("show");
	make_comment_editor($("#discussion-modal .discussions-comment"));
	let topic = $(e.currentTarget).attr("data-topic");
	$("#submit-discussion").attr("data-topic", topic ? topic : "");
};

const setup_socket_io = () => {
	frappe.realtime.init(window.socketio_port || "9000");

	frappe.realtime.on("publish_message", (data) => {
		publish_message(data);
	});

	frappe.realtime.on("update_message", (data) => {
		update_message(data);
	});

	frappe.realtime.socket.on("delete_message", (data) => {
		delete_message(data);
	});
};

const publish_message = (data) => {
<<<<<<< HEAD
	const doctype = decodeURIComponent($(".discussions-parent").attr("data-doctype"));
	const docname = decodeURIComponent($(".discussions-parent").attr("data-docname"));
	const topic = data.topic_info;
	const single_thread = $(".is-single-thread").length;
	const first_topic = !$(".reply-card").length;
	const document_match_found =
		doctype == topic.reference_doctype && docname == topic.reference_docname;

=======
>>>>>>> 9ef10818
	post_message_cleanup();
	data = enhance_template(data);
	insert_message(data);
};

const enhance_template = (data) => {
	data.template = hide_actions_on_conditions(data.template, data.reply_owner);
	data.template = style_avatar_frame(data.template);
	data.sidebar = style_avatar_frame(data.sidebar);
	data.new_topic_template = style_avatar_frame(data.new_topic_template);
	return data;
};

<<<<<<< HEAD
=======
const insert_message = (data) => {
	const topic = data.topic_info;
	const first_topic = !$(".reply-card").length;
	const doctype = decodeURIComponent($(".discussions-parent").attr("data-doctype"));
	const docname = decodeURIComponent($(".discussions-parent").attr("data-docname"));
	const document_match_found =
		doctype == topic.reference_doctype && docname == topic.reference_docname;

>>>>>>> 9ef10818
	if ($(`.discussion-on-page[data-topic=${topic.name}]`).length) {
		$(data.template).insertBefore(
			`.discussion-on-page[data-topic=${topic.name}] .discussion-form`
		);
<<<<<<< HEAD
	} else if (!first_topic && !single_thread && document_match_found) {
=======
	} else if (!first_topic && !this.single_thread && document_match_found) {
>>>>>>> 9ef10818
		$(data.sidebar).insertBefore($(`.discussions-sidebar .sidebar-parent`).first());
		$(`#discussion-group`).prepend(data.new_topic_template);
		if (topic.owner == frappe.session.user) {
			$(".discussion-on-page") && $(".discussion-on-page").collapse();
			$(".sidebar-parent").first().click();
			setTimeout(() => {
				make_comment_editor($(".discussion-form:visible .discussions-comment"));
			}, 1000);
		}
<<<<<<< HEAD
	} else if (single_thread && document_match_found) {
=======
	} else if (this.single_thread && document_match_found) {
>>>>>>> 9ef10818
		$(data.template).insertBefore(`.discussion-form`);
		$(".discussion-on-page").attr("data-topic", topic.name);
	} else if (topic.owner == frappe.session.user && document_match_found) {
		window.location.reload();
	}

	update_reply_count(topic.name);
};

const update_message = (data) => {
	const reply_card = $(`[data-reply=${data.reply_name}]`);
	reply_card.find(".reply-body").removeClass("hide");
	reply_card.find(".reply-edit-card").addClass("hide");
	reply_card.find(".reply-text").html(data.reply);
	reply_card.find(".comment-content").html(data.reply);
	reply_card.find(".reply-actions").addClass("hide");
	reply_card.find(".dropdown").removeClass("hide");
	reply_card.find(".discussions-comment").html("");
};

const post_message_cleanup = () => {
	$(".topic-title").val("");
	$("#discussion-modal .discussions-comment").html("");
	$("#discussion-modal").modal("hide");
	$("#no-discussions").addClass("hide");
	this.comment_editor && this.comment_editor.set_value("comment_editor", "");
};

const update_reply_count = (topic) => {
	let reply_count = $(`[data-target='#t${topic}']`).find(".reply-count").text();
	reply_count = parseInt(reply_count) + 1;
	$(`[data-target='#t${topic}']`).find(".reply-count").text(reply_count);
};

const search_topic = (e) => {
	let input = $(e.currentTarget).val();

	let topics = $(".discussions-parent .discussion-topic-title");
	if (input.length < 3 || input.trim() == "") {
		topics.closest(".sidebar-parent").removeClass("hide");
		return;
	}

	topics.each((i, elem) => {
		let topic_id = $(elem).closest(".sidebar-parent").attr("data-target");

		/* Check match in replies */
		let match_in_reply = false;
		const replies = $(`${topic_id}`);
		for (const reply of replies.find(".reply-text")) {
			if (has_common_substring($(reply).text(), input)) {
				match_in_reply = true;
				break;
			}
		}

		/* Match found in title or replies, then show */
		if (has_common_substring($(elem).text(), input) || match_in_reply) {
			$(elem).closest(".sidebar-parent").removeClass("hide");
		} else {
			$(elem).closest(".sidebar-parent").addClass("hide");
		}
	});
};

const has_common_substring = (str1, str2) => {
	const str1_arr = str1.toLowerCase().split(" ");
	const str2_arr = str2.toLowerCase().split(" ");

	let substring_found = false;
	for (const first_word of str1_arr) {
		for (const second_word of str2_arr) {
			if (first_word.indexOf(second_word) > -1) {
				substring_found = true;
				break;
			}
		}
	}
	return substring_found;
};

const submit_discussion = (e) => {
	e.preventDefault();
	e.stopImmediatePropagation();

	const target = $(e.currentTarget);
	const reply_name = target.closest(".reply-card").data("reply");
	const title = $(".topic-title:visible").length ? $(".topic-title:visible").val().trim() : "";
	let reply = this.comment_editor.get_value("comment_editor");

	if (strip_html(reply).trim() != "" || reply.includes("img")) {
		let doctype = target.closest(".discussions-parent").attr("data-doctype");
		doctype = doctype ? decodeURIComponent(doctype) : doctype;

		let docname = target.closest(".discussions-parent").attr("data-docname");
		docname = docname ? decodeURIComponent(docname) : docname;

		frappe.call({
			method: "frappe.website.doctype.discussion_topic.discussion_topic.submit_discussion",
			args: {
				doctype: doctype ? doctype : "",
				docname: docname ? docname : "",
				reply: reply,
				title: title,
				topic_name: target.closest(".discussion-on-page").attr("data-topic"),
				reply_name: reply_name,
			},
		});
	}
};

const login_from_discussion = (e) => {
	e.preventDefault();
	const redirect = $(e.currentTarget).attr("data-redirect") || window.location.href;
	window.location.href = `/login?redirect-to=${redirect}`;
};

const add_color_to_avatars = () => {
	const avatars = $(".avatar-frame");
	avatars.each((i, avatar) => {
		if (!$(avatar).attr("style")) {
			$(avatar).css(get_color_from_palette($(avatar)));
		}
	});
};

const get_color_from_palette = (element) => {
	const palette = frappe.get_palette(element.attr("title"));
	return { "background-color": `var(${palette[0]})`, color: `var(${palette[1]})` };
};

const style_avatar_frame = (template) => {
	const $template = $(template);
	$template.find(".avatar-frame").length &&
		$template
			.find(".avatar-frame")
			.css(get_color_from_palette($template.find(".avatar-frame")));
	return $template.prop("outerHTML");
};

const hide_sidebar = () => {
	$(".discussions-sidebar").addClass("hide");
	$("#discussion-group").removeClass("hide");
	$(".search-field").addClass("hide");
	$(".reply").addClass("hide");
};

const back_to_sidebar = () => {
	$(".discussions-sidebar").removeClass("hide");
	$("#discussion-group").addClass("hide");
	$(".discussion-on-page").collapse("hide");
	$(".search-field").removeClass("hide");
	$(".reply").removeClass("hide");
};

const perform_action = (e) => {
	const action = $(e.target).data().action;

	if (action === "edit") {
		edit_reply(e);
	} else if (action === "delete") {
<<<<<<< HEAD
		frappe.call({
			method: "frappe.website.doctype.discussion_reply.discussion_reply.delete_message",
			args: {
				reply_name: $(e.target).closest(".reply-card").data("reply"),
			},
		});
=======
		delete_reply(e);
>>>>>>> 9ef10818
	}
};

const edit_reply = (e) => {
	const reply_card = $(e.target).closest(".reply-card");
	reply_card.find(".reply-edit-card").removeClass("hide");
	reply_card.find(".reply-body").addClass("hide	");
	reply_card.find(".reply-actions").removeClass("hide");
	reply_card.find(".dropdown").addClass("hide");
	make_comment_editor(reply_card.find(".discussions-comment"));
};

const delete_reply = (e) => {
	frappe.call({
		method: "frappe.website.doctype.discussion_reply.discussion_reply.delete_message",
		args: {
			reply_name: $(e.target).closest(".reply-card").data("reply"),
		},
	});
};

const dismiss_reply = (e) => {
	const reply_card = $(e.currentTarget).closest(".reply-card");
	reply_card.find(".reply-edit-card").addClass("hide");
	reply_card.find(".reply-body").removeClass("hide");
	reply_card.find(".reply-actions").addClass("hide");
	reply_card.find(".dropdown").removeClass("hide");
	reply_card.find(".discussions-comment").html("");
};

const hide_actions_on_conditions = (template, owner) => {
	let $template = $(template);
	frappe.session.user != owner && $template.find(".dropdown").remove();
	return $template.prop("outerHTML");
};

const delete_message = (data) => {
	$(`[data-reply=${data.reply_name}]`).addClass("hide");
};

const make_comment_editor = (element) => {
	this.comment_editor = new frappe.ui.FieldGroup({
		fields: [
			{
				fieldname: "comment_editor",
				fieldtype: "Text Editor",
				enable_mentions: true,
				theme: "bubble",
				placeholder: __("Type your reply here..."),
				default: element.siblings(".comment-content").html(),
				get_toolbar_options() {
					return [
						["bold", "italic", "underline", "strike"],
						["blockquote", "code-block"],
						[{ direction: "rtl" }],
						["link", "image"],
						[{ list: "ordered" }, { list: "bullet" }],
						[{ align: [] }],
						["clean"],
					];
				},
			},
		],
		body: element,
	});
	this.comment_editor.make();
	element.find(".form-section:last").removeClass("empty-section");
	element.find(".frappe-control").removeClass("hide-control");
	element.find(".form-column").addClass("p-0");
};<|MERGE_RESOLUTION|>--- conflicted
+++ resolved
@@ -35,11 +35,7 @@
 		}, 0);
 	});
 
-<<<<<<< HEAD
-	$(document).on("keydown", ".comment-field", (e) => {
-=======
 	$(document).on("keydown", ".discussions-comment", (e) => {
->>>>>>> 9ef10818
 		if (
 			(e.ctrlKey || e.metaKey) &&
 			(e.keyCode == 13 || e.which == 13) &&
@@ -69,13 +65,6 @@
 	$(document).on("click", ".reply-card .dropdown-menu", (e) => {
 		perform_action(e);
 	});
-<<<<<<< HEAD
-
-	$(document).on("input", ".discussion-on-page .comment-field", (e) => {
-		adjust_comment_box(e);
-	});
-=======
->>>>>>> 9ef10818
 });
 
 const show_new_topic_modal = (e) => {
@@ -103,17 +92,6 @@
 };
 
 const publish_message = (data) => {
-<<<<<<< HEAD
-	const doctype = decodeURIComponent($(".discussions-parent").attr("data-doctype"));
-	const docname = decodeURIComponent($(".discussions-parent").attr("data-docname"));
-	const topic = data.topic_info;
-	const single_thread = $(".is-single-thread").length;
-	const first_topic = !$(".reply-card").length;
-	const document_match_found =
-		doctype == topic.reference_doctype && docname == topic.reference_docname;
-
-=======
->>>>>>> 9ef10818
 	post_message_cleanup();
 	data = enhance_template(data);
 	insert_message(data);
@@ -127,8 +105,6 @@
 	return data;
 };
 
-<<<<<<< HEAD
-=======
 const insert_message = (data) => {
 	const topic = data.topic_info;
 	const first_topic = !$(".reply-card").length;
@@ -137,16 +113,11 @@
 	const document_match_found =
 		doctype == topic.reference_doctype && docname == topic.reference_docname;
 
->>>>>>> 9ef10818
 	if ($(`.discussion-on-page[data-topic=${topic.name}]`).length) {
 		$(data.template).insertBefore(
 			`.discussion-on-page[data-topic=${topic.name}] .discussion-form`
 		);
-<<<<<<< HEAD
-	} else if (!first_topic && !single_thread && document_match_found) {
-=======
 	} else if (!first_topic && !this.single_thread && document_match_found) {
->>>>>>> 9ef10818
 		$(data.sidebar).insertBefore($(`.discussions-sidebar .sidebar-parent`).first());
 		$(`#discussion-group`).prepend(data.new_topic_template);
 		if (topic.owner == frappe.session.user) {
@@ -156,11 +127,7 @@
 				make_comment_editor($(".discussion-form:visible .discussions-comment"));
 			}, 1000);
 		}
-<<<<<<< HEAD
-	} else if (single_thread && document_match_found) {
-=======
 	} else if (this.single_thread && document_match_found) {
->>>>>>> 9ef10818
 		$(data.template).insertBefore(`.discussion-form`);
 		$(".discussion-on-page").attr("data-topic", topic.name);
 	} else if (topic.owner == frappe.session.user && document_match_found) {
@@ -322,16 +289,7 @@
 	if (action === "edit") {
 		edit_reply(e);
 	} else if (action === "delete") {
-<<<<<<< HEAD
-		frappe.call({
-			method: "frappe.website.doctype.discussion_reply.discussion_reply.delete_message",
-			args: {
-				reply_name: $(e.target).closest(".reply-card").data("reply"),
-			},
-		});
-=======
 		delete_reply(e);
->>>>>>> 9ef10818
 	}
 };
 
