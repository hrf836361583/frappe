# Copyright (c) 2022, Frappe Technologies Pvt. Ltd. and Contributors
# License: MIT. See LICENSE

import typing
from functools import cached_property
from types import NoneType

import frappe
from frappe.query_builder.builder import MariaDB, Postgres
from frappe.query_builder.functions import Function
<<<<<<< HEAD
=======

if typing.TYPE_CHECKING:
	from frappe.query_builder import DocType
>>>>>>> 9ef10818

Query = str | MariaDB | Postgres
QueryValues = tuple | list | dict | NoneType

EmptyQueryValues = object()
FallBackDateTimeStr = "0001-01-01 00:00:00.000000"
DefaultOrderBy = "KEEP_DEFAULT_ORDERING"
NestedSetHierarchy = (
	"ancestors of",
	"descendants of",
	"not ancestors of",
	"not descendants of",
<<<<<<< HEAD
=======
	"descendants of (inclusive)",
>>>>>>> 9ef10818
)


def is_query_type(query: str, query_type: str | tuple[str]) -> bool:
	return query.lstrip().split(maxsplit=1)[0].lower().startswith(query_type)


def is_pypika_function_object(field: str) -> bool:
	return getattr(field, "__module__", None) == "pypika.functions" or isinstance(field, Function)


def get_doctype_name(table_name: str) -> str:
	if table_name.startswith(("tab", "`tab", '"tab')):
		table_name = table_name.replace("tab", "", 1)
	table_name = table_name.replace("`", "")
<<<<<<< HEAD
	table_name = table_name.replace('"', "")
	return table_name
=======
	return table_name.replace('"', "")
>>>>>>> 9ef10818


class LazyString:
	def _setup(self) -> None:
		raise NotImplementedError

	@cached_property
	def value(self) -> str:
		return self._setup()

	def __str__(self) -> str:
		return self.value

	def __repr__(self) -> str:
		return f"'{self.value}'"


class LazyDecode(LazyString):
	__slots__ = ()

	def __init__(self, value: str) -> None:
		self._value = value

	def _setup(self) -> None:
		return self._value.decode()


class LazyMogrify(LazyString):
	__slots__ = ()

	def __init__(self, query, values) -> None:
		self.query = query
		self.values = values

	def _setup(self) -> str:
		return frappe.db.mogrify(self.query, self.values)<|MERGE_RESOLUTION|>--- conflicted
+++ resolved
@@ -8,12 +8,9 @@
 import frappe
 from frappe.query_builder.builder import MariaDB, Postgres
 from frappe.query_builder.functions import Function
-<<<<<<< HEAD
-=======
 
 if typing.TYPE_CHECKING:
 	from frappe.query_builder import DocType
->>>>>>> 9ef10818
 
 Query = str | MariaDB | Postgres
 QueryValues = tuple | list | dict | NoneType
@@ -26,10 +23,7 @@
 	"descendants of",
 	"not ancestors of",
 	"not descendants of",
-<<<<<<< HEAD
-=======
 	"descendants of (inclusive)",
->>>>>>> 9ef10818
 )
 
 
@@ -45,12 +39,7 @@
 	if table_name.startswith(("tab", "`tab", '"tab')):
 		table_name = table_name.replace("tab", "", 1)
 	table_name = table_name.replace("`", "")
-<<<<<<< HEAD
-	table_name = table_name.replace('"', "")
-	return table_name
-=======
 	return table_name.replace('"', "")
->>>>>>> 9ef10818
 
 
 class LazyString:
