# Copyright (c) 2015, Frappe Technologies Pvt. Ltd. and Contributors
# License: MIT. See LICENSE

# Database Module
# --------------------
from shutil import which

from frappe.database.database import savepoint


def setup_database(force, verbose=None, no_mariadb_socket=False):
	import frappe

	if frappe.conf.db_type == "postgres":
		import frappe.database.postgres.setup_db

		return frappe.database.postgres.setup_db.setup_database()
	else:
		import frappe.database.mariadb.setup_db

		return frappe.database.mariadb.setup_db.setup_database(
			force, verbose, no_mariadb_socket=no_mariadb_socket
		)


<<<<<<< HEAD
def bootstrap_database(db_name, db_requirements, verbose=None, source_sql=None):
=======
def bootstrap_database(verbose=None, source_sql=None):
>>>>>>> 00977e0c
	import frappe

	if frappe.conf.db_type == "postgres":
		import frappe.database.postgres.setup_db

		return frappe.database.postgres.setup_db.bootstrap_database(verbose, source_sql)
	else:
		import frappe.database.mariadb.setup_db

<<<<<<< HEAD
		return frappe.database.mariadb.setup_db.bootstrap_database(
			db_name, db_requirements, verbose, source_sql
		)
=======
		return frappe.database.mariadb.setup_db.bootstrap_database(verbose, source_sql)
>>>>>>> 00977e0c


def drop_user_and_database(db_name, db_user):
	import frappe

	if frappe.conf.db_type == "postgres":
		import frappe.database.postgres.setup_db

		return frappe.database.postgres.setup_db.drop_user_and_database(db_name, db_user)
	else:
		import frappe.database.mariadb.setup_db

		return frappe.database.mariadb.setup_db.drop_user_and_database(db_name, db_user)


def get_db(host=None, user=None, password=None, port=None, cur_db_name=None):
	import frappe

	if frappe.conf.db_type == "postgres":
		import frappe.database.postgres.database

		return frappe.database.postgres.database.PostgresDatabase(host, user, password, port, cur_db_name)
	else:
		import frappe.database.mariadb.database

		return frappe.database.mariadb.database.MariaDBDatabase(host, user, password, port, cur_db_name)


def get_command(host=None, port=None, user=None, password=None, db_name=None, extra=None, dump=False):
	import frappe

	if frappe.conf.db_type == "postgres":
		if dump:
			bin, bin_name = which("pg_dump"), "pg_dump"
		else:
			bin, bin_name = which("psql"), "psql"

		if password:
			conn_string = f"postgresql://{user}:{password}@{host}:{port}/{db_name}"
		else:
			conn_string = f"postgresql://{user}@{host}:{port}/{db_name}"

		command = [conn_string]

		if extra:
			command.extend(extra)

	else:
		if dump:
			bin, bin_name = which("mariadb-dump") or which("mysqldump"), "mariadb-dump"
		else:
			bin, bin_name = which("mariadb") or which("mysql"), "mariadb"

		command = [
			f"--user={user}",
			f"--host={host}",
			f"--port={port}",
		]

		if password:
			command.append(f"--password={password}")

		if dump:
			command.extend(
				[
					"--single-transaction",
					"--quick",
					"--lock-tables=false",
				]
			)
		else:
			command.extend(
				[
					"--pager=less -SFX",
					"--safe-updates",
					"--no-auto-rehash",
				]
			)

		command.append(db_name)

		if extra:
			command.extend(extra)

	return bin, command, bin_name<|MERGE_RESOLUTION|>--- conflicted
+++ resolved
@@ -23,11 +23,7 @@
 		)
 
 
-<<<<<<< HEAD
 def bootstrap_database(db_name, db_requirements, verbose=None, source_sql=None):
-=======
-def bootstrap_database(verbose=None, source_sql=None):
->>>>>>> 00977e0c
 	import frappe
 
 	if frappe.conf.db_type == "postgres":
@@ -37,13 +33,9 @@
 	else:
 		import frappe.database.mariadb.setup_db
 
-<<<<<<< HEAD
 		return frappe.database.mariadb.setup_db.bootstrap_database(
 			db_name, db_requirements, verbose, source_sql
 		)
-=======
-		return frappe.database.mariadb.setup_db.bootstrap_database(verbose, source_sql)
->>>>>>> 00977e0c
 
 
 def drop_user_and_database(db_name, db_user):
