--- conflicted
+++ resolved
@@ -226,11 +226,8 @@
   `email_append_to` int(1) NOT NULL DEFAULT 0,
   `subject_field` varchar(255) DEFAULT NULL,
   `sender_field` varchar(255) DEFAULT NULL,
-<<<<<<< HEAD
   `show_title_field_in_link` int(1) NOT NULL DEFAULT 0,
-=======
   `migration_hash` varchar(255) DEFAULT NULL,
->>>>>>> cee24f70
   PRIMARY KEY (`name`),
   KEY `parent` (`parent`)
 ) ENGINE=InnoDB ROW_FORMAT=DYNAMIC CHARACTER SET=utf8mb4 COLLATE=utf8mb4_unicode_ci;
