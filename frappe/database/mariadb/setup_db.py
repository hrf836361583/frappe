import os

import click

import frappe
from frappe.database.db_manager import DbManager


def get_mariadb_variables():
	return frappe._dict(frappe.db.sql("show variables"))


def get_mariadb_version(version_string: str = ""):
	# MariaDB classifies their versions as Major (1st and 2nd number), and Minor (3rd number)
	# Example: Version 10.3.13 is Major Version = 10.3, Minor Version = 13
	version_string = version_string or get_mariadb_variables().get("version")
	version = version_string.split("-", 1)[0]
	return version.rsplit(".", 1)


def setup_database(force, verbose, no_mariadb_socket=False):
	frappe.local.session = frappe._dict({"user": "Administrator"})

	db_user = frappe.conf.db_user
	db_name = frappe.local.conf.db_name
	root_conn = get_root_connection()
	dbman = DbManager(root_conn)
	dbman_kwargs = {}
	if no_mariadb_socket:
		dbman_kwargs["host"] = "%"

	dbman.create_user(db_user, frappe.conf.db_password, **dbman_kwargs)
	if verbose:
		print(f"Created or updated user {db_user}")

	if force or (db_name not in dbman.get_database_list()):
		dbman.drop_database(db_name)
	else:
		raise Exception(f"Database {db_name} already exists")

	dbman.create_database(db_name)
	if verbose:
		print("Created database %s" % db_name)

	dbman.grant_all_privileges(db_name, db_user, **dbman_kwargs)
	dbman.flush_privileges()
	if verbose:
		print(f"Granted privileges to user {db_user} and database {db_name}")

	# close root connection
	root_conn.close()


def drop_user_and_database(
	db_name,
	db_user,
):
	frappe.local.db = get_root_connection()
	dbman = DbManager(frappe.local.db)
	dbman.drop_database(db_name)
	dbman.delete_user(db_user, host="%")
	dbman.delete_user(db_user)


<<<<<<< HEAD
 def bootstrap_database(db_name, db_requirements, verbose, source_sql=None):
	import sys

	frappe.connect(db_name=db_name)
	if not check_database_settings(db_requirements):
=======
def bootstrap_database(verbose, source_sql=None):
	import sys

	frappe.connect()
	if not check_database_settings():
>>>>>>> 00977e0c
		print("Database settings do not match expected values; stopping database setup.")
		sys.exit(1)

	import_db_from_sql(source_sql, verbose)

	frappe.connect()
	if "tabDefaultValue" not in frappe.db.get_tables(cached=False):
		from click import secho

		secho(
			"Table 'tabDefaultValue' missing in the restored site. "
			"Database not installed correctly, this can due to lack of "
			"permission, or that the database name exists. Check your mysql"
			" root password, validity of the backup file or use --force to"
			" reinstall",
			fg="red",
		)
		sys.exit(1)


def import_db_from_sql(source_sql=None, verbose=False):
	if verbose:
		print("Starting database import...")
	db_name = frappe.conf.db_name
	if not source_sql:
		source_sql = os.path.join(os.path.dirname(__file__), "framework_mariadb.sql")
	DbManager(frappe.local.db).restore_database(
		verbose, db_name, source_sql, frappe.conf.db_user, frappe.conf.db_password
	)
	if verbose:
		print("Imported from database %s" % source_sql)


def check_database_settings(db_requirements):
	check_compatible_versions()

	# Check each expected value vs. actuals:
	mariadb_variables = get_mariadb_variables()
	result = True
	for key, expected_value in db_requirements.items():
		if mariadb_variables.get(key) != expected_value:
			print(f"For key {key}. Expected value {expected_value}, found value {mariadb_variables.get(key)}")
			result = False

	if not result:
		print(
			(
				"{sep2}Creation of your site - {site} failed because MariaDB is not properly {sep}"
				"configured.{sep2}"
				"Please verify the above settings in MariaDB's my.cnf.  Restart MariaDB.{sep}"
				"And then run `bench new-site {site}` again.{sep2}"
			).format(site=frappe.local.site, sep2="\n\n", sep="\n")
		)

	return result


def check_compatible_versions():
	try:
		version = get_mariadb_version()
		version_tuple = tuple(int(v) for v in version[0].split("."))

		if version_tuple < (10, 6):
			click.secho(
				f"Warning: MariaDB version {version} is less than 10.6 which is not supported by Frappe",
				fg="yellow",
			)
		elif version_tuple >= (10, 9):
			click.secho(
				f"Warning: MariaDB version {version} is more than 10.8 which is not yet tested with Frappe Framework.",
				fg="yellow",
			)
	except Exception:
		click.secho(
			"MariaDB version compatibility checks failed, make sure you're running a supported version.",
			fg="yellow",
		)


def get_root_connection():
	if not frappe.local.flags.root_connection:
		from getpass import getpass

		if not frappe.flags.root_login:
			frappe.flags.root_login = (
				frappe.conf.get("root_login") or input("Enter mysql super user [root]: ") or "root"
			)

		if not frappe.flags.root_password:
			frappe.flags.root_password = frappe.conf.get("root_password") or getpass("MySQL root password: ")

		frappe.local.flags.root_connection = frappe.database.get_db(
			host=frappe.conf.db_host,
			port=frappe.conf.db_port,
			user=frappe.flags.root_login,
			password=frappe.flags.root_password,
			cur_db_name=None,
		)

	return frappe.local.flags.root_connection<|MERGE_RESOLUTION|>--- conflicted
+++ resolved
@@ -62,19 +62,11 @@
 	dbman.delete_user(db_user)
 
 
-<<<<<<< HEAD
  def bootstrap_database(db_name, db_requirements, verbose, source_sql=None):
 	import sys
 
 	frappe.connect(db_name=db_name)
 	if not check_database_settings(db_requirements):
-=======
-def bootstrap_database(verbose, source_sql=None):
-	import sys
-
-	frappe.connect()
-	if not check_database_settings():
->>>>>>> 00977e0c
 		print("Database settings do not match expected values; stopping database setup.")
 		sys.exit(1)
 
