# Copyright (c) 2015, Frappe Technologies Pvt. Ltd. and Contributors
# License: MIT. See LICENSE

# Database Module
# --------------------

import datetime
import random
import re
import string
from contextlib import contextmanager
from time import time
from typing import Dict, List, Optional, Tuple, Union

from pypika.terms import Criterion, NullValue, PseudoColumn

import frappe
import frappe.defaults
import frappe.model.meta
from frappe import _
from frappe.model.utils.link_count import flush_local_link_count
from frappe.query_builder.functions import Count
from frappe.query_builder.utils import DocType
from frappe.utils import cast, get_datetime, getdate, now, sbool

from .query import Query


class Database(object):
	"""
	Open a database connection with the given parmeters, if use_default is True, use the
	login details from `conf.py`. This is called by the request handler and is accessible using
	the `db` global variable. the `sql` method is also global to run queries
	"""

	VARCHAR_LEN = 140
	MAX_COLUMN_LENGTH = 64

	OPTIONAL_COLUMNS = ["_user_tags", "_comments", "_assign", "_liked_by"]
	DEFAULT_SHORTCUTS = ["_Login", "__user", "_Full Name", "Today", "__today", "now", "Now"]
	STANDARD_VARCHAR_COLUMNS = ("name", "owner", "modified_by")
	DEFAULT_COLUMNS = ["name", "creation", "modified", "modified_by", "owner", "docstatus", "idx"]
	CHILD_TABLE_COLUMNS = ("parent", "parenttype", "parentfield")
	MAX_WRITES_PER_TRANSACTION = 200_000

	class InvalidColumnName(frappe.ValidationError):
		pass

	def __init__(self, host=None, user=None, password=None, ac_name=None, use_default=0, port=None):
		self.setup_type_map()
		self.host = host or frappe.conf.db_host or "127.0.0.1"
		self.port = port or frappe.conf.db_port or ""
		self.user = user or frappe.conf.db_name
		self.db_name = frappe.conf.db_name
		self._conn = None

		if ac_name:
			self.user = ac_name or frappe.conf.db_name

		if use_default:
			self.user = frappe.conf.db_name

		self.transaction_writes = 0
		self.auto_commit_on_many_writes = 0

		self.password = password or frappe.conf.db_password
		self.value_cache = {}
		self.query = Query()

	def setup_type_map(self):
		pass

	def connect(self):
		"""Connects to a database as set in `site_config.json`."""
		self.cur_db_name = self.user
		self._conn = self.get_connection()
		self._cursor = self._conn.cursor()
		frappe.local.rollback_observers = []

	def use(self, db_name):
		"""`USE` db_name."""
		self._conn.select_db(db_name)

	def get_connection(self):
		pass

	def get_database_size(self):
		pass

	def sql(
		self,
		query,
		values=(),
		as_dict=0,
		as_list=0,
		formatted=0,
		debug=0,
		ignore_ddl=0,
		as_utf8=0,
		auto_commit=0,
		update=None,
		explain=False,
		run=True,
		pluck=False,
	):
		"""Execute a SQL query and fetch all rows.

		:param query: SQL query.
		:param values: List / dict of values to be escaped and substituted in the query.
		:param as_dict: Return as a dictionary.
		:param as_list: Always return as a list.
		:param formatted: Format values like date etc.
		:param debug: Print query and `EXPLAIN` in debug log.
		:param ignore_ddl: Catch exception if table, column missing.
		:param as_utf8: Encode values as UTF 8.
		:param auto_commit: Commit after executing the query.
		:param update: Update this dict to all rows (if returned `as_dict`).
		:param run: Returns query without executing it if False.
		Examples:

		        # return customer names as dicts
		        frappe.db.sql("select name from tabCustomer", as_dict=True)

		        # return names beginning with a
		        frappe.db.sql("select name from tabCustomer where name like %s", "a%")

		        # values as dict
		        frappe.db.sql("select name from tabCustomer where name like %(name)s and owner=%(owner)s",
		                {"name": "a%", "owner":"test@example.com"})

		"""
		debug = debug or getattr(self, "debug", False)
		query = str(query)
		if not run:
			return query

		# remove whitespace / indentation from start and end of query
		query = query.strip()

		if re.search(r"ifnull\(", query, flags=re.IGNORECASE):
			# replaces ifnull in query with coalesce
			query = re.sub(r"ifnull\(", "coalesce(", query, flags=re.IGNORECASE)

		if not self._conn:
			self.connect()

		# in transaction validations
		self.check_transaction_status(query)

		self.clear_db_table_cache(query)

		# autocommit
		if auto_commit:
			self.commit()

		# execute
		try:
			if debug:
				time_start = time()

			self.log_query(query, values, debug, explain)

			if values != ():

				# MySQL-python==1.2.5 hack!
				if not isinstance(values, (dict, tuple, list)):
					values = (values,)

				self._cursor.execute(query, values)

				if frappe.flags.in_migrate:
					self.log_touched_tables(query, values)

			else:
				self._cursor.execute(query)

				if frappe.flags.in_migrate:
					self.log_touched_tables(query)

			if debug:
				time_end = time()
				frappe.errprint(("Execution time: {0} sec").format(round(time_end - time_start, 2)))

		except Exception as e:
			if self.is_syntax_error(e):
				# only for mariadb
				frappe.errprint("Syntax error in query:")
				frappe.errprint(query)

			elif self.is_deadlocked(e):
				raise frappe.QueryDeadlockError(e)

			elif self.is_timedout(e):
				raise frappe.QueryTimeoutError(e)

			elif frappe.conf.db_type == "postgres":
				# TODO: added temporarily
				print(e)
				raise

			if ignore_ddl and (
				self.is_missing_column(e) or self.is_table_missing(e) or self.cant_drop_field_or_key(e)
			):
				pass
			else:
				raise

		if auto_commit:
			self.commit()

		if not self._cursor.description:
			return ()

		if pluck:
			return [r[0] for r in self._cursor.fetchall()]

		# scrub output if required
		if as_dict:
			ret = self.fetch_as_dict(formatted, as_utf8)
			if update:
				for r in ret:
					r.update(update)
			return ret
		elif as_list:
			return self.convert_to_lists(self._cursor.fetchall(), formatted, as_utf8)
		elif as_utf8:
			return self.convert_to_lists(self._cursor.fetchall(), formatted, as_utf8)
		else:
			return self._cursor.fetchall()

	def log_query(self, query, values, debug, explain):
		# for debugging in tests
		if frappe.conf.get("allow_tests") and frappe.cache().get_value("flag_print_sql"):
			print(self.mogrify(query, values))

		# debug
		if debug:
			if explain and query.strip().lower().startswith("select"):
				self.explain_query(query, values)
			frappe.errprint(self.mogrify(query, values))

		# info
		if (frappe.conf.get("logging") or False) == 2:
			frappe.log("<<<< query")
			frappe.log(self.mogrify(query, values))
			frappe.log(">>>>")

	def mogrify(self, query, values):
		"""build the query string with values"""
		if not values:
			return query
		else:
			try:
				return self._cursor.mogrify(query, values)
			except:  # noqa: E722
				return (query, values)

	def explain_query(self, query, values=None):
		"""Print `EXPLAIN` in error log."""
		try:
			frappe.errprint("--- query explain ---")
			if values is None:
				self._cursor.execute("explain " + query)
			else:
				self._cursor.execute("explain " + query, values)
			import json

			frappe.errprint(json.dumps(self.fetch_as_dict(), indent=1))
			frappe.errprint("--- query explain end ---")
		except Exception:
			frappe.errprint("error in query explain")

	def sql_list(self, query, values=(), debug=False, **kwargs):
		"""Return data as list of single elements (first column).

		Example:

		        # doctypes = ["DocType", "DocField", "User", ...]
		        doctypes = frappe.db.sql_list("select name from DocType")
		"""
		return [r[0] for r in self.sql(query, values, **kwargs, debug=debug)]

	def sql_ddl(self, query, values=(), debug=False):
		"""Commit and execute a query. DDL (Data Definition Language) queries that alter schema
		autocommit in MariaDB."""
		self.commit()
		self.sql(query, debug=debug)

	def check_transaction_status(self, query):
		"""Raises exception if more than 20,000 `INSERT`, `UPDATE` queries are
		executed in one transaction. This is to ensure that writes are always flushed otherwise this
		could cause the system to hang."""
		self.check_implicit_commit(query)

		if query and query.strip().lower() in ("commit", "rollback"):
			self.transaction_writes = 0

		if query[:6].lower() in ("update", "insert", "delete"):
			self.transaction_writes += 1
			if self.transaction_writes > self.MAX_WRITES_PER_TRANSACTION:
				if self.auto_commit_on_many_writes:
					self.commit()
				else:
					msg = "<br><br>" + _("Too many changes to database in single action.") + "<br>"
					msg += _("The changes have been reverted.") + "<br>"
					raise frappe.TooManyWritesError(msg)

	def check_implicit_commit(self, query):
		if (
			self.transaction_writes
			and query
			and query.strip().split()[0].lower()
			in ["start", "alter", "drop", "create", "begin", "truncate"]
		):
			raise Exception("This statement can cause implicit commit")

	def fetch_as_dict(self, formatted=0, as_utf8=0):
		"""Internal. Converts results to dict."""
		result = self._cursor.fetchall()
		ret = []
		if result:
			keys = [column[0] for column in self._cursor.description]

		for r in result:
			values = []
			for value in r:
				if as_utf8 and isinstance(value, str):
					value = value.encode("utf-8")
				values.append(value)

			ret.append(frappe._dict(zip(keys, values)))
		return ret

	@staticmethod
	def clear_db_table_cache(query):
		if query and query.strip().split()[0].lower() in {"drop", "create"}:
			frappe.cache().delete_key("db_tables")

	@staticmethod
	def needs_formatting(result, formatted):
		"""Returns true if the first row in the result has a Date, Datetime, Long Int."""
		if result and result[0]:
			for v in result[0]:
				if isinstance(v, (datetime.date, datetime.timedelta, datetime.datetime, int)):
					return True
				if formatted and isinstance(v, (int, float)):
					return True

		return False

	def get_description(self):
		"""Returns result metadata."""
		return self._cursor.description

	@staticmethod
	def convert_to_lists(res, formatted=0, as_utf8=0):
		"""Convert tuple output to lists (internal)."""
		nres = []
		for r in res:
			nr = []
			for val in r:
				if as_utf8 and isinstance(val, str):
					val = val.encode("utf-8")
				nr.append(val)
			nres.append(nr)
		return nres

	def get(self, doctype, filters=None, as_dict=True, cache=False):
		"""Returns `get_value` with fieldname='*'"""
		return self.get_value(doctype, filters, "*", as_dict=as_dict, cache=cache)

	def get_value(
		self,
		doctype,
		filters=None,
		fieldname="name",
		ignore=None,
		as_dict=False,
		debug=False,
		order_by="KEEP_DEFAULT_ORDERING",
		cache=False,
		for_update=False,
		*,
		run=True,
		pluck=False,
		distinct=False,
	):
		"""Returns a document property or list of properties.

		:param doctype: DocType name.
		:param filters: Filters like `{"x":"y"}` or name of the document. `None` if Single DocType.
		:param fieldname: Column name.
		:param ignore: Don't raise exception if table, column is missing.
		:param as_dict: Return values as dict.
		:param debug: Print query in error log.
		:param order_by: Column to order by

		Example:

		        # return first customer starting with a
		        frappe.db.get_value("Customer", {"name": ("like a%")})

		        # return last login of **User** `test@example.com`
		        frappe.db.get_value("User", "test@example.com", "last_login")

		        last_login, last_ip = frappe.db.get_value("User", "test@example.com",
		                ["last_login", "last_ip"])

		        # returns default date_format
		        frappe.db.get_value("System Settings", None, "date_format")
		"""

		result = self.get_values(
			doctype,
			filters,
			fieldname,
			ignore,
			as_dict,
			debug,
			order_by,
			cache=cache,
			for_update=for_update,
			run=run,
			pluck=pluck,
			distinct=distinct,
			limit=1,
		)

		if not run:
			return result

		if not result:
			return None

		row = result[0]

		if len(row) > 1 or as_dict:
			return row
		else:
			# single field is requested, send it without wrapping in containers
			return row[0]

	def get_values(
		self,
		doctype,
		filters=None,
		fieldname="name",
		ignore=None,
		as_dict=False,
		debug=False,
		order_by="KEEP_DEFAULT_ORDERING",
		update=None,
		cache=False,
		for_update=False,
		*,
		run=True,
		pluck=False,
		distinct=False,
		limit=None,
	):
		"""Returns multiple document properties.

		:param doctype: DocType name.
		:param filters: Filters like `{"x":"y"}` or name of the document.
		:param fieldname: Column name.
		:param ignore: Don't raise exception if table, column is missing.
		:param as_dict: Return values as dict.
		:param debug: Print query in error log.
		:param order_by: Column to order by,
		:param distinct: Get Distinct results.

		Example:

		        # return first customer starting with a
		        customers = frappe.db.get_values("Customer", {"name": ("like a%")})

		        # return last login of **User** `test@example.com`
		        user = frappe.db.get_values("User", "test@example.com", "*")[0]
		"""
		out = None
		if cache and isinstance(filters, str) and (doctype, filters, fieldname) in self.value_cache:
			return self.value_cache[(doctype, filters, fieldname)]

		if distinct:
			order_by = None

		if isinstance(filters, list):
			out = self._get_value_for_many_names(
				doctype=doctype,
				names=filters,
				field=fieldname,
				order_by=order_by,
				debug=debug,
				run=run,
				pluck=pluck,
				distinct=distinct,
				limit=limit,
				as_dict=as_dict,
			)

		else:
			fields = fieldname
			if fieldname != "*":
				if isinstance(fieldname, str):
					fields = [fieldname]

			if (filters is not None) and (filters != doctype or doctype == "DocType"):
				try:
					if order_by:
						order_by = "modified" if order_by == "KEEP_DEFAULT_ORDERING" else order_by
					out = self._get_values_from_table(
						fields=fields,
						filters=filters,
						doctype=doctype,
						as_dict=as_dict,
						debug=debug,
						order_by=order_by,
						update=update,
						for_update=for_update,
						run=run,
						pluck=pluck,
						distinct=distinct,
						limit=limit,
					)
				except Exception as e:
					if ignore and (frappe.db.is_missing_column(e) or frappe.db.is_table_missing(e)):
						# table or column not found, return None
						out = None
					elif (not ignore) and frappe.db.is_table_missing(e):
						# table not found, look in singles
						out = self.get_values_from_single(
							fields, filters, doctype, as_dict, debug, update, run=run, distinct=distinct
						)

					else:
						raise
			else:
				out = self.get_values_from_single(
					fields, filters, doctype, as_dict, debug, update, run=run, pluck=pluck, distinct=distinct
				)

		if cache and isinstance(filters, str):
			self.value_cache[(doctype, filters, fieldname)] = out

		return out

	def get_values_from_single(
		self,
		fields,
		filters,
		doctype,
		as_dict=False,
		debug=False,
		update=None,
		*,
		run=True,
		pluck=False,
		distinct=False,
	):
		"""Get values from `tabSingles` (Single DocTypes) (internal).

		:param fields: List of fields,
		:param filters: Filters (dict).
		:param doctype: DocType name.
		"""
		# TODO
		# if not frappe.model.meta.is_single(doctype):
		# 	raise frappe.DoesNotExistError("DocType", doctype)

		if fields == "*" or isinstance(filters, dict):
			# check if single doc matches with filters
			values = self.get_singles_dict(doctype)
			if isinstance(filters, dict):
				for key, value in filters.items():
					if values.get(key) != value:
						return []

			if as_dict:
				return values and [values] or []

			if isinstance(fields, list):
				return [map(values.get, fields)]

		else:
			r = self.query.get_sql(
				"Singles",
				filters={"field": ("in", tuple(fields)), "doctype": doctype},
				fields=["field", "value"],
				distinct=distinct,
			).run(pluck=pluck, debug=debug, as_dict=False)

			if not run:
				return r
			if as_dict:
				if r:
					r = frappe._dict(r)
					if update:
						r.update(update)
					return [r]
				else:
					return []
			else:
				return r and [[i[1] for i in r]] or []

	def get_singles_dict(self, doctype, debug=False, *, for_update=False):
		"""Get Single DocType as dict.

		:param doctype: DocType of the single object whose value is requested

		Example:

		        # Get coulmn and value of the single doctype Accounts Settings
		        account_settings = frappe.db.get_singles_dict("Accounts Settings")
		"""
		result = self.query.get_sql(
			"Singles",
			filters={"doctype": doctype},
			fields=["field", "value"],
			for_update=for_update,
		).run()

		return frappe._dict(result)

	@staticmethod
	def get_all(*args, **kwargs):
		return frappe.get_all(*args, **kwargs)

	@staticmethod
	def get_list(*args, **kwargs):
		return frappe.get_list(*args, **kwargs)

	def set_single_value(
		self,
		doctype: str,
		fieldname: Union[str, Dict],
		value: Optional[Union[str, int]] = None,
		*args,
		**kwargs,
	):
		"""Set field value of Single DocType.

		:param doctype: DocType of the single object
		:param fieldname: `fieldname` of the property
		:param value: `value` of the property

		Example:

		        # Update the `deny_multiple_sessions` field in System Settings DocType.
		        company = frappe.db.set_single_value("System Settings", "deny_multiple_sessions", True)
		"""
		return self.set_value(doctype, doctype, fieldname, value, *args, **kwargs)

	def get_single_value(self, doctype, fieldname, cache=True):
		"""Get property of Single DocType. Cache locally by default

		:param doctype: DocType of the single object whose value is requested
		:param fieldname: `fieldname` of the property whose value is requested

		Example:

		        # Get the default value of the company from the Global Defaults doctype.
		        company = frappe.db.get_single_value('Global Defaults', 'default_company')
		"""

		if doctype not in self.value_cache:
			self.value_cache[doctype] = {}

		if cache and fieldname in self.value_cache[doctype]:
			return self.value_cache[doctype][fieldname]

		val = self.query.get_sql(
			table="Singles",
			filters={"doctype": doctype, "field": fieldname},
			fields="value",
		).run()
		val = val[0][0] if val else None

		df = frappe.get_meta(doctype).get_field(fieldname)

		if not df:
			frappe.throw(
				_("Invalid field name: {0}").format(frappe.bold(fieldname)), self.InvalidColumnName
			)

		val = cast(df.fieldtype, val)

		self.value_cache[doctype][fieldname] = val

		return val

	def get_singles_value(self, *args, **kwargs):
		"""Alias for get_single_value"""
		return self.get_single_value(*args, **kwargs)

	def _get_values_from_table(
		self,
		fields,
		filters,
		doctype,
		as_dict,
		*,
		debug=False,
		order_by=None,
		update=None,
		for_update=False,
		run=True,
		pluck=False,
		distinct=False,
		limit=None,
	):
		field_objects = []

		if not isinstance(fields, Criterion):
			for field in fields:
				if "(" in str(field) or " as " in str(field):
					field_objects.append(PseudoColumn(field))
				else:
					field_objects.append(field)

		query = self.query.get_sql(
			table=doctype,
			filters=filters,
			orderby=order_by,
			for_update=for_update,
			field_objects=field_objects,
			fields=fields,
			distinct=distinct,
			limit=limit,
		)
		if fields == "*" and not isinstance(fields, (list, tuple)) and not isinstance(fields, Criterion):
			as_dict = True

		r = self.sql(query, as_dict=as_dict, debug=debug, update=update, run=run, pluck=pluck)
		return r

	def _get_value_for_many_names(
		self,
		doctype,
		names,
		field,
		order_by,
		*,
		debug=False,
		run=True,
		pluck=False,
		distinct=False,
		limit=None,
		as_dict=False,
	):
		names = list(filter(None, names))
		if names:
			return self.get_all(
				doctype,
				fields=field,
				filters=names,
				order_by=order_by,
				pluck=pluck,
				debug=debug,
				as_list=not as_dict,
				run=run,
				distinct=distinct,
				limit_page_length=limit,
			)
		else:
			return {}

	def update(self, *args, **kwargs):
		"""Update multiple values. Alias for `set_value`."""
		return self.set_value(*args, **kwargs)

	def set_value(
		self,
		dt,
		dn,
		field,
		val=None,
		modified=None,
		modified_by=None,
		update_modified=True,
		debug=False,
		for_update=True,
	):
		"""Set a single value in the database, do not call the ORM triggers
		but update the modified timestamp (unless specified not to).

		**Warning:** this function will not call Document events and should be avoided in normal cases.

		:param dt: DocType name.
		:param dn: Document name.
		:param field: Property / field name or dictionary of values to be updated
		:param value: Value to be updated.
		:param modified: Use this as the `modified` timestamp.
		:param modified_by: Set this user as `modified_by`.
		:param update_modified: default True. Set as false, if you don't want to update the timestamp.
		:param debug: Print the query in the developer / js console.
		:param for_update: Will add a row-level lock to the value that is being set so that it can be released on commit.
		"""
		is_single_doctype = not (dn and dt != dn)
		to_update = field if isinstance(field, dict) else {field: val}

		if update_modified:
			modified = modified or now()
			modified_by = modified_by or frappe.session.user
			to_update.update({"modified": modified, "modified_by": modified_by})

		if is_single_doctype:
			frappe.db.delete(
				"Singles", filters={"field": ("in", tuple(to_update)), "doctype": dt}, debug=debug
			)

			singles_data = ((dt, key, sbool(value)) for key, value in to_update.items())
			query = (
				frappe.qb.into("Singles").columns("doctype", "field", "value").insert(*singles_data)
			).run(debug=debug)
			frappe.clear_document_cache(dt, dt)

		else:
			table = DocType(dt)

			if for_update:
				docnames = tuple(
					self.get_values(dt, dn, "name", debug=debug, for_update=for_update, pluck=True)
				) or (NullValue(),)
				query = frappe.qb.update(table).where(table.name.isin(docnames))

				for docname in docnames:
					frappe.clear_document_cache(dt, docname)

			else:
				query = self.query.build_conditions(table=dt, filters=dn, update=True)
				# TODO: Fix this; doesn't work rn - gavin@frappe.io
				# frappe.cache().hdel_keys(dt, "document_cache")
				# Workaround: clear all document caches
				frappe.cache().delete_value("document_cache")

			for column, value in to_update.items():
				query = query.set(column, value)

			query.run(debug=debug)

		if dt in self.value_cache:
			del self.value_cache[dt]

	@staticmethod
	def set(doc, field, val):
		"""Set value in document. **Avoid**"""
		doc.db_set(field, val)

	def touch(self, doctype, docname):
		"""Update the modified timestamp of this document."""
		modified = now()
		self.sql(
			"""update `tab{doctype}` set `modified`=%s
			where name=%s""".format(
				doctype=doctype
			),
			(modified, docname),
		)
		return modified

	@staticmethod
	def set_temp(value):
		"""Set a temperory value and return a key."""
		key = frappe.generate_hash()
		frappe.cache().hset("temp", key, value)
		return key

	@staticmethod
	def get_temp(key):
		"""Return the temperory value and delete it."""
		return frappe.cache().hget("temp", key)

	def set_global(self, key, val, user="__global"):
		"""Save a global key value. Global values will be automatically set if they match fieldname."""
		self.set_default(key, val, user)

	def get_global(self, key, user="__global"):
		"""Returns a global key value."""
		return self.get_default(key, user)

	def get_default(self, key, parent="__default"):
		"""Returns default value as a list if multiple or single"""
		d = self.get_defaults(key, parent)
		return isinstance(d, list) and d[0] or d

	@staticmethod
	def set_default(key, val, parent="__default", parenttype=None):
		"""Sets a global / user default value."""
		frappe.defaults.set_default(key, val, parent, parenttype)

	@staticmethod
	def add_default(key, val, parent="__default", parenttype=None):
		"""Append a default value for a key, there can be multiple default values for a particular key."""
		frappe.defaults.add_default(key, val, parent, parenttype)

	@staticmethod
	def get_defaults(key=None, parent="__default"):
		"""Get all defaults"""
		if key:
			defaults = frappe.defaults.get_defaults(parent)
			d = defaults.get(key, None)
			if not d and key != frappe.scrub(key):
				d = defaults.get(frappe.scrub(key), None)
			return d
		else:
			return frappe.defaults.get_defaults(parent)

	def begin(self):
		self.sql("START TRANSACTION")

	def commit(self):
		"""Commit current transaction. Calls SQL `COMMIT`."""
		for method in frappe.local.before_commit:
			frappe.call(method[0], *(method[1] or []), **(method[2] or {}))

		self.sql("commit")

		frappe.local.rollback_observers = []
		self.flush_realtime_log()
		enqueue_jobs_after_commit()
		flush_local_link_count()

	def add_before_commit(self, method, args=None, kwargs=None):
		frappe.local.before_commit.append([method, args, kwargs])

	@staticmethod
	def flush_realtime_log():
		for args in frappe.local.realtime_log:
			frappe.realtime.emit_via_redis(*args)

		frappe.local.realtime_log = []

	def savepoint(self, save_point):
		"""Savepoints work as a nested transaction.

		Changes can be undone to a save point by doing frappe.db.rollback(save_point)

		Note: rollback watchers can not work with save points.
		        so only changes to database are undone when rolling back to a savepoint.
		        Avoid using savepoints when writing to filesystem."""
		self.sql(f"savepoint {save_point}")

	def release_savepoint(self, save_point):
		self.sql(f"release savepoint {save_point}")

	def rollback(self, *, save_point=None):
		"""`ROLLBACK` current transaction. Optionally rollback to a known save_point."""
		if save_point:
			self.sql(f"rollback to savepoint {save_point}")
		else:
			self.sql("rollback")
			self.begin()
			for obj in frappe.local.rollback_observers:
				if hasattr(obj, "on_rollback"):
					obj.on_rollback()
			frappe.local.rollback_observers = []

	def field_exists(self, dt, fn):
		"""Return true of field exists."""
		return self.exists("DocField", {"fieldname": fn, "parent": dt})

	def table_exists(self, doctype, cached=True):
		"""Returns True if table for given doctype exists."""
		return ("tab" + doctype) in self.get_tables(cached=cached)

	def has_table(self, doctype):
		return self.table_exists(doctype)

	def get_tables(self, cached=True):
		tables = frappe.cache().get_value("db_tables")
		if not tables or not cached:
			table_rows = self.sql(
				"""
				SELECT table_name
				FROM information_schema.tables
				WHERE table_schema NOT IN ('pg_catalog', 'information_schema')
			"""
			)
			tables = {d[0] for d in table_rows}
			frappe.cache().set_value("db_tables", tables)
		return tables

	def a_row_exists(self, doctype):
		"""Returns True if atleast one row exists."""
		return self.sql("select name from `tab{doctype}` limit 1".format(doctype=doctype))

	def exists(self, dt, dn=None, cache=False):
		"""Return the document name of a matching document, or None.

		Note: `cache` only works if `dt` and `dn` are of type `str`.

		## Examples

		Pass doctype and docname (only in this case we can cache the result)

		```
		exists("User", "jane@example.org", cache=True)
		```

		Pass a dict of filters including the `"doctype"` key:

		```
		exists({"doctype": "User", "full_name": "Jane Doe"})
		```

		Pass the doctype and a dict of filters:

		```
		exists("User", {"full_name": "Jane Doe"})
		```
		"""
		if dt != "DocType" and dt == dn:
			# single always exists (!)
			return dn

		if isinstance(dt, dict):
			dt = dt.copy()  # don't modify the original dict
			dt, dn = dt.pop("doctype"), dt

		return self.get_value(dt, dn, ignore=True, cache=cache)

	def count(self, dt, filters=None, debug=False, cache=False):
		"""Returns `COUNT(*)` for given DocType and filters."""
		if cache and not filters:
			cache_count = frappe.cache().get_value("doctype:count:{}".format(dt))
			if cache_count is not None:
				return cache_count
		query = self.query.get_sql(table=dt, filters=filters, fields=Count("*"))
		if filters:
			count = self.sql(query, debug=debug)[0][0]
			return count
		else:
			count = self.sql(query, debug=debug)[0][0]
			if cache:
				frappe.cache().set_value("doctype:count:{}".format(dt), count, expires_in_sec=86400)
			return count

	@staticmethod
	def format_date(date):
		return getdate(date).strftime("%Y-%m-%d")

	@staticmethod
	def format_datetime(datetime):
		if not datetime:
			return "0001-01-01 00:00:00.000000"

		if isinstance(datetime, str):
			if ":" not in datetime:
				datetime = datetime + " 00:00:00.000000"
		else:
			datetime = datetime.strftime("%Y-%m-%d %H:%M:%S.%f")

		return datetime

	def get_creation_count(self, doctype, minutes):
		"""Get count of records created in the last x minutes"""
		from dateutil.relativedelta import relativedelta

		from frappe.utils import now_datetime

		return self.sql(
			"""select count(name) from `tab{doctype}`
			where creation >= %s""".format(
				doctype=doctype
			),
			now_datetime() - relativedelta(minutes=minutes),
		)[0][0]

	def get_db_table_columns(self, table):
		"""Returns list of column names from given table."""
		columns = frappe.cache().hget("table_columns", table)
		if columns is None:
			columns = [
				r[0]
				for r in self.sql(
					"""
				select column_name
				from information_schema.columns
				where table_name = %s """,
					table,
				)
			]

			if columns:
				frappe.cache().hset("table_columns", table, columns)

		return columns

	def get_table_columns(self, doctype):
		"""Returns list of column names from given doctype."""
		columns = self.get_db_table_columns("tab" + doctype)
		if not columns:
			raise self.TableMissingError("DocType", doctype)
		return columns

	def has_column(self, doctype, column):
		"""Returns True if column exists in database."""
		return column in self.get_table_columns(doctype)

	def get_column_type(self, doctype, column):
		return self.sql(
			"""SELECT column_type FROM INFORMATION_SCHEMA.COLUMNS
			WHERE table_name = 'tab{0}' AND column_name = '{1}' """.format(
				doctype, column
			)
		)[0][0]

	def has_index(self, table_name, index_name):
		raise NotImplementedError

	def add_index(self, doctype, fields, index_name=None):
		raise NotImplementedError

	def add_unique(self, doctype, fields, constraint_name=None):
		raise NotImplementedError

	@staticmethod
	def get_index_name(fields):
		index_name = "_".join(fields) + "_index"
		# remove index length if present e.g. (10) from index name
		index_name = re.sub(r"\s*\([^)]+\)\s*", r"", index_name)
		return index_name

	def get_system_setting(self, key):
		def _load_system_settings():
			return self.get_singles_dict("System Settings")

		return frappe.cache().get_value("system_settings", _load_system_settings).get(key)

	def close(self):
		"""Close database connection."""
		if self._conn:
			# self._cursor.close()
			self._conn.close()
			self._cursor = None
			self._conn = None

	@staticmethod
	def escape(s, percent=True):
		"""Excape quotes and percent in given string."""
		# implemented in specific class
		raise NotImplementedError

	@staticmethod
	def is_column_missing(e):
		return frappe.db.is_missing_column(e)

	def get_descendants(self, doctype, name):
		"""Return descendants of the current record"""
		node_location_indexes = self.get_value(doctype, name, ("lft", "rgt"))
		if node_location_indexes:
			lft, rgt = node_location_indexes
			return self.sql_list(
				"""select name from `tab{doctype}`
				where lft > {lft} and rgt < {rgt}""".format(
					doctype=doctype, lft=lft, rgt=rgt
				)
			)
		else:
			# when document does not exist
			return []

	def is_missing_table_or_column(self, e):
		return self.is_missing_column(e) or self.is_table_missing(e)

	def multisql(self, sql_dict, values=(), **kwargs):
		current_dialect = frappe.db.db_type or "mariadb"
		query = sql_dict.get(current_dialect)
		return self.sql(query, values, **kwargs)

	def delete(self, doctype: str, filters: Union[Dict, List] = None, debug=False, **kwargs):
		"""Delete rows from a table in site which match the passed filters. This
		does trigger DocType hooks. Simply runs a DELETE query in the database.

		Doctype name can be passed directly, it will be pre-pended with `tab`.
		"""
		values = ()
		filters = filters or kwargs.get("conditions")
		query = self.query.build_conditions(table=doctype, filters=filters).delete()
		if "debug" not in kwargs:
			kwargs["debug"] = debug
		return self.sql(query, values, **kwargs)

	def truncate(self, doctype: str):
		"""Truncate a table in the database. This runs a DDL command `TRUNCATE TABLE`.
		This cannot be rolled back.

		Doctype name can be passed directly, it will be pre-pended with `tab`.
		"""
		table = doctype if doctype.startswith("__") else f"tab{doctype}"
		return self.sql_ddl(f"truncate `{table}`")

	def clear_table(self, doctype):
		return self.truncate(doctype)

	def get_last_created(self, doctype):
		last_record = self.get_all(doctype, ("creation"), limit=1, order_by="creation desc")
		if last_record:
			return get_datetime(last_record[0].creation)
		else:
			return None

	def log_touched_tables(self, query, values=None):
		if values:
			query = frappe.safe_decode(self._cursor.mogrify(query, values))
		if query.strip().lower().split()[0] in ("insert", "delete", "update", "alter", "drop", "rename"):
			# single_word_regex is designed to match following patterns
			# `tabXxx`, tabXxx and "tabXxx"

			# multi_word_regex is designed to match following patterns
			# `tabXxx Xxx` and "tabXxx Xxx"

			# ([`"]?) Captures " or ` at the begining of the table name (if provided)
			# \1 matches the first captured group (quote character) at the end of the table name
			# multi word table name must have surrounding quotes.

			# (tab([A-Z]\w+)( [A-Z]\w+)*) Captures table names that start with "tab"
			# and are continued with multiple words that start with a captital letter
			# e.g. 'tabXxx' or 'tabXxx Xxx' or 'tabXxx Xxx Xxx' and so on

			single_word_regex = r'([`"]?)(tab([A-Z]\w+))\1'
			multi_word_regex = r'([`"])(tab([A-Z]\w+)( [A-Z]\w+)+)\1'
			tables = []
			for regex in (single_word_regex, multi_word_regex):
				tables += [groups[1] for groups in re.findall(regex, query)]

			if frappe.flags.touched_tables is None:
				frappe.flags.touched_tables = set()
			frappe.flags.touched_tables.update(tables)

	def bulk_insert(
		self,
		doctype,
		fields,
		values,
		ignore_duplicates=False,
		*,
		chunk_size=10000
	):
		"""
		Insert multiple records at a time

		:param doctype: Doctype name
		:param fields: list of fields
		:params values: list of list of values
		"""
<<<<<<< HEAD
=======
		insert_list = []
		fields = ", ".join("`" + field + "`" for field in fields)

		for idx, value in enumerate(values):
			insert_list.append(tuple(value))
			if idx and (idx % 10000 == 0 or idx < len(values) - 1):
				self.sql(
					"""INSERT {ignore_duplicates} INTO `tab{doctype}` ({fields}) VALUES {values}""".format(
						ignore_duplicates="IGNORE" if ignore_duplicates else "",
						doctype=doctype,
						fields=fields,
						values=", ".join(["%s"] * len(insert_list)),
					),
					tuple(insert_list),
				)
				insert_list = []
>>>>>>> 0ef7e990

		for start_index in range(0, len(values), chunk_size):
			query = frappe.qb.into(frappe.qb.DocType(doctype))
			if ignore_duplicates:
				query = query.ignore()

			values_to_insert = values[start_index: start_index + chunk_size]
			query.columns(fields).insert(*values_to_insert).run()

def enqueue_jobs_after_commit():
	from frappe.utils.background_jobs import execute_job, get_queue

	if frappe.flags.enqueue_after_commit and len(frappe.flags.enqueue_after_commit) > 0:
		for job in frappe.flags.enqueue_after_commit:
			q = get_queue(job.get("queue"), is_async=job.get("is_async"))
			q.enqueue_call(execute_job, timeout=job.get("timeout"), kwargs=job.get("queue_args"))
		frappe.flags.enqueue_after_commit = []


@contextmanager
def savepoint(catch: Union[type, Tuple[type, ...]] = Exception):
	"""Wrapper for wrapping blocks of DB operations in a savepoint.

	as contextmanager:

	for doc in docs:
	        with savepoint(catch=DuplicateError):
	                doc.insert()

	as decorator (wraps FULL function call):

	@savepoint(catch=DuplicateError)
	def process_doc(doc):
	        doc.insert()
	"""
	try:
		savepoint = "".join(random.sample(string.ascii_lowercase, 10))
		frappe.db.savepoint(savepoint)
		yield  # control back to calling function
	except catch:
		frappe.db.rollback(save_point=savepoint)
	else:
		frappe.db.release_savepoint(savepoint)<|MERGE_RESOLUTION|>--- conflicted
+++ resolved
@@ -1244,25 +1244,6 @@
 		:param fields: list of fields
 		:params values: list of list of values
 		"""
-<<<<<<< HEAD
-=======
-		insert_list = []
-		fields = ", ".join("`" + field + "`" for field in fields)
-
-		for idx, value in enumerate(values):
-			insert_list.append(tuple(value))
-			if idx and (idx % 10000 == 0 or idx < len(values) - 1):
-				self.sql(
-					"""INSERT {ignore_duplicates} INTO `tab{doctype}` ({fields}) VALUES {values}""".format(
-						ignore_duplicates="IGNORE" if ignore_duplicates else "",
-						doctype=doctype,
-						fields=fields,
-						values=", ".join(["%s"] * len(insert_list)),
-					),
-					tuple(insert_list),
-				)
-				insert_list = []
->>>>>>> 0ef7e990
 
 		for start_index in range(0, len(values), chunk_size):
 			query = frappe.qb.into(frappe.qb.DocType(doctype))
