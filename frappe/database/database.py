# Copyright (c) 2015, Frappe Technologies Pvt. Ltd. and Contributors
# License: MIT. See LICENSE

# Database Module
# --------------------

import re
import time
from typing import Dict, List, Union
import frappe
import datetime
import frappe.defaults
import frappe.model.meta

from frappe import _
from time import time
from frappe.utils import now, getdate, cast, get_datetime
from frappe.model.utils.link_count import flush_local_link_count
from frappe.query_builder.functions import Count
from frappe.query_builder.functions import Min, Max, Avg, Sum
from frappe.query_builder.utils import Column, DocType
from .query import Query
from pypika.terms import PseudoColumn, NullValue


class Database(object):
	"""
	   Open a database connection with the given parmeters, if use_default is True, use the
	   login details from `conf.py`. This is called by the request handler and is accessible using
	   the `db` global variable. the `sql` method is also global to run queries
	"""
	VARCHAR_LEN = 140
	MAX_COLUMN_LENGTH = 64

	OPTIONAL_COLUMNS = ["_user_tags", "_comments", "_assign", "_liked_by"]
	DEFAULT_SHORTCUTS = ['_Login', '__user', '_Full Name', 'Today', '__today', "now", "Now"]
	STANDARD_VARCHAR_COLUMNS = ('name', 'owner', 'modified_by', 'parent', 'parentfield', 'parenttype')
	DEFAULT_COLUMNS = ['name', 'creation', 'modified', 'modified_by', 'owner', 'docstatus', 'parent',
		'parentfield', 'parenttype', 'idx']
	MAX_WRITES_PER_TRANSACTION = 200_000

	class InvalidColumnName(frappe.ValidationError): pass


	def __init__(self, host=None, user=None, password=None, ac_name=None, use_default=0, port=None):
		self.setup_type_map()
		self.host = host or frappe.conf.db_host or '127.0.0.1'
		self.port = port or frappe.conf.db_port or ''
		self.user = user or frappe.conf.db_name
		self.db_name = frappe.conf.db_name
		self._conn = None

		if ac_name:
			self.user = ac_name or frappe.conf.db_name

		if use_default:
			self.user = frappe.conf.db_name

		self.transaction_writes = 0
		self.auto_commit_on_many_writes = 0

		self.password = password or frappe.conf.db_password
		self.value_cache = {}
		self.query = Query()

	def setup_type_map(self):
		pass

	def connect(self):
		"""Connects to a database as set in `site_config.json`."""
		self.cur_db_name = self.user
		self._conn = self.get_connection()
		self._cursor = self._conn.cursor()
		frappe.local.rollback_observers = []

	def use(self, db_name):
		"""`USE` db_name."""
		self._conn.select_db(db_name)

	def get_connection(self):
		pass

	def get_database_size(self):
		pass

	def sql(self, query, values=(), as_dict = 0, as_list = 0, formatted = 0,
			debug=0, ignore_ddl=0, as_utf8=0, auto_commit=0, update=None,
			explain=False, run=True, pluck=False):
		"""Execute a SQL query and fetch all rows.

		:param query: SQL query.
		:param values: List / dict of values to be escaped and substituted in the query.
		:param as_dict: Return as a dictionary.
		:param as_list: Always return as a list.
		:param formatted: Format values like date etc.
		:param debug: Print query and `EXPLAIN` in debug log.
		:param ignore_ddl: Catch exception if table, column missing.
		:param as_utf8: Encode values as UTF 8.
		:param auto_commit: Commit after executing the query.
		:param update: Update this dict to all rows (if returned `as_dict`).
		:param run: Returns query without executing it if False.
		Examples:

			# return customer names as dicts
			frappe.db.sql("select name from tabCustomer", as_dict=True)

			# return names beginning with a
			frappe.db.sql("select name from tabCustomer where name like %s", "a%")

			# values as dict
			frappe.db.sql("select name from tabCustomer where name like %(name)s and owner=%(owner)s",
				{"name": "a%", "owner":"test@example.com"})

		"""
		query = str(query)
		if not run:
			return query

		if re.search(r'ifnull\(', query, flags=re.IGNORECASE):
			# replaces ifnull in query with coalesce
			query = re.sub(r'ifnull\(', 'coalesce(', query, flags=re.IGNORECASE)

		if not self._conn:
			self.connect()

		# in transaction validations
		self.check_transaction_status(query)

		self.clear_db_table_cache(query)

		# autocommit
		if auto_commit: self.commit()

		# execute
		try:
			if debug:
				time_start = time()

			self.log_query(query, values, debug, explain)

			if values!=():
				if isinstance(values, dict):
					values = dict(values)

				# MySQL-python==1.2.5 hack!
				if not isinstance(values, (dict, tuple, list)):
					values = (values,)

				self._cursor.execute(query, values)

				if frappe.flags.in_migrate:
					self.log_touched_tables(query, values)

			else:
				self._cursor.execute(query)

				if frappe.flags.in_migrate:
					self.log_touched_tables(query)

			if debug:
				time_end = time()
				frappe.errprint(("Execution time: {0} sec").format(round(time_end - time_start, 2)))

		except Exception as e:
			if frappe.conf.db_type == 'postgres':
				self.rollback()

			elif self.is_syntax_error(e):
				# only for mariadb
				frappe.errprint('Syntax error in query:')
				frappe.errprint(query)

			if ignore_ddl and (self.is_missing_column(e) or self.is_missing_table(e) or self.cant_drop_field_or_key(e)):
				pass
			else:
				raise

		if auto_commit: self.commit()

		if not self._cursor.description:
			return ()

		if pluck:
			return [r[0] for r in self._cursor.fetchall()]

		# scrub output if required
		if as_dict:
			ret = self.fetch_as_dict(formatted, as_utf8)
			if update:
				for r in ret:
					r.update(update)
			return ret
		elif as_list:
			return self.convert_to_lists(self._cursor.fetchall(), formatted, as_utf8)
		elif as_utf8:
			return self.convert_to_lists(self._cursor.fetchall(), formatted, as_utf8)
		else:
			return self._cursor.fetchall()

	def log_query(self, query, values, debug, explain):
		# for debugging in tests
		if frappe.conf.get('allow_tests') and frappe.cache().get_value('flag_print_sql'):
			print(self.mogrify(query, values))

		# debug
		if debug:
			if explain and query.strip().lower().startswith('select'):
				self.explain_query(query, values)
			frappe.errprint(self.mogrify(query, values))

		# info
		if (frappe.conf.get("logging") or False)==2:
			frappe.log("<<<< query")
			frappe.log(self.mogrify(query, values))
			frappe.log(">>>>")

	def mogrify(self, query, values):
		'''build the query string with values'''
		if not values:
			return query
		else:
			try:
				return self._cursor.mogrify(query, values)
			except: # noqa: E722
				return (query, values)

	def explain_query(self, query, values=None):
		"""Print `EXPLAIN` in error log."""
		try:
			frappe.errprint("--- query explain ---")
			if values is None:
				self._cursor.execute("explain " + query)
			else:
				self._cursor.execute("explain " + query, values)
			import json
			frappe.errprint(json.dumps(self.fetch_as_dict(), indent=1))
			frappe.errprint("--- query explain end ---")
		except Exception:
			frappe.errprint("error in query explain")

	def sql_list(self, query, values=(), debug=False, **kwargs):
		"""Return data as list of single elements (first column).

		Example:

			# doctypes = ["DocType", "DocField", "User", ...]
			doctypes = frappe.db.sql_list("select name from DocType")
		"""
		return [r[0] for r in self.sql(query, values, **kwargs, debug=debug)]

	def sql_ddl(self, query, values=(), debug=False):
		"""Commit and execute a query. DDL (Data Definition Language) queries that alter schema
		autocommit in MariaDB."""
		self.commit()
		self.sql(query, debug=debug)

	def check_transaction_status(self, query):
		"""Raises exception if more than 20,000 `INSERT`, `UPDATE` queries are
		executed in one transaction. This is to ensure that writes are always flushed otherwise this
		could cause the system to hang."""
		if self.transaction_writes and \
			query and query.strip().split()[0].lower() in ['start', 'alter', 'drop', 'create', "begin", "truncate"]:
			raise Exception('This statement can cause implicit commit')

		if query and query.strip().lower() in ('commit', 'rollback'):
			self.transaction_writes = 0

		if query[:6].lower() in ('update', 'insert', 'delete'):
			self.transaction_writes += 1
			if self.transaction_writes > self.MAX_WRITES_PER_TRANSACTION:
				if self.auto_commit_on_many_writes:
					self.commit()
				else:
					frappe.throw(_("Too many writes in one request. Please send smaller requests"), frappe.ValidationError)

	def fetch_as_dict(self, formatted=0, as_utf8=0):
		"""Internal. Converts results to dict."""
		result = self._cursor.fetchall()
		ret = []
		if result:
			keys = [column[0] for column in self._cursor.description]

		for r in result:
			values = []
			for value in r:
				if as_utf8 and isinstance(value, str):
					value = value.encode('utf-8')
				values.append(value)

			ret.append(frappe._dict(zip(keys, values)))
		return ret

	@staticmethod
	def clear_db_table_cache(query):
		if query and query.strip().split()[0].lower() in {'drop', 'create'}:
			frappe.cache().delete_key('db_tables')

	@staticmethod
	def needs_formatting(result, formatted):
		"""Returns true if the first row in the result has a Date, Datetime, Long Int."""
		if result and result[0]:
			for v in result[0]:
				if isinstance(v, (datetime.date, datetime.timedelta, datetime.datetime, int)):
					return True
				if formatted and isinstance(v, (int, float)):
					return True

		return False

	def get_description(self):
		"""Returns result metadata."""
		return self._cursor.description

	@staticmethod
	def convert_to_lists(res, formatted=0, as_utf8=0):
		"""Convert tuple output to lists (internal)."""
		nres = []
		for r in res:
			nr = []
			for val in r:
				if as_utf8 and isinstance(val, str):
					val = val.encode('utf-8')
				nr.append(val)
			nres.append(nr)
		return nres

	def get(self, doctype, filters=None, as_dict=True, cache=False):
		"""Returns `get_value` with fieldname='*'"""
		return self.get_value(doctype, filters, "*", as_dict=as_dict, cache=cache)

	def get_value(self, doctype, filters=None, fieldname="name", ignore=None, as_dict=False,
		debug=False, order_by=None, cache=False, for_update=False, run=True):
		"""Returns a document property or list of properties.

		:param doctype: DocType name.
		:param filters: Filters like `{"x":"y"}` or name of the document. `None` if Single DocType.
		:param fieldname: Column name.
		:param ignore: Don't raise exception if table, column is missing.
		:param as_dict: Return values as dict.
		:param debug: Print query in error log.
		:param order_by: Column to order by

		Example:

			# return first customer starting with a
			frappe.db.get_value("Customer", {"name": ("like a%")})

			# return last login of **User** `test@example.com`
			frappe.db.get_value("User", "test@example.com", "last_login")

			last_login, last_ip = frappe.db.get_value("User", "test@example.com",
				["last_login", "last_ip"])

			# returns default date_format
			frappe.db.get_value("System Settings", None, "date_format")
		"""

		ret = self.get_values(doctype, filters, fieldname, ignore, as_dict, debug,
			order_by, cache=cache, for_update=for_update, run=run)

		if not run:
			return ret

		return ((len(ret[0]) > 1 or as_dict) and ret[0] or ret[0][0]) if ret else None

	def get_values(self, doctype, filters=None, fieldname="name", ignore=None, as_dict=False,
		debug=False, order_by=None, update=None, cache=False, for_update=False, run=True):
		"""Returns multiple document properties.

		:param doctype: DocType name.
		:param filters: Filters like `{"x":"y"}` or name of the document.
		:param fieldname: Column name.
		:param ignore: Don't raise exception if table, column is missing.
		:param as_dict: Return values as dict.
		:param debug: Print query in error log.
		:param order_by: Column to order by

		Example:

			# return first customer starting with a
			customers = frappe.db.get_values("Customer", {"name": ("like a%")})

			# return last login of **User** `test@example.com`
			user = frappe.db.get_values("User", "test@example.com", "*")[0]
		"""
		out = None
		if cache and isinstance(filters, str) and \
			(doctype, filters, fieldname) in self.value_cache:
			return self.value_cache[(doctype, filters, fieldname)]

		if isinstance(filters, list):
			order_by = order_by or "modified_desc"
			out = self._get_value_for_many_names(doctype, filters, fieldname, debug=debug, run=run)

		else:
			fields = fieldname
			if fieldname!="*":
				if isinstance(fieldname, str):
					fields = [fieldname]
				else:
					fields = fieldname

			if (filters is not None) and (filters!=doctype or doctype=="DocType"):
				try:
					order_by = order_by or "modified"
					out = self._get_values_from_table(
						fields, filters, doctype, as_dict, debug, order_by, update, for_update=for_update, run=run
					)
				except Exception as e:
					if ignore and (frappe.db.is_missing_column(e) or frappe.db.is_table_missing(e)):
						# table or column not found, return None
						out = None
					elif (not ignore) and frappe.db.is_table_missing(e):
						# table not found, look in singles
						out = self.get_values_from_single(fields, filters, doctype, as_dict, debug, update, run=run)

					else:
						raise
			else:
				out = self.get_values_from_single(fields, filters, doctype, as_dict, debug, update, run=run)

		if cache and isinstance(filters, str):
			self.value_cache[(doctype, filters, fieldname)] = out

		return out

	def get_values_from_single(self, fields, filters, doctype, as_dict=False, debug=False, update=None, run=True):
		"""Get values from `tabSingles` (Single DocTypes) (internal).

		:param fields: List of fields,
		:param filters: Filters (dict).
		:param doctype: DocType name.
		"""
		# TODO
		# if not frappe.model.meta.is_single(doctype):
		# 	raise frappe.DoesNotExistError("DocType", doctype)

		if fields=="*" or isinstance(filters, dict):
			# check if single doc matches with filters
			values = self.get_singles_dict(doctype)
			if isinstance(filters, dict):
				for key, value in filters.items():
					if values.get(key) != value:
						return []

			if as_dict:
				return values and [values] or []

			if isinstance(fields, list):
				return [map(values.get, fields)]

		else:
			r = self.sql("""select field, value
				from `tabSingles` where field in (%s) and doctype=%s"""
					% (', '.join(['%s'] * len(fields)), '%s'),
					tuple(fields) + (doctype,), as_dict=False, debug=debug, run=run)
			if not run:
				return r
			if as_dict:
				if r:
					r = frappe._dict(r)
					if update:
						r.update(update)
					return [r]
				else:
					return []
			else:
				return r and [[i[1] for i in r]] or []


	def get_singles_dict(self, doctype, debug = False):
		"""Get Single DocType as dict.

		:param doctype: DocType of the single object whose value is requested

		Example:

			# Get coulmn and value of the single doctype Accounts Settings
			account_settings = frappe.db.get_singles_dict("Accounts Settings")
		"""
		result = self.sql("""
			SELECT field, value
			FROM   `tabSingles`
			WHERE  doctype = %s
		""", doctype)

		dict_  = frappe._dict(result)

		return dict_

	@staticmethod
	def get_all(*args, **kwargs):
		return frappe.get_all(*args, **kwargs)

	@staticmethod
	def get_list(*args, **kwargs):
		return frappe.get_list(*args, **kwargs)

	def get_single_value(self, doctype, fieldname, cache=False):
		"""Get property of Single DocType. Cache locally by default

		:param doctype: DocType of the single object whose value is requested
		:param fieldname: `fieldname` of the property whose value is requested

		Example:

			# Get the default value of the company from the Global Defaults doctype.
			company = frappe.db.get_single_value('Global Defaults', 'default_company')
		"""

		if not doctype in self.value_cache:
			self.value_cache[doctype] = {}

		if fieldname in self.value_cache[doctype]:
			return self.value_cache[doctype][fieldname]

		val = self.sql("""select `value` from
			`tabSingles` where `doctype`=%s and `field`=%s""", (doctype, fieldname))
		val = val[0][0] if val else None

		df = frappe.get_meta(doctype).get_field(fieldname)

		if not df:
			frappe.throw(_('Invalid field name: {0}').format(frappe.bold(fieldname)), self.InvalidColumnName)

		val = cast(df.fieldtype, val)

		self.value_cache[doctype][fieldname] = val

		return val

	def get_singles_value(self, *args, **kwargs):
		"""Alias for get_single_value"""
		return self.get_single_value(*args, **kwargs)

	def _get_values_from_table(self, fields, filters, doctype, as_dict, debug, order_by=None,
								update=None, for_update=False, run=True):
		field_objects = []

		for field in fields:
			if "(" in field or " as " in field:
				field_objects.append(PseudoColumn(field))
			else:
				field_objects.append(field)

		criterion = self.query.build_conditions(
			table=doctype, filters=filters, orderby=order_by, for_update=for_update
		)

		if isinstance(fields, (list, tuple)):
			query = criterion.select(*field_objects)
		else:
			if fields=="*":
				query = criterion.select(fields)
				as_dict = True
		r = self.sql(query, as_dict=as_dict, debug=debug, update=update, run=run)
		return r

	def _get_value_for_many_names(self, doctype, names, field, debug=False, run=True):
		names = list(filter(None, names))

		if names:
			return self.get_all(doctype,
				fields=['name', field],
				filters=[['name', 'in', names]],
				debug=debug, as_list=1, run=run)
		else:
			return {}

	def update(self, *args, **kwargs):
		"""Update multiple values. Alias for `set_value`."""
		return self.set_value(*args, **kwargs)

	def set_value(self, dt, dn, field, val=None, modified=None, modified_by=None,
		update_modified=True, debug=False, for_update=True):
		"""Set a single value in the database, do not call the ORM triggers
		but update the modified timestamp (unless specified not to).

		**Warning:** this function will not call Document events and should be avoided in normal cases.

		:param dt: DocType name.
		:param dn: Document name.
		:param field: Property / field name or dictionary of values to be updated
		:param value: Value to be updated.
		:param modified: Use this as the `modified` timestamp.
		:param modified_by: Set this user as `modified_by`.
		:param update_modified: default True. Set as false, if you don't want to update the timestamp.
		:param debug: Print the query in the developer / js console.
		:param for_update: Will add a row-level lock to the value that is being set so that it can be released on commit.
		"""
		is_single_doctype = not (dn and dt != dn)
		to_update = field if isinstance(field, dict) else {field: val}

		if update_modified:
			modified = modified or now()
			modified_by = modified_by or frappe.session.user
			to_update.update({"modified": modified, "modified_by": modified_by})

		if is_single_doctype:
			frappe.db.delete(
				"Singles",
				filters={"field": ("in", tuple(to_update)), "doctype": dt}, debug=debug
			)

			singles_data = ((dt, key, str(value)) for key, value in to_update.items())
			query = (
				frappe.qb.into("Singles")
					.columns("doctype", "field", "value")
					.insert(*singles_data)
			).run(debug=debug)

		else:
			table = DocType(dt)

			if for_update:
				docnames = tuple(
					x[0] for x in self.get_values(dt, dn, "name", debug=debug, for_update=for_update)
				) or (NullValue(),)
				query = frappe.qb.update(table).where(table.name.isin(docnames))

<<<<<<< HEAD
			else:
				query = self.query.build_conditions(table=dt, filters=dn, update=True)
=======
			for name in self.get_values(dt, dn, 'name', for_update=for_update, debug=debug):
				values = dict(name=name[0])
				values.update(to_update)
>>>>>>> ebc29efa

			for column, value in to_update.items():
				query = query.set(column, value)

			query.run(debug=debug)

		if dt in self.value_cache:
			del self.value_cache[dt]

		frappe.clear_document_cache(dt, dn)

	@staticmethod
	def set(doc, field, val):
		"""Set value in document. **Avoid**"""
		doc.db_set(field, val)

	def touch(self, doctype, docname):
		"""Update the modified timestamp of this document."""
		modified = now()
		self.sql("""update `tab{doctype}` set `modified`=%s
			where name=%s""".format(doctype=doctype), (modified, docname))
		return modified

	@staticmethod
	def set_temp(value):
		"""Set a temperory value and return a key."""
		key = frappe.generate_hash()
		frappe.cache().hset("temp", key, value)
		return key

	@staticmethod
	def get_temp(key):
		"""Return the temperory value and delete it."""
		return frappe.cache().hget("temp", key)

	def set_global(self, key, val, user='__global'):
		"""Save a global key value. Global values will be automatically set if they match fieldname."""
		self.set_default(key, val, user)

	def get_global(self, key, user='__global'):
		"""Returns a global key value."""
		return self.get_default(key, user)

	def get_default(self, key, parent="__default"):
		"""Returns default value as a list if multiple or single"""
		d = self.get_defaults(key, parent)
		return isinstance(d, list) and d[0] or d

	@staticmethod
	def set_default(key, val, parent="__default", parenttype=None):
		"""Sets a global / user default value."""
		frappe.defaults.set_default(key, val, parent, parenttype)

	@staticmethod
	def add_default(key, val, parent="__default", parenttype=None):
		"""Append a default value for a key, there can be multiple default values for a particular key."""
		frappe.defaults.add_default(key, val, parent, parenttype)


	@staticmethod
	def get_defaults(key=None, parent="__default"):
		"""Get all defaults"""
		if key:
			defaults = frappe.defaults.get_defaults(parent)
			d = defaults.get(key, None)
			if(not d and key != frappe.scrub(key)):
				d = defaults.get(frappe.scrub(key), None)
			return d
		else:
			return frappe.defaults.get_defaults(parent)

	def begin(self):
		self.sql("START TRANSACTION")

	def commit(self):
		"""Commit current transaction. Calls SQL `COMMIT`."""
		for method in frappe.local.before_commit:
			frappe.call(method[0], *(method[1] or []), **(method[2] or {}))

		self.sql("commit")

		frappe.local.rollback_observers = []
		self.flush_realtime_log()
		enqueue_jobs_after_commit()
		flush_local_link_count()

	def add_before_commit(self, method, args=None, kwargs=None):
		frappe.local.before_commit.append([method, args, kwargs])

	@staticmethod
	def flush_realtime_log():
		for args in frappe.local.realtime_log:
			frappe.realtime.emit_via_redis(*args)

		frappe.local.realtime_log = []

	def rollback(self):
		"""`ROLLBACK` current transaction."""
		self.sql("rollback")
		self.begin()
		for obj in frappe.local.rollback_observers:
			if hasattr(obj, "on_rollback"):
				obj.on_rollback()
		frappe.local.rollback_observers = []

	def field_exists(self, dt, fn):
		"""Return true of field exists."""
		return self.exists('DocField', {
			'fieldname': fn,
			'parent': dt
		})

	def table_exists(self, doctype):
		"""Returns True if table for given doctype exists."""
		return ("tab" + doctype) in self.get_tables()

	def has_table(self, doctype):
		return self.table_exists(doctype)

	def get_tables(self):
		tables = frappe.cache().get_value('db_tables')
		if not tables:
			table_rows = self.sql("""
				SELECT table_name
				FROM information_schema.tables
				WHERE table_schema NOT IN ('pg_catalog', 'information_schema')
			""")
			tables = {d[0] for d in table_rows}
			frappe.cache().set_value('db_tables', tables)
		return tables

	def a_row_exists(self, doctype):
		"""Returns True if atleast one row exists."""
		return self.sql("select name from `tab{doctype}` limit 1".format(doctype=doctype))

	def exists(self, dt, dn=None, cache=False):
		"""Returns true if document exists.

		:param dt: DocType name.
		:param dn: Document name or filter dict."""
		if isinstance(dt, str):
			if dt!="DocType" and dt==dn:
				return True # single always exists (!)
			try:
				return self.get_value(dt, dn, "name", cache=cache)
			except Exception:
				return None

		elif isinstance(dt, dict) and dt.get('doctype'):
			try:
				conditions = []
				for d in dt:
					if d == 'doctype': continue
					conditions.append([d, '=', dt[d]])
				return self.get_all(dt['doctype'], filters=conditions, as_list=1)
			except Exception:
				return None

	def min(self, dt, fieldname, filters=None, **kwargs):
		return self.query.build_conditions(dt, filters=filters).select(Min(Column(fieldname))).run(**kwargs)[0][0] or 0

	def max(self, dt, fieldname, filters=None, **kwargs):
		return self.query.build_conditions(dt, filters=filters).select(Max(Column(fieldname))).run(**kwargs)[0][0] or 0

	def avg(self, dt, fieldname, filters=None, **kwargs):
		return self.query.build_conditions(dt, filters=filters).select(Avg(Column(fieldname))).run(**kwargs)[0][0] or 0

	def sum(self, dt, fieldname, filters=None, **kwargs):
		return self.query.build_conditions(dt, filters=filters).select(Sum(Column(fieldname))).run(**kwargs)[0][0] or 0

	def count(self, dt, filters=None, debug=False, cache=False):
		"""Returns `COUNT(*)` for given DocType and filters."""
		if cache and not filters:
			cache_count = frappe.cache().get_value('doctype:count:{}'.format(dt))
			if cache_count is not None:
				return cache_count
		query = self.query.build_conditions(table=dt, filters=filters).select(Count("*"))
		if filters:
			count = self.sql(query, debug=debug)[0][0]
			return count
		else:
			count = self.sql(query, debug=debug)[0][0]
			if cache:
				frappe.cache().set_value('doctype:count:{}'.format(dt), count, expires_in_sec = 86400)
			return count

	@staticmethod
	def format_date(date):
		return getdate(date).strftime("%Y-%m-%d")

	@staticmethod
	def format_datetime(datetime):
		if not datetime:
			return '0001-01-01 00:00:00.000000'

		if isinstance(datetime, str):
			if ':' not in datetime:
				datetime = datetime + ' 00:00:00.000000'
		else:
			datetime = datetime.strftime("%Y-%m-%d %H:%M:%S.%f")

		return datetime

	def get_creation_count(self, doctype, minutes):
		"""Get count of records created in the last x minutes"""
		from frappe.utils import now_datetime
		from dateutil.relativedelta import relativedelta

		return self.sql("""select count(name) from `tab{doctype}`
			where creation >= %s""".format(doctype=doctype),
			now_datetime() - relativedelta(minutes=minutes))[0][0]

	def get_db_table_columns(self, table):
		"""Returns list of column names from given table."""
		columns = frappe.cache().hget('table_columns', table)
		if columns is None:
			columns = [r[0] for r in self.sql('''
				select column_name
				from information_schema.columns
				where table_name = %s ''', table)]

			if columns:
				frappe.cache().hset('table_columns', table, columns)

		return columns

	def get_table_columns(self, doctype):
		"""Returns list of column names from given doctype."""
		columns = self.get_db_table_columns('tab' + doctype)
		if not columns:
			raise self.TableMissingError('DocType', doctype)
		return columns

	def has_column(self, doctype, column):
		"""Returns True if column exists in database."""
		return column in self.get_table_columns(doctype)

	def get_column_type(self, doctype, column):
		return self.sql('''SELECT column_type FROM INFORMATION_SCHEMA.COLUMNS
			WHERE table_name = 'tab{0}' AND column_name = '{1}' '''.format(doctype, column))[0][0]

	def has_index(self, table_name, index_name):
		raise NotImplementedError

	def add_index(self, doctype, fields, index_name=None):
		raise NotImplementedError

	def add_unique(self, doctype, fields, constraint_name=None):
		raise NotImplementedError

	@staticmethod
	def get_index_name(fields):
		index_name = "_".join(fields) + "_index"
		# remove index length if present e.g. (10) from index name
		index_name = re.sub(r"\s*\([^)]+\)\s*", r"", index_name)
		return index_name

	def get_system_setting(self, key):
		def _load_system_settings():
			return self.get_singles_dict("System Settings")
		return frappe.cache().get_value("system_settings", _load_system_settings).get(key)

	def close(self):
		"""Close database connection."""
		if self._conn:
			# self._cursor.close()
			self._conn.close()
			self._cursor = None
			self._conn = None

	@staticmethod
	def escape(s, percent=True):
		"""Excape quotes and percent in given string."""
		# implemented in specific class
		raise NotImplementedError

	@staticmethod
	def is_column_missing(e):
		return frappe.db.is_missing_column(e)

	def get_descendants(self, doctype, name):
		'''Return descendants of the current record'''
		node_location_indexes = self.get_value(doctype, name, ('lft', 'rgt'))
		if node_location_indexes:
			lft, rgt = node_location_indexes
			return self.sql_list('''select name from `tab{doctype}`
				where lft > {lft} and rgt < {rgt}'''.format(doctype=doctype, lft=lft, rgt=rgt))
		else:
			# when document does not exist
			return []

	def is_missing_table_or_column(self, e):
		return self.is_missing_column(e) or self.is_missing_table(e)

	def multisql(self, sql_dict, values=(), **kwargs):
		current_dialect = frappe.db.db_type or 'mariadb'
		query = sql_dict.get(current_dialect)
		return self.sql(query, values, **kwargs)

	def delete(self, doctype: str, filters: Union[Dict, List] = None, debug=False, **kwargs):
		"""Delete rows from a table in site which match the passed filters. This
		does trigger DocType hooks. Simply runs a DELETE query in the database.

		Doctype name can be passed directly, it will be pre-pended with `tab`.
		"""
		values = ()
		filters = filters or kwargs.get("conditions")
		query = self.query.build_conditions(table=doctype, filters=filters).delete()
		if "debug" not in kwargs:
			kwargs["debug"] = debug
		return self.sql(query, values, **kwargs)

	def truncate(self, doctype: str):
		"""Truncate a table in the database. This runs a DDL command `TRUNCATE TABLE`.
		This cannot be rolled back.

		Doctype name can be passed directly, it will be pre-pended with `tab`.
		"""
		table = doctype if doctype.startswith("__") else f"tab{doctype}"
		return self.sql_ddl(f"truncate `{table}`")

	def clear_table(self, doctype):
		return self.truncate(doctype)

	def get_last_created(self, doctype):
		last_record = self.get_all(doctype, ('creation'), limit=1, order_by='creation desc')
		if last_record:
			return get_datetime(last_record[0].creation)
		else:
			return None

	def log_touched_tables(self, query, values=None):
		if values:
			query = frappe.safe_decode(self._cursor.mogrify(query, values))
		if query.strip().lower().split()[0] in ('insert', 'delete', 'update', 'alter', 'drop', 'rename'):
			# single_word_regex is designed to match following patterns
			# `tabXxx`, tabXxx and "tabXxx"

			# multi_word_regex is designed to match following patterns
			# `tabXxx Xxx` and "tabXxx Xxx"

			# ([`"]?) Captures " or ` at the begining of the table name (if provided)
			# \1 matches the first captured group (quote character) at the end of the table name
			# multi word table name must have surrounding quotes.

			# (tab([A-Z]\w+)( [A-Z]\w+)*) Captures table names that start with "tab"
			# and are continued with multiple words that start with a captital letter
			# e.g. 'tabXxx' or 'tabXxx Xxx' or 'tabXxx Xxx Xxx' and so on

			single_word_regex = r'([`"]?)(tab([A-Z]\w+))\1'
			multi_word_regex = r'([`"])(tab([A-Z]\w+)( [A-Z]\w+)+)\1'
			tables = []
			for regex in (single_word_regex, multi_word_regex):
				tables += [groups[1] for groups in re.findall(regex, query)]

			if frappe.flags.touched_tables is None:
				frappe.flags.touched_tables = set()
			frappe.flags.touched_tables.update(tables)

	def bulk_insert(self, doctype, fields, values, ignore_duplicates=False):
		"""
			Insert multiple records at a time

			:param doctype: Doctype name
			:param fields: list of fields
			:params values: list of list of values
		"""
		insert_list = []
		fields = ", ".join("`"+field+"`" for field in fields)

		for idx, value in enumerate(values):
			insert_list.append(tuple(value))
			if idx and (idx%10000 == 0 or idx < len(values)-1):
				self.sql("""INSERT {ignore_duplicates} INTO `tab{doctype}` ({fields}) VALUES {values}""".format(
						ignore_duplicates="IGNORE" if ignore_duplicates else "",
						doctype=doctype,
						fields=fields,
						values=", ".join(['%s'] * len(insert_list))
					), tuple(insert_list))
				insert_list = []


def enqueue_jobs_after_commit():
	from frappe.utils.background_jobs import execute_job, get_queue

	if frappe.flags.enqueue_after_commit and len(frappe.flags.enqueue_after_commit) > 0:
		for job in frappe.flags.enqueue_after_commit:
			q = get_queue(job.get("queue"), is_async=job.get("is_async"))
			q.enqueue_call(execute_job, timeout=job.get("timeout"),
							kwargs=job.get("queue_args"))
		frappe.flags.enqueue_after_commit = []<|MERGE_RESOLUTION|>--- conflicted
+++ resolved
@@ -618,14 +618,8 @@
 				) or (NullValue(),)
 				query = frappe.qb.update(table).where(table.name.isin(docnames))
 
-<<<<<<< HEAD
 			else:
-				query = self.query.build_conditions(table=dt, filters=dn, update=True)
-=======
-			for name in self.get_values(dt, dn, 'name', for_update=for_update, debug=debug):
-				values = dict(name=name[0])
-				values.update(to_update)
->>>>>>> ebc29efa
+				query = self.query.build_conditions(table=dt, filters=dn, debug=debug, update=True)
 
 			for column, value in to_update.items():
 				query = query.set(column, value)
