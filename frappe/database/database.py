--- conflicted
+++ resolved
@@ -572,15 +572,9 @@
 		names = list(filter(None, names))
 		if names:
 			return self.get_all(doctype,
-<<<<<<< HEAD
-				fields=['name', field],
-				filters=[['name', 'in', names]],
-				debug=debug, as_list=1, run=run, **kwargs),
-=======
 				fields=field,
 				filters=names,
 				debug=debug, as_list=1, run=run)
->>>>>>> a59c3746
 		else:
 			return {}
 
