# Copyright (c) 2015, Frappe Technologies Pvt. Ltd. and Contributors
# License: MIT. See LICENSE
import frappe
import time
from frappe import _, msgprint, is_whitelisted
from frappe.utils import flt, cstr, now, get_datetime_str, file_lock, date_diff
from frappe.model.base_document import BaseDocument, get_controller
from frappe.model.naming import set_new_name, gen_new_name_for_cancelled_doc
from werkzeug.exceptions import NotFound, Forbidden
import hashlib, json
from frappe.model import optional_fields, table_fields
from frappe.model.workflow import validate_workflow
from frappe.model.workflow import set_workflow_state_on_action
from frappe.utils.global_search import update_global_search
from frappe.integrations.doctype.webhook import run_webhooks
from frappe.desk.form.document_follow import follow_document
from frappe.core.doctype.server_script.server_script_utils import run_server_script_for_doc_event
from frappe.utils.data import get_absolute_url

# once_only validation
# methods

def get_doc(*args, **kwargs):
	"""returns a frappe.model.Document object.

	:param arg1: Document dict or DocType name.
	:param arg2: [optional] document name.
	:param for_update: [optional] select document for update.

	There are multiple ways to call `get_doc`

		# will fetch the latest user object (with child table) from the database
		user = get_doc("User", "test@example.com")

		# create a new object
		user = get_doc({
			"doctype":"User"
			"email_id": "test@example.com",
			"roles: [
				{"role": "System Manager"}
			]
		})

		# create new object with keyword arguments
		user = get_doc(doctype='User', email_id='test@example.com')

		# select a document for update
		user = get_doc("User", "test@example.com", for_update=True)
	"""
	if args:
		if isinstance(args[0], BaseDocument):
			# already a document
			return args[0]
		elif isinstance(args[0], str):
			doctype = args[0]

		elif isinstance(args[0], dict):
			# passed a dict
			kwargs = args[0]

		else:
			raise ValueError('First non keyword argument must be a string or dict')

	if len(args) < 2 and kwargs:
		if 'doctype' in kwargs:
			doctype = kwargs['doctype']
		else:
			raise ValueError('"doctype" is a required key')

	controller = get_controller(doctype)
	if controller:
		return controller(*args, **kwargs)

	raise ImportError(doctype)

class Document(BaseDocument):
	"""All controllers inherit from `Document`."""
	def __init__(self, *args, **kwargs):
		"""Constructor.

		:param arg1: DocType name as string or document **dict**
		:param arg2: Document name, if `arg1` is DocType name.

		If DocType name and document name are passed, the object will load
		all values (including child documents) from the database.
		"""
		self.doctype = self.name = None
		self._default_new_docs = {}
		self.flags = frappe._dict()

		if args and args[0] and isinstance(args[0], str):
			# first arugment is doctype
			if len(args)==1:
				# single
				self.doctype = self.name = args[0]
			else:
				self.doctype = args[0]
				if isinstance(args[1], dict):
					# filter
					self.name = frappe.db.get_value(args[0], args[1], "name")
					if self.name is None:
						frappe.throw(_("{0} {1} not found").format(_(args[0]), args[1]),
							frappe.DoesNotExistError)
				else:
					self.name = args[1]

				if 'for_update' in kwargs:
					self.flags.for_update = kwargs.get('for_update')

			self.load_from_db()
			return

		if args and args[0] and isinstance(args[0], dict):
			# first argument is a dict
			kwargs = args[0]

		if kwargs:
			# init base document
			super(Document, self).__init__(kwargs)
			self.init_valid_columns()

		else:
			# incorrect arguments. let's not proceed.
			raise ValueError('Illegal arguments')

	@staticmethod
	def whitelist(fn):
		"""Decorator: Whitelist method to be called remotely via REST API."""
		frappe.whitelist()(fn)
		return fn

	def reload(self):
		"""Reload document from database"""
		self.load_from_db()

	def load_from_db(self):
		"""Load document and children from database and create properties
		from fields"""
		if not getattr(self, "_metaclass", False) and self.meta.issingle:
			single_doc = frappe.db.get_singles_dict(self.doctype)
			if not single_doc:
				single_doc = frappe.new_doc(self.doctype).as_dict()
				single_doc["name"] = self.doctype
				del single_doc["__islocal"]

			super(Document, self).__init__(single_doc)
			self.init_valid_columns()
			self._fix_numeric_types()

		else:
			d = frappe.db.get_value(self.doctype, self.name, "*", as_dict=1, for_update=self.flags.for_update)
			if not d:
				frappe.throw(_("{0} {1} not found").format(_(self.doctype), self.name), frappe.DoesNotExistError)

			super(Document, self).__init__(d)

		if self.name=="DocType" and self.doctype=="DocType":
			from frappe.model.meta import DOCTYPE_TABLE_FIELDS
			table_fields = DOCTYPE_TABLE_FIELDS
		else:
			table_fields = self.meta.get_table_fields()

		for df in table_fields:
			children = frappe.db.get_values(df.options,
				{"parent": self.name, "parenttype": self.doctype, "parentfield": df.fieldname},
				"*", as_dict=True, order_by="idx asc")
			if children:
				self.set(df.fieldname, children)
			else:
				self.set(df.fieldname, [])

		# sometimes __setup__ can depend on child values, hence calling again at the end
		if hasattr(self, "__setup__"):
			self.__setup__()

	def get_latest(self):
		if not getattr(self, "latest", None):
			self.latest = frappe.get_doc(self.doctype, self.name)
		return self.latest

	def check_permission(self, permtype='read', permlevel=None):
		"""Raise `frappe.PermissionError` if not permitted"""
		if not self.has_permission(permtype):
			self.raise_no_permission_to(permlevel or permtype)

	def has_permission(self, permtype="read", verbose=False):
		"""Call `frappe.has_permission` if `self.flags.ignore_permissions`
		is not set.

		:param permtype: one of `read`, `write`, `submit`, `cancel`, `delete`"""
		if self.flags.ignore_permissions:
			return True
		return frappe.permissions.has_permission(self.doctype, permtype, self, verbose=verbose)

	def raise_no_permission_to(self, perm_type):
		"""Raise `frappe.PermissionError`."""
		frappe.flags.error_message = _('Insufficient Permission for {0}').format(self.doctype)
		raise frappe.PermissionError

	def insert(self, ignore_permissions=None, ignore_links=None, ignore_if_duplicate=False,
				ignore_mandatory=None, set_name=None, set_child_names=True):
		"""Insert the document in the database (as a new document).
		This will check for user permissions and execute `before_insert`,
		`validate`, `on_update`, `after_insert` methods if they are written.

		:param ignore_permissions: Do not check permissions if True."""
		if self.flags.in_print:
			return

		self.flags.notifications_executed = []

		if ignore_permissions!=None:
			self.flags.ignore_permissions = ignore_permissions

		if ignore_links!=None:
			self.flags.ignore_links = ignore_links

		if ignore_mandatory!=None:
			self.flags.ignore_mandatory = ignore_mandatory

		self.set("__islocal", True)

		self._set_defaults()
		self.set_user_and_timestamp()
		self.set_docstatus()
		self.check_if_latest()
		self._validate_links()
		self.check_permission("create")
		self.run_method("before_insert")
		self.set_new_name(set_name=set_name, set_child_names=set_child_names)
		self.set_parent_in_children()
		self.validate_higher_perm_levels()

		self.flags.in_insert = True
		self.run_before_save_methods()
		self._validate()
		self.set_docstatus()
		self.flags.in_insert = False

		# run validate, on update etc.

		# parent
		if getattr(self.meta, "issingle", 0):
			self.update_single(self.get_valid_dict())
		else:
			try:
				self.db_insert()
			except frappe.DuplicateEntryError as e:
				if not ignore_if_duplicate:
					raise e

		# children
		for d in self.get_all_children():
			d.db_insert()

		self.run_method("after_insert")
		self.flags.in_insert = True

		if self.get("amended_from"):
			self.copy_attachments_from_amended_from()

		# flag to prevent creation of event update log for create and update both
		# during document creation
		self.flags.update_log_for_doc_creation = True
		self.run_post_save_methods()
		self.flags.in_insert = False

		# delete __islocal
		if hasattr(self, "__islocal"):
			delattr(self, "__islocal")

		# clear unsaved flag
		if hasattr(self, "__unsaved"):
			delattr(self, "__unsaved")

		if not (frappe.flags.in_migrate or frappe.local.flags.in_install or frappe.flags.in_setup_wizard):
			follow_document(self.doctype, self.name, frappe.session.user)
		return self

	def save(self, *args, **kwargs):
		"""Wrapper for _save"""
		return self._save(*args, **kwargs)

	def _save(self, ignore_permissions=None, ignore_version=None):
		"""Save the current document in the database in the **DocType**'s table or
		`tabSingles` (for single types).

		This will check for user permissions and execute
		`validate` before updating, `on_update` after updating triggers.

		:param ignore_permissions: Do not check permissions if True.
		:param ignore_version: Do not save version if True."""
		if self.flags.in_print:
			return

		self.flags.notifications_executed = []

		if ignore_permissions!=None:
			self.flags.ignore_permissions = ignore_permissions

		self.flags.ignore_version = frappe.flags.in_test if ignore_version is None else ignore_version

		if self.get("__islocal") or not self.get("name"):
			return self.insert()

		self.check_permission("write", "save")

		if self.docstatus == 2:
			self._rename_doc_on_cancel()

		self.set_user_and_timestamp()
		self.set_docstatus()
		self.check_if_latest()
		self.set_parent_in_children()
		self.set_name_in_children()

		self.validate_higher_perm_levels()
		self._validate_links()
		self.run_before_save_methods()

		if self._action != "cancel":
			self._validate()

		if self._action == "update_after_submit":
			self.validate_update_after_submit()

		self.set_docstatus()

		# parent
		if self.meta.issingle:
			self.update_single(self.get_valid_dict())
		else:
			self.db_update()

		self.update_children()
		self.run_post_save_methods()

		# clear unsaved flag
		if hasattr(self, "__unsaved"):
			delattr(self, "__unsaved")

		return self

	def copy_attachments_from_amended_from(self):
		"""Copy attachments from `amended_from`"""
		from frappe.desk.form.load import get_attachments

		#loop through attachments
		for attach_item in get_attachments(self.doctype, self.amended_from):

			#save attachments to new doc
			_file = frappe.get_doc({
				"doctype": "File",
				"file_url": attach_item.file_url,
				"file_name": attach_item.file_name,
				"attached_to_name": self.name,
				"attached_to_doctype": self.doctype,
				"folder": "Home/Attachments"})
			_file.save()


	def update_children(self):
		"""update child tables"""
		for df in self.meta.get_table_fields():
			self.update_child_table(df.fieldname, df)

	def update_child_table(self, fieldname, df=None):
		"""sync child table for given fieldname"""
		rows = []
		if not df:
			df = self.meta.get_field(fieldname)

		for d in self.get(df.fieldname):
			d.db_update()
			rows.append(d.name)

		if df.options in (self.flags.ignore_children_type or []):
			# do not delete rows for this because of flags
			# hack for docperm :(
			return

		if rows:
			# select rows that do not match the ones in the document
			deleted_rows = frappe.db.sql("""select name from `tab{0}` where parent=%s
				and parenttype=%s and parentfield=%s
				and name not in ({1})""".format(df.options, ','.join(['%s'] * len(rows))),
					[self.name, self.doctype, fieldname] + rows)
			if len(deleted_rows) > 0:
				# delete rows that do not match the ones in the document
				frappe.db.delete(df.options, {"name": ("in", tuple(row[0] for row in deleted_rows))})

		else:
			# no rows found, delete all rows
			frappe.db.delete(df.options, {
				"parent": self.name,
				"parenttype": self.doctype,
				"parentfield": fieldname
			})

	def get_doc_before_save(self):
		return getattr(self, '_doc_before_save', None)

	def has_value_changed(self, fieldname):
		'''Returns true if value is changed before and after saving'''
		previous = self.get_doc_before_save()
		return previous.get(fieldname)!=self.get(fieldname) if previous else True

	def set_new_name(self, force=False, set_name=None, set_child_names=True):
		"""Calls `frappe.naming.set_new_name` for parent and child docs."""

		if self.flags.name_set and not force:
			return

		# If autoname has set as Prompt (name)
		if self.get("__newname"):
			self.name = self.get("__newname")
			self.flags.name_set = True
			return

		if set_name:
			self.name = set_name
		else:
			set_new_name(self)

		if set_child_names:
			# set name for children
			for d in self.get_all_children():
				set_new_name(d)

		self.flags.name_set = True

	def get_title(self):
		"""Get the document title based on title_field or `title` or `name`"""
		return self.get(self.meta.get_title_field())

	def set_title_field(self):
		"""Set title field based on template"""
		def get_values():
			values = self.as_dict()
			# format values
			for key, value in values.items():
				if value==None:
					values[key] = ""
			return values

		if self.meta.get("title_field")=="title":
			df = self.meta.get_field(self.meta.title_field)

			if df.options:
				self.set(df.fieldname, df.options.format(**get_values()))
			elif self.is_new() and not self.get(df.fieldname) and df.default:
				# set default title for new transactions (if default)
				self.set(df.fieldname, df.default.format(**get_values()))

	def update_single(self, d):
		"""Updates values for Single type Document in `tabSingles`."""
		frappe.db.delete("Singles", {
			"doctype": self.doctype
		})
		for field, value in d.items():
			if field != "doctype":
				frappe.db.sql("""insert into `tabSingles` (doctype, field, value)
					values (%s, %s, %s)""", (self.doctype, field, value))

		if self.doctype in frappe.db.value_cache:
			del frappe.db.value_cache[self.doctype]

	def set_user_and_timestamp(self):
		self._original_modified = self.modified
		self.modified = now()
		self.modified_by = frappe.session.user

		# We'd probably want the creation and owner to be set via API
		# or Data import at some point, that'd have to be handled here
		if self.is_new():
			self.creation = self.modified
<<<<<<< HEAD
			self.owner = self.modified_by
=======
		if self.is_new():
			self.owner = self.flags.owner or self.modified_by
>>>>>>> 25196cb0

		for d in self.get_all_children():
			d.modified = self.modified
			d.modified_by = self.modified_by
			if not d.owner:
				d.owner = self.owner
			if not d.creation:
				d.creation = self.creation

		frappe.flags.currently_saving.append((self.doctype, self.name))

	def set_docstatus(self):
		if self.docstatus==None:
			self.docstatus=0

		for d in self.get_all_children():
			d.docstatus = self.docstatus

	def _validate(self):
		self._validate_mandatory()
		self._validate_data_fields()
		self._validate_selects()
		self._validate_non_negative()
		self._validate_length()
		self._validate_code_fields()
		self._extract_images_from_text_editor()
		self._sanitize_content()
		self._save_passwords()
		self.validate_workflow()
		self.validate_owner()

		children = self.get_all_children()
		for d in children:
			d._validate_data_fields()
			d._validate_selects()
			d._validate_non_negative()
			d._validate_length()
			d._validate_code_fields()
			d._extract_images_from_text_editor()
			d._sanitize_content()
			d._save_passwords()
		if self.is_new():
			# don't set fields like _assign, _comments for new doc
			for fieldname in optional_fields:
				self.set(fieldname, None)
		else:
			self.validate_set_only_once()

	def _validate_non_negative(self):
		def get_msg(df):
			if self.parentfield:
				return "{} {} #{}: {} {}".format(frappe.bold(_(self.doctype)),
					_("Row"), self.idx, _("Value cannot be negative for"), frappe.bold(_(df.label)))
			else:
				return _("Value cannot be negative for {0}: {1}").format(_(df.parent), frappe.bold(_(df.label)))

		for df in self.meta.get('fields', {'non_negative': ('=', 1),
			'fieldtype': ('in', ['Int', 'Float', 'Currency'])}):

			if flt(self.get(df.fieldname)) < 0:
				msg = get_msg(df)
				frappe.throw(msg, frappe.NonNegativeError, title=_("Negative Value"))

	def validate_workflow(self):
		"""Validate if the workflow transition is valid"""
		if frappe.flags.in_install == 'frappe': return
		workflow = self.meta.get_workflow()
		if workflow:
			validate_workflow(self)
			if not self._action == 'save':
				set_workflow_state_on_action(self, workflow, self._action)

	def validate_owner(self):
		"""Validate if the owner of the Document has changed"""
		if not self.is_new() and self.has_value_changed('owner'):
			frappe.throw(_('Document owner cannot be changed'))

	def validate_set_only_once(self):
		"""Validate that fields are not changed if not in insert"""
		set_only_once_fields = self.meta.get_set_only_once_fields()

		if set_only_once_fields and self._doc_before_save:
			# document exists before saving
			for field in set_only_once_fields:
				fail = False
				value = self.get(field.fieldname)
				original_value = self._doc_before_save.get(field.fieldname)

				if field.fieldtype in table_fields:
					fail = not self.is_child_table_same(field.fieldname)
				elif field.fieldtype in ('Date', 'Datetime', 'Time'):
					fail = str(value) != str(original_value)
				else:
					fail = value != original_value

				if fail:
					frappe.throw(
						_("Value cannot be changed for {0}").format(
							frappe.bold(self.meta.get_label(field.fieldname))
						),
						exc=frappe.CannotChangeConstantError
					)

		return False

	def is_child_table_same(self, fieldname):
		"""Validate child table is same as original table before saving"""
		value = self.get(fieldname)
		original_value = self._doc_before_save.get(fieldname)
		same = True

		if len(original_value) != len(value):
			same = False
		else:
			# check all child entries
			for i, d in enumerate(original_value):
				new_child = value[i].as_dict(convert_dates_to_str = True)
				original_child = d.as_dict(convert_dates_to_str = True)

				# all fields must be same other than modified and modified_by
				for key in ('modified', 'modified_by', 'creation'):
					del new_child[key]
					del original_child[key]

				if original_child != new_child:
					same = False
					break

		return same

	def apply_fieldlevel_read_permissions(self):
		"""Remove values the user is not allowed to read (called when loading in desk)"""

		if frappe.session.user == "Administrator":
			return

		has_higher_permlevel = False

		all_fields = self.meta.fields.copy()
		for table_field in self.meta.get_table_fields():
			all_fields += frappe.get_meta(table_field.options).fields or []

		for df in all_fields:
			if df.permlevel > 0:
				has_higher_permlevel = True
				break

		if not has_higher_permlevel:
			return

		has_access_to = self.get_permlevel_access('read')

		for df in self.meta.fields:
			if df.permlevel and not df.permlevel in has_access_to:
				self.set(df.fieldname, None)

		for table_field in self.meta.get_table_fields():
			for df in frappe.get_meta(table_field.options).fields or []:
				if df.permlevel and not df.permlevel in has_access_to:
					for child in self.get(table_field.fieldname) or []:
						child.set(df.fieldname, None)

	def validate_higher_perm_levels(self):
		"""If the user does not have permissions at permlevel > 0, then reset the values to original / default"""
		if self.flags.ignore_permissions or frappe.flags.in_install:
			return

		if frappe.session.user == "Administrator":
			return

		has_access_to = self.get_permlevel_access()
		high_permlevel_fields = self.meta.get_high_permlevel_fields()

		if high_permlevel_fields:
			self.reset_values_if_no_permlevel_access(has_access_to, high_permlevel_fields)

		# If new record then don't reset the values for child table
		if self.is_new(): return

		# check for child tables
		for df in self.meta.get_table_fields():
			high_permlevel_fields = frappe.get_meta(df.options).get_high_permlevel_fields()
			if high_permlevel_fields:
				for d in self.get(df.fieldname):
					d.reset_values_if_no_permlevel_access(has_access_to, high_permlevel_fields)

	def get_permlevel_access(self, permission_type='write'):
		if not hasattr(self, "_has_access_to"):
			self._has_access_to = {}

		self._has_access_to[permission_type] = []
		roles = frappe.get_roles()
		for perm in self.get_permissions():
			if perm.role in roles and perm.get(permission_type):
				if perm.permlevel not in self._has_access_to[permission_type]:
					self._has_access_to[permission_type].append(perm.permlevel)

		return self._has_access_to[permission_type]

	def has_permlevel_access_to(self, fieldname, df=None, permission_type='read'):
		if not df:
			df = self.meta.get_field(fieldname)

		return df.permlevel in self.get_permlevel_access(permission_type)

	def get_permissions(self):
		if self.meta.istable:
			# use parent permissions
			permissions = frappe.get_meta(self.parenttype).permissions
		else:
			permissions = self.meta.permissions

		return permissions

	def _set_defaults(self):
		if frappe.flags.in_import:
			return

		new_doc = frappe.new_doc(self.doctype, as_dict=True)
		self.update_if_missing(new_doc)

		# children
		for df in self.meta.get_table_fields():
			new_doc = frappe.new_doc(df.options, as_dict=True)
			value = self.get(df.fieldname)
			if isinstance(value, list):
				for d in value:
					d.update_if_missing(new_doc)

	def check_if_latest(self):
		"""Checks if `modified` timestamp provided by document being updated is same as the
		`modified` timestamp in the database. If there is a different, the document has been
		updated in the database after the current copy was read. Will throw an error if
		timestamps don't match.

		Will also validate document transitions (Save > Submit > Cancel) calling
		`self.check_docstatus_transition`."""
		conflict = False
		self._action = "save"
		if not self.get('__islocal') and not self.meta.get('is_virtual'):
			if self.meta.issingle:
				modified = frappe.db.sql("""select value from tabSingles
					where doctype=%s and field='modified' for update""", self.doctype)
				modified = modified and modified[0][0]
				if modified and modified != cstr(self._original_modified):
					conflict = True
			else:
				tmp = frappe.db.sql("""select modified, docstatus from `tab{0}`
					where name = %s for update""".format(self.doctype), self.name, as_dict=True)
				if not tmp:
					frappe.throw(_("Record does not exist"))
				else:
					tmp = tmp[0]

				modified = cstr(tmp.modified)

				if modified and modified != cstr(self._original_modified):
					conflict = True

				self.check_docstatus_transition(tmp.docstatus)

			if conflict:
				frappe.msgprint(_("Error: Document has been modified after you have opened it") \
				+ (" (%s, %s). " % (modified, self.modified)) \
				+ _("Please refresh to get the latest document."),
					raise_exception=frappe.TimestampMismatchError)
		else:
			self.check_docstatus_transition(0)

	def check_docstatus_transition(self, docstatus):
		"""Ensures valid `docstatus` transition.
		Valid transitions are (number in brackets is `docstatus`):

		- Save (0) > Save (0)
		- Save (0) > Submit (1)
		- Submit (1) > Submit (1)
		- Submit (1) > Cancel (2)

		"""
		if not self.docstatus:
			self.docstatus = 0
		if docstatus==0:
			if self.docstatus==0:
				self._action = "save"
			elif self.docstatus==1:
				self._action = "submit"
				self.check_permission("submit")
			elif self.docstatus==2:
				raise frappe.DocstatusTransitionError(_("Cannot change docstatus from 0 (Draft) to 2 (Cancelled)"))
			else:
				raise frappe.ValidationError(_("Invalid docstatus"), self.docstatus)

		elif docstatus==1:
			if self.docstatus==1:
				self._action = "update_after_submit"
				self.check_permission("submit")
			elif self.docstatus==2:
				self._action = "cancel"
				self.check_permission("cancel")
			elif self.docstatus==0:
				raise frappe.DocstatusTransitionError(_("Cannot change docstatus from 1 (Submitted) to 0 (Draft)"))
			else:
				raise frappe.ValidationError(_("Invalid docstatus"), self.docstatus)

		elif docstatus==2:
			raise frappe.ValidationError(_("Cannot edit cancelled document"))

	def set_parent_in_children(self):
		"""Updates `parent` and `parenttype` property in all children."""
		for d in self.get_all_children():
			d.parent = self.name
			d.parenttype = self.doctype

	def set_name_in_children(self):
		# Set name for any new children
		for d in self.get_all_children():
			if not d.name:
				set_new_name(d)

	def validate_update_after_submit(self):
		if self.flags.ignore_validate_update_after_submit:
			return

		self._validate_update_after_submit()
		for d in self.get_all_children():
			if d.is_new() and self.meta.get_field(d.parentfield).allow_on_submit:
				# in case of a new row, don't validate allow on submit, if table is allow on submit
				continue

			d._validate_update_after_submit()

		# TODO check only allowed values are updated

	def _validate_mandatory(self):
		if self.flags.ignore_mandatory:
			return

		missing = self._get_missing_mandatory_fields()
		for d in self.get_all_children():
			missing.extend(d._get_missing_mandatory_fields())

		if not missing:
			return

		for fieldname, msg in missing:
			msgprint(msg)

		if frappe.flags.print_messages:
			print(self.as_json().encode("utf-8"))

		raise frappe.MandatoryError('[{doctype}, {name}]: {fields}'.format(
			fields=", ".join((each[0] for each in missing)),
			doctype=self.doctype,
			name=self.name))

	def _validate_links(self):
		if self.flags.ignore_links or self._action == "cancel":
			return

		invalid_links, cancelled_links = self.get_invalid_links()

		for d in self.get_all_children():
			result = d.get_invalid_links(is_submittable=self.meta.is_submittable)
			invalid_links.extend(result[0])
			cancelled_links.extend(result[1])

		if invalid_links:
			msg = ", ".join((each[2] for each in invalid_links))
			frappe.throw(_("Could not find {0}").format(msg),
				frappe.LinkValidationError)

		if cancelled_links:
			msg = ", ".join((each[2] for each in cancelled_links))
			frappe.throw(_("Cannot link cancelled document: {0}").format(msg),
				frappe.CancelledLinkError)

	def get_all_children(self, parenttype=None):
		"""Returns all children documents from **Table** type field in a list."""
		ret = []
		for df in self.meta.get("fields", {"fieldtype": ['in', table_fields]}):
			if parenttype:
				if df.options==parenttype:
					return self.get(df.fieldname)
			value = self.get(df.fieldname)
			if isinstance(value, list):
				ret.extend(value)
		return ret

	def run_method(self, method, *args, **kwargs):
		"""run standard triggers, plus those in hooks"""
		if "flags" in kwargs:
			del kwargs["flags"]

		if hasattr(self, method) and hasattr(getattr(self, method), "__call__"):
			fn = lambda self, *args, **kwargs: getattr(self, method)(*args, **kwargs)
		else:
			# hack! to run hooks even if method does not exist
			fn = lambda self, *args, **kwargs: None

		fn.__name__ = str(method)
		out = Document.hook(fn)(self, *args, **kwargs)

		self.run_notifications(method)
		run_webhooks(self, method)
		run_server_script_for_doc_event(self, method)

		return out

	def run_trigger(self, method, *args, **kwargs):
		return self.run_method(method, *args, **kwargs)

	def run_notifications(self, method):
		"""Run notifications for this method"""
		if (frappe.flags.in_import and frappe.flags.mute_emails) or frappe.flags.in_patch or frappe.flags.in_install:
			return

		if self.flags.notifications_executed==None:
			self.flags.notifications_executed = []

		from frappe.email.doctype.notification.notification import evaluate_alert

		if self.flags.notifications == None:
			alerts = frappe.cache().hget('notifications', self.doctype)
			if alerts==None:
				alerts = frappe.get_all('Notification', fields=['name', 'event', 'method'],
					filters={'enabled': 1, 'document_type': self.doctype})
				frappe.cache().hset('notifications', self.doctype, alerts)
			self.flags.notifications = alerts

		if not self.flags.notifications:
			return

		def _evaluate_alert(alert):
			if not alert.name in self.flags.notifications_executed:
				evaluate_alert(self, alert.name, alert.event)
				self.flags.notifications_executed.append(alert.name)

		event_map = {
			"on_update": "Save",
			"after_insert": "New",
			"on_submit": "Submit",
			"on_cancel": "Cancel"
		}

		if not self.flags.in_insert:
			# value change is not applicable in insert
			event_map['on_change'] = 'Value Change'

		for alert in self.flags.notifications:
			event = event_map.get(method, None)
			if event and alert.event == event:
				_evaluate_alert(alert)
			elif alert.event=='Method' and method == alert.method:
				_evaluate_alert(alert)

	@whitelist.__func__
	def _submit(self):
		"""Submit the document. Sets `docstatus` = 1, then saves."""
		self.docstatus = 1
		return self.save()

	@whitelist.__func__
	def _cancel(self):
		"""Cancel the document. Sets `docstatus` = 2, then saves.
		"""
		self.docstatus = 2
		return self.save()

	@whitelist.__func__
	def submit(self):
		"""Submit the document. Sets `docstatus` = 1, then saves."""
		return self._submit()

	@whitelist.__func__
	def cancel(self):
		"""Cancel the document. Sets `docstatus` = 2, then saves."""
		return self._cancel()

	def delete(self, ignore_permissions=False):
		"""Delete document."""
		frappe.delete_doc(self.doctype, self.name, ignore_permissions = ignore_permissions, flags=self.flags)

	def run_before_save_methods(self):
		"""Run standard methods before  `INSERT` or `UPDATE`. Standard Methods are:

		- `validate`, `before_save` for **Save**.
		- `validate`, `before_submit` for **Submit**.
		- `before_cancel` for **Cancel**
		- `before_update_after_submit` for **Update after Submit**

		Will also update title_field if set"""

		self.load_doc_before_save()
		self.reset_seen()

		# before_validate method should be executed before ignoring validations
		if self._action in ("save", "submit"):
			self.run_method("before_validate")

		if self.flags.ignore_validate:
			return

		if self._action=="save":
			self.run_method("validate")
			self.run_method("before_save")
		elif self._action=="submit":
			self.run_method("validate")
			self.run_method("before_submit")
		elif self._action=="cancel":
			self.run_method("before_cancel")
		elif self._action=="update_after_submit":
			self.run_method("before_update_after_submit")

		self.set_title_field()

	def load_doc_before_save(self):
		"""Save load document from db before saving"""
		self._doc_before_save = None
		if not self.is_new():
			try:
				self._doc_before_save = frappe.get_doc(self.doctype, self.name)
			except frappe.DoesNotExistError:
				self._doc_before_save = None
				frappe.clear_last_message()

	def run_post_save_methods(self):
		"""Run standard methods after `INSERT` or `UPDATE`. Standard Methods are:

		- `on_update` for **Save**.
		- `on_update`, `on_submit` for **Submit**.
		- `on_cancel` for **Cancel**
		- `update_after_submit` for **Update after Submit**"""

		doc_before_save = self.get_doc_before_save()

		if self._action=="save":
			self.run_method("on_update")
		elif self._action=="submit":
			self.run_method("on_update")
			self.run_method("on_submit")
		elif self._action=="cancel":
			self.run_method("on_cancel")
			self.check_no_back_links_exist()
		elif self._action=="update_after_submit":
			self.run_method("on_update_after_submit")


		self.clear_cache()
		self.notify_update()

		update_global_search(self)

		self.save_version()

		self.run_method('on_change')

		if (self.doctype, self.name) in frappe.flags.currently_saving:
			frappe.flags.currently_saving.remove((self.doctype, self.name))

		self.latest = None

	def clear_cache(self):
		frappe.clear_document_cache(self.doctype, self.name)

	def reset_seen(self):
		"""Clear _seen property and set current user as seen"""
		if getattr(self.meta, 'track_seen', False):
			frappe.db.set_value(self.doctype, self.name, "_seen", json.dumps([frappe.session.user]), update_modified=False)

	def notify_update(self):
		"""Publish realtime that the current document is modified"""
		if frappe.flags.in_patch: return

		frappe.publish_realtime("doc_update", {"modified": self.modified, "doctype": self.doctype, "name": self.name},
			doctype=self.doctype, docname=self.name, after_commit=True)

		if not self.meta.get("read_only") and not self.meta.get("issingle") and \
			not self.meta.get("istable"):
			data = {
				"doctype": self.doctype,
				"name": self.name,
				"user": frappe.session.user
			}
			frappe.publish_realtime("list_update", data, after_commit=True)

	def db_set(self, fieldname, value=None, update_modified=True, notify=False, commit=False):
		"""Set a value in the document object, update the timestamp and update the database.

		WARNING: This method does not trigger controller validations and should
		be used very carefully.

		:param fieldname: fieldname of the property to be updated, or a {"field":"value"} dictionary
		:param value: value of the property to be updated
		:param update_modified: default True. updates the `modified` and `modified_by` properties
		:param notify: default False. run doc.notify_updated() to send updates via socketio
		:param commit: default False. run frappe.db.commit()
		"""
		if isinstance(fieldname, dict):
			self.update(fieldname)
		else:
			self.set(fieldname, value)

		if update_modified and (self.doctype, self.name) not in frappe.flags.currently_saving:
			# don't update modified timestamp if called from post save methods
			# like on_update or on_submit
			self.set("modified", now())
			self.set("modified_by", frappe.session.user)

		# load but do not reload doc_before_save because before_change or on_change might expect it
		if not self.get_doc_before_save():
			self.load_doc_before_save()

		# to trigger notification on value change
		self.run_method('before_change')

		frappe.db.set_value(self.doctype, self.name, fieldname, value,
			self.modified, self.modified_by, update_modified=update_modified)

		self.run_method('on_change')

		if notify:
			self.notify_update()

		self.clear_cache()
		if commit:
			frappe.db.commit()

	def db_get(self, fieldname):
		"""get database value for this fieldname"""
		return frappe.db.get_value(self.doctype, self.name, fieldname)

	def check_no_back_links_exist(self):
		"""Check if document links to any active document before Cancel."""
		from frappe.model.delete_doc import check_if_doc_is_linked, check_if_doc_is_dynamically_linked
		if not self.flags.ignore_links:
			check_if_doc_is_linked(self, method="Cancel")
			check_if_doc_is_dynamically_linked(self, method="Cancel")

	def save_version(self):
		"""Save version info"""

		# don't track version under following conditions
		if (not getattr(self.meta, 'track_changes', False)
			or self.doctype == 'Version'
			or self.flags.ignore_version
			or frappe.flags.in_install
			or (not self._doc_before_save and frappe.flags.in_patch)):
			return

		version = frappe.new_doc('Version')
		if not self._doc_before_save:
			version.for_insert(self)
			version.insert(ignore_permissions=True)
		elif version.set_diff(self._doc_before_save, self):
			version.insert(ignore_permissions=True)
			if not frappe.flags.in_migrate:
				# follow since you made a change?
				follow_document(self.doctype, self.name, frappe.session.user)

	@staticmethod
	def hook(f):
		"""Decorator: Make method `hookable` (i.e. extensible by another app).

		Note: If each hooked method returns a value (dict), then all returns are
		collated in one dict and returned. Ideally, don't return values in hookable
		methods, set properties in the document."""
		def add_to_return_value(self, new_return_value):
			if new_return_value is None:
				self._return_value = self.get("_return_value")
				return

			if isinstance(new_return_value, dict):
				if not self.get("_return_value"):
					self._return_value = {}
				self._return_value.update(new_return_value)
			else:
				self._return_value = new_return_value

		def compose(fn, *hooks):
			def runner(self, method, *args, **kwargs):
				add_to_return_value(self, fn(self, *args, **kwargs))
				for f in hooks:
					add_to_return_value(self, f(self, method, *args, **kwargs))

				return self._return_value

			return runner

		def composer(self, *args, **kwargs):
			hooks = []
			method = f.__name__
			doc_events = frappe.get_doc_hooks()
			for handler in doc_events.get(self.doctype, {}).get(method, []) \
				+ doc_events.get("*", {}).get(method, []):
				hooks.append(frappe.get_attr(handler))

			composed = compose(f, *hooks)
			return composed(self, method, *args, **kwargs)

		return composer

	def is_whitelisted(self, method_name):
		method = getattr(self, method_name, None)
		if not method:
			raise NotFound("Method {0} not found".format(method_name))

		is_whitelisted(getattr(method, '__func__', method))

	def validate_value(self, fieldname, condition, val2, doc=None, raise_exception=None):
		"""Check that value of fieldname should be 'condition' val2
			else throw Exception."""
		error_condition_map = {
			"in": _("one of"),
			"not in": _("none of"),
			"^": _("beginning with"),
		}

		if not doc:
			doc = self

		val1 = doc.get_value(fieldname)

		df = doc.meta.get_field(fieldname)
		val2 = doc.cast(val2, df)

		if not frappe.compare(val1, condition, val2):
			label = doc.meta.get_label(fieldname)
			condition_str = error_condition_map.get(condition, condition)
			if doc.parentfield:
				msg = _("Incorrect value in row {0}: {1} must be {2} {3}").format(doc.idx, label, condition_str, val2)
			else:
				msg = _("Incorrect value: {0} must be {1} {2}").format(label, condition_str, val2)

			# raise passed exception or True
			msgprint(msg, raise_exception=raise_exception or True)

	def validate_table_has_rows(self, parentfield, raise_exception=None):
		"""Raise exception if Table field is empty."""
		if not (isinstance(self.get(parentfield), list) and len(self.get(parentfield)) > 0):
			label = self.meta.get_label(parentfield)
			frappe.throw(_("Table {0} cannot be empty").format(label), raise_exception or frappe.EmptyTableError)

	def round_floats_in(self, doc, fieldnames=None):
		"""Round floats for all `Currency`, `Float`, `Percent` fields for the given doc.

		:param doc: Document whose numeric properties are to be rounded.
		:param fieldnames: [Optional] List of fields to be rounded."""
		if not fieldnames:
			fieldnames = (df.fieldname for df in
				doc.meta.get("fields", {"fieldtype": ["in", ["Currency", "Float", "Percent"]]}))

		for fieldname in fieldnames:
			doc.set(fieldname, flt(doc.get(fieldname), self.precision(fieldname, doc.parentfield)))

	def get_url(self):
		"""Returns Desk URL for this document."""
		return get_absolute_url(self.doctype, self.name)

	def add_comment(self, comment_type='Comment', text=None, comment_email=None, link_doctype=None, link_name=None, comment_by=None):
		"""Add a comment to this document.

		:param comment_type: e.g. `Comment`. See Communication for more info."""

		out = frappe.get_doc({
			"doctype":"Comment",
			'comment_type': comment_type,
			"comment_email": comment_email or frappe.session.user,
			"comment_by": comment_by,
			"reference_doctype": self.doctype,
			"reference_name": self.name,
			"content": text or comment_type,
			"link_doctype": link_doctype,
			"link_name": link_name
		}).insert(ignore_permissions=True)
		return out

	def add_seen(self, user=None):
		"""add the given/current user to list of users who have seen this document (_seen)"""
		if not user:
			user = frappe.session.user

		if self.meta.track_seen:
			_seen = self.get('_seen') or []
			_seen = frappe.parse_json(_seen)

			if user not in _seen:
				_seen.append(user)
				frappe.db.set_value(self.doctype, self.name, '_seen', json.dumps(_seen), update_modified=False)
				frappe.local.flags.commit = True

	def add_viewed(self, user=None):
		"""add log to communication when a user views a document"""
		if not user:
			user = frappe.session.user

		if hasattr(self.meta, 'track_views') and self.meta.track_views:
			frappe.get_doc({
				"doctype": "View Log",
				"viewed_by": frappe.session.user,
				"reference_doctype": self.doctype,
				"reference_name": self.name,
			}).insert(ignore_permissions=True)
			frappe.local.flags.commit = True

	def get_signature(self):
		"""Returns signature (hash) for private URL."""
		return hashlib.sha224(get_datetime_str(self.creation).encode()).hexdigest()

	def get_liked_by(self):
		liked_by = getattr(self, "_liked_by", None)
		if liked_by:
			return json.loads(liked_by)
		else:
			return []

	def set_onload(self, key, value):
		if not self.get("__onload"):
			self.set("__onload", frappe._dict())
		self.get("__onload")[key] = value

	def get_onload(self, key=None):
		if not key:
			return self.get("__onload", frappe._dict())

		return self.get('__onload')[key]

	def queue_action(self, action, **kwargs):
		"""Run an action in background. If the action has an inner function,
		like _submit for submit, it will call that instead"""
		# call _submit instead of submit, so you can override submit to call
		# run_delayed based on some action
		# See: Stock Reconciliation
		from frappe.utils.background_jobs import enqueue

		if hasattr(self, '_' + action):
			action = '_' + action

		if file_lock.lock_exists(self.get_signature()):
			frappe.throw(_('This document is currently queued for execution. Please try again'),
				title=_('Document Queued'))

		self.lock()
		enqueue('frappe.model.document.execute_action', doctype=self.doctype, name=self.name,
			action=action, **kwargs)

	def lock(self, timeout=None):
		"""Creates a lock file for the given document. If timeout is set,
		it will retry every 1 second for acquiring the lock again

		:param timeout: Timeout in seconds, default 0"""
		signature = self.get_signature()
		if file_lock.lock_exists(signature):
			lock_exists = True
			if timeout:
				for i in range(timeout):
					time.sleep(1)
					if not file_lock.lock_exists(signature):
						lock_exists = False
						break
			if lock_exists:
				raise frappe.DocumentLockedError
		file_lock.create_lock(signature)

	def unlock(self):
		"""Delete the lock file for this document"""
		file_lock.delete_lock(self.get_signature())

	# validation helpers
	def validate_from_to_dates(self, from_date_field, to_date_field):
		"""
		Generic validation to verify date sequence
		"""
		if date_diff(self.get(to_date_field), self.get(from_date_field)) < 0:
			frappe.throw(_('{0} must be after {1}').format(
				frappe.bold(self.meta.get_label(to_date_field)),
				frappe.bold(self.meta.get_label(from_date_field)),
			), frappe.exceptions.InvalidDates)

	def get_assigned_users(self):
		assigned_users = frappe.get_all('ToDo',
			fields=['allocated_to'],
			filters={
				'reference_type': self.doctype,
				'reference_name': self.name,
				'status': ('!=', 'Cancelled'),
			}, pluck='allocated_to')

		users = set(assigned_users)
		return users

	def add_tag(self, tag):
		"""Add a Tag to this document"""
		from frappe.desk.doctype.tag.tag import DocTags
		DocTags(self.doctype).add(self.name, tag)

	def get_tags(self):
		"""Return a list of Tags attached to this document"""
		from frappe.desk.doctype.tag.tag import DocTags
		return DocTags(self.doctype).get_tags(self.name).split(",")[1:]

	def _rename_doc_on_cancel(self):
		new_name = gen_new_name_for_cancelled_doc(self)
		frappe.rename_doc(self.doctype, self.name, new_name, force=True, show_alert=False)
		self.name = new_name

	def __repr__(self):
		name = self.name or "unsaved"
		doctype = self.__class__.__name__

		docstatus = f" docstatus={self.docstatus}" if self.docstatus else ""
		parent = f" parent={self.parent}" if self.parent else ""

		return f"<{doctype}: {name}{docstatus}{parent}>"

	def __str__(self):
		name = self.name or "unsaved"
		doctype = self.__class__.__name__

		return f"{doctype}({name})"


def execute_action(doctype, name, action, **kwargs):
	"""Execute an action on a document (called by background worker)"""
	doc = frappe.get_doc(doctype, name)
	doc.unlock()
	try:
		getattr(doc, action)(**kwargs)
	except Exception:
		frappe.db.rollback()

		# add a comment (?)
		if frappe.local.message_log:
			msg = json.loads(frappe.local.message_log[-1]).get('message')
		else:
			msg = '<pre><code>' + frappe.get_traceback() + '</pre></code>'

		doc.add_comment('Comment', _('Action Failed') + '<br><br>' + msg)
		doc.notify_update()


<|MERGE_RESOLUTION|>--- conflicted
+++ resolved
@@ -474,12 +474,7 @@
 		# or Data import at some point, that'd have to be handled here
 		if self.is_new():
 			self.creation = self.modified
-<<<<<<< HEAD
 			self.owner = self.modified_by
-=======
-		if self.is_new():
-			self.owner = self.flags.owner or self.modified_by
->>>>>>> 25196cb0
 
 		for d in self.get_all_children():
 			d.modified = self.modified
