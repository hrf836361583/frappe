# Copyright (c) 2015, Frappe Technologies Pvt. Ltd. and Contributors
# MIT License. See license.txt

# model __init__.py
from __future__ import unicode_literals
import frappe

data_fieldtypes = (
	'Currency',
	'Int',
	'Long Int',
	'Float',
	'Percent',
	'Check',
	'Small Text',
	'Long Text',
	'Code',
	'Text Editor',
	'Markdown Editor',
	'HTML Editor',
	'Date',
	'Datetime',
	'Time',
	'Text',
	'Data',
	'Link',
	'Dynamic Link',
	'Password',
	'Select',
	'Rating',
	'Read Only',
	'Attach',
	'Attach Image',
	'Signature',
	'Color',
	'Barcode',
	'Geolocation',
<<<<<<< HEAD
	'Googlemaps',
	'Duration'
=======
	'Duration',
	'Icon'
>>>>>>> fa6da72b
)

no_value_fields = (
	'Section Break',
	'Column Break',
	'HTML',
	'Table',
	'Table MultiSelect',
	'Button',
	'Image',
	'Fold',
	'Heading'
)

display_fieldtypes = (
	'Section Break',
	'Column Break',
	'HTML',
	'Button',
	'Image',
	'Fold',
	'Heading')

numeric_fieldtypes = (
	'Currency',
	'Int',
	'Long Int',
	'Float',
	'Percent',
	'Check'
)

data_field_options = (
	'Email',
	'Name',
	'Phone',
	'URL',
	'Barcode'
)

default_fields = (
	'doctype',
	'name',
	'owner',
	'creation',
	'modified',
	'modified_by',
	'parent',
	'parentfield',
	'parenttype',
	'idx',
	'docstatus'
)

optional_fields = (
	"_user_tags",
	"_comments",
	"_assign",
	"_liked_by",
	"_seen"
)

table_fields = (
	'Table',
	'Table MultiSelect'
)

core_doctypes_list = (
	'DocType',
	'DocField',
	'DocPerm',
	'DocType Action',
	'DocType Link',
	'User',
	'Role',
	'Has Role',
	'Page',
	'Module Def',
	'Print Format',
	'Report',
	'Customize Form',
	'Customize Form Field',
	'Property Setter',
	'Custom Field',
	'Client Script'
)

log_types = (
	'Version',
	'Error Log',
	'Scheduled Job Log',
	'Event Sync Log',
	'Event Update Log',
	'Access Log',
	'View Log',
	'Activity Log',
	'Energy Point Log',
	'Notification Log',
	'Email Queue',
	'DocShare',
	'Document Follow',
	'Console Log'
)

def delete_fields(args_dict, delete=0):
	"""
		Delete a field.
		* Deletes record from `tabDocField`
		* If not single doctype: Drops column from table
		* If single, deletes record from `tabSingles`
		args_dict = { dt: [field names] }
	"""
	import frappe.utils
	for dt in args_dict:
		fields = args_dict[dt]
		if not fields:
			continue

		frappe.db.sql("""
			DELETE FROM `tabDocField`
			WHERE parent='%s' AND fieldname IN (%s)
		""" % (dt, ", ".join(["'{}'".format(f) for f in fields])))

		# Delete the data/column only if delete is specified
		if not delete:
			continue

		if frappe.db.get_value("DocType", dt, "issingle"):
			frappe.db.sql("""
				DELETE FROM `tabSingles`
				WHERE doctype='%s' AND field IN (%s)
			""" % (dt, ", ".join(["'{}'".format(f) for f in fields])))
		else:
			existing_fields = frappe.db.describe(dt)
			existing_fields = existing_fields and [e[0] for e in existing_fields] or []
			fields_need_to_delete = set(fields) & set(existing_fields)
			if not fields_need_to_delete:
				continue

			if frappe.db.db_type == 'mariadb':
				# mariadb implicitly commits before DDL, make it explicit
				frappe.db.commit()

			query = "ALTER TABLE `tab%s` " % dt + \
				", ".join(["DROP COLUMN `%s`" % f for f in fields_need_to_delete])
			frappe.db.sql(query)

		if frappe.db.db_type == 'postgres':
			# commit the results to db
			frappe.db.commit()<|MERGE_RESOLUTION|>--- conflicted
+++ resolved
@@ -35,13 +35,9 @@
 	'Color',
 	'Barcode',
 	'Geolocation',
-<<<<<<< HEAD
 	'Googlemaps',
-	'Duration'
-=======
 	'Duration',
 	'Icon'
->>>>>>> fa6da72b
 )
 
 no_value_fields = (
