--- conflicted
+++ resolved
@@ -29,11 +29,7 @@
 	get_timespan_date_range,
 	make_filter_tuple,
 )
-<<<<<<< HEAD
-from frappe.utils.data import sbool
-=======
 from frappe.utils.data import DateTimeLikeObject, get_datetime, getdate, sbool
->>>>>>> 9ef10818
 
 LOCATE_PATTERN = re.compile(r"locate\([^,]+,\s*[`\"]?name[`\"]?\s*\)", flags=re.IGNORECASE)
 LOCATE_CAST_PATTERN = re.compile(
@@ -75,11 +71,8 @@
 		self.flags = frappe._dict()
 		self.reference_doctype = None
 		self.permission_map = {}
-<<<<<<< HEAD
-=======
 		self.shared = []
 		self._fetch_shared_documents = False
->>>>>>> 9ef10818
 
 	@property
 	def doctype_meta(self):
@@ -89,11 +82,7 @@
 
 	@property
 	def query_tables(self):
-<<<<<<< HEAD
-		return self.tables + [d.table_name for d in self.link_tables]
-=======
 		return self.tables + [d.table_alias for d in self.link_tables]
->>>>>>> 9ef10818
 
 	def execute(
 		self,
@@ -365,11 +354,7 @@
 				if " as " in field:
 					field, alias = field.split(" as ", 1)
 				linked_fieldname, fieldname = field.split(".", 1)
-<<<<<<< HEAD
-				linked_field = self.doctype_meta.get_field(linked_fieldname)
-=======
 				linked_field = frappe.get_meta(self.doctype).get_field(linked_fieldname)
->>>>>>> 9ef10818
 				# this is not a link field
 				if not linked_field:
 					continue
@@ -485,27 +470,20 @@
 					continue
 
 				table_name = field.split(".", 1)[0]
-<<<<<<< HEAD
-=======
 
 				# Check if table_name is a linked_table alias
 				for linked_table in self.link_tables:
 					if linked_table.table_alias == table_name:
 						table_name = linked_table.table_name
 						break
->>>>>>> 9ef10818
 
 				if table_name.lower().startswith("group_concat("):
 					table_name = table_name[13:]
 				if not table_name[0] == "`":
 					table_name = f"`{table_name}`"
-<<<<<<< HEAD
-				if table_name not in self.query_tables:
-=======
 				if (
 					table_name not in self.query_tables and table_name not in self.linked_table_aliases.values()
 				):
->>>>>>> 9ef10818
 					self.append_table(table_name)
 
 	def append_table(self, table_name):
@@ -647,13 +625,7 @@
 		        - Query: fields=["*"]
 		        - Result: fields=["title", ...] // will also include Frappe's meta field like `name`, `owner`, etc.
 		"""
-<<<<<<< HEAD
-		if self.flags.ignore_permissions or not frappe.get_system_settings(
-			"apply_perm_level_on_api_calls"
-		):
-=======
 		if self.flags.ignore_permissions:
->>>>>>> 9ef10818
 			return
 
 		asterisk_fields = []
@@ -694,16 +666,12 @@
 			# handle child / joined table fields
 			elif "." in field:
 				table, column = column.split(".", 1)
-<<<<<<< HEAD
-				ch_doctype = table.replace("`", "").replace("tab", "", 1)
-=======
 				ch_doctype = table
 
 				if ch_doctype in self.linked_table_aliases:
 					ch_doctype = self.linked_table_aliases[ch_doctype]
 
 				ch_doctype = ch_doctype.replace("`", "").replace("tab", "", 1)
->>>>>>> 9ef10818
 
 				if wrap_grave_quotes(table) in self.query_tables:
 					permitted_child_table_fields = get_permitted_fields(
@@ -952,11 +920,6 @@
 			self.extract_tables()
 
 		role_permissions = frappe.permissions.get_role_permissions(self.doctype_meta, user=self.user)
-<<<<<<< HEAD
-		self.shared = frappe.share.get_shared(self.doctype, self.user)
-
-=======
->>>>>>> 9ef10818
 		if (
 			not self.doctype_meta.istable
 			and not (role_permissions.get("select") or role_permissions.get("read"))
@@ -1096,11 +1059,7 @@
 		return " and ".join(conditions) if conditions else ""
 
 	def set_order_by(self, args):
-<<<<<<< HEAD
-		if self.order_by and self.order_by != DefaultOrderBy:
-=======
 		if self.order_by and self.order_by != "KEEP_DEFAULT_ORDERING":
->>>>>>> 9ef10818
 			args.order_by = self.order_by
 		else:
 			args.order_by = ""
