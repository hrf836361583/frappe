# Copyright (c) 2022, Frappe Technologies Pvt. Ltd. and Contributors
# License: MIT. See LICENSE
from typing import TYPE_CHECKING, Dict, List, Optional

import frappe
from frappe import _, bold
from frappe.model.dynamic_links import get_dynamic_link_map
from frappe.model.naming import validate_name
from frappe.model.utils.user_settings import sync_user_settings, update_user_settings_data
from frappe.query_builder import Field
from frappe.utils import cint
from frappe.utils.password import rename_password
<<<<<<< HEAD
from frappe.query_builder import Field
from frappe.desk.doctype.bulk_update.bulk_update import check_enqueue_action
=======

if TYPE_CHECKING:
	from frappe.model.meta import Meta

>>>>>>> c3e350f2

@frappe.whitelist()
def update_document_title(
	*,
	doctype: str,
	docname: str,
	title: Optional[str] = None,
	name: Optional[str] = None,
	merge: bool = False,
	**kwargs
) -> str:
	"""
		Update title from header in form view
	"""

	# to maintain backwards API compatibility
	updated_title = kwargs.get("new_title") or title
	updated_name = kwargs.get("new_name") or name

	# TODO: omit this after runtime type checking (ref: https://github.com/frappe/frappe/pull/14927)
	for obj in [docname, updated_title, updated_name]:
		if not isinstance(obj, (str, type(None))):
			frappe.throw(f"{obj=} must be of type str or None")

	doc = frappe.get_doc(doctype, docname)
	doc.check_permission(permtype="write")

	title_field = doc.meta.get_title_field()

	title_updated = updated_title and (title_field != "name") and (updated_title != doc.get(title_field))
	name_updated = updated_name and (updated_name != doc.name)

	if name_updated:
		docname = rename_doc(doctype=doctype, old=docname, new=updated_name, merge=merge)

	if title_updated:
		try:
			frappe.db.set_value(doctype, docname, title_field, updated_title)
			frappe.msgprint(_("Saved"), alert=True, indicator="green")
		except Exception as e:
			if frappe.db.is_duplicate_entry(e):
				frappe.throw(
					_("{0} {1} already exists").format(doctype, frappe.bold(docname)),
					title=_("Duplicate Name"),
					exc=frappe.DuplicateEntryError,
				)
			raise

	return docname

def rename_doc(
	doctype: str,
	old: str,
	new: str,
	force: bool = False,
	merge: bool = False,
	ignore_permissions: bool = False,
	ignore_if_exists: bool = False,
	show_alert: bool = True,
	rebuild_search: bool = True,
) -> str:
	"""Rename a doc(dt, old) to doc(dt, new) and update all linked fields of type "Link"."""
	if not frappe.db.exists(doctype, old):
		frappe.errprint(_("Failed: {0} to {1} because {0} doesn't exist.").format(old, new))
		return

	if ignore_if_exists and frappe.db.exists(doctype, new):
		frappe.errprint(_("Failed: {0} to {1} because {1} already exists.").format(old, new))
		return

	if old==new:
		frappe.errprint(_("Ignored: {0} to {1} no changes made because old and new name are the same.").format(old, new))
		return

	force = cint(force)
	merge = cint(merge)
	meta = frappe.get_meta(doctype)

	# call before_rename
	old_doc = frappe.get_doc(doctype, old)
	out = old_doc.run_method("before_rename", old, new, merge) or {}
	new = (out.get("new") or new) if isinstance(out, dict) else (out or new)
	new = validate_rename(doctype, new, meta, merge, force, ignore_permissions)

	if not merge:
		rename_parent_and_child(doctype, old, new, meta)
	else:
		update_assignments(old, new, doctype)

	# update link fields' values
	link_fields = get_link_fields(doctype)
	update_link_field_values(link_fields, old, new, doctype)

	rename_dynamic_links(doctype, old, new)

	# save the user settings in the db
	update_user_settings(old, new, link_fields)

	if doctype=='DocType':
		rename_doctype(doctype, old, new)
		update_customizations(old, new)

	update_attachments(doctype, old, new)

	rename_versions(doctype, old, new)

	rename_eps_records(doctype, old, new)

	# call after_rename
	new_doc = frappe.get_doc(doctype, new)

	# copy any flags if required
	new_doc._local = getattr(old_doc, "_local", None)

	new_doc.run_method("after_rename", old, new, merge)

	if not merge:
		rename_password(doctype, old, new)

	# update user_permissions
	frappe.db.sql("""UPDATE `tabDefaultValue` SET `defvalue`=%s WHERE `parenttype`='User Permission'
		AND `defkey`=%s AND `defvalue`=%s""", (new, doctype, old))

	if merge:
		new_doc.add_comment('Edit', _("merged {0} into {1}").format(frappe.bold(old), frappe.bold(new)))
	else:
		new_doc.add_comment('Edit', _("renamed from {0} to {1}").format(frappe.bold(old), frappe.bold(new)))

	if merge:
		frappe.delete_doc(doctype, old)

	new_doc.clear_cache()
	frappe.clear_cache()
	if rebuild_search:
		frappe.enqueue('frappe.utils.global_search.rebuild_for_doctype', doctype=doctype)

	if show_alert:
		frappe.msgprint(_('Document renamed from {0} to {1}').format(bold(old), bold(new)), alert=True, indicator='green')

	return new

def update_assignments(old: str, new: str, doctype: str) -> None:
	old_assignments = frappe.parse_json(frappe.db.get_value(doctype, old, '_assign')) or []
	new_assignments = frappe.parse_json(frappe.db.get_value(doctype, new, '_assign')) or []
	common_assignments = list(set(old_assignments).intersection(new_assignments))

	for user in common_assignments:
		# delete todos linked to old doc
		todos = frappe.db.get_all('ToDo',
			{
				'owner': user,
				'reference_type': doctype,
				'reference_name': old,
			},
			['name', 'description']
		)

		for todo in todos:
			frappe.delete_doc('ToDo', todo.name)

	unique_assignments = list(set(old_assignments + new_assignments))
	frappe.db.set_value(doctype, new, '_assign', frappe.as_json(unique_assignments, indent=0))

def update_user_settings(old: str, new: str, link_fields: List[Dict]) -> None:
	'''
		Update the user settings of all the linked doctypes while renaming.
	'''

	# store the user settings data from the redis to db
	sync_user_settings()

	if not link_fields: return

	# find the user settings for the linked doctypes
	linked_doctypes = {d.parent for d in link_fields if not d.issingle}
	user_settings_details = frappe.db.sql('''SELECT `user`, `doctype`, `data`
			FROM `__UserSettings`
			WHERE `data` like %s
			AND `doctype` IN ('{doctypes}')'''.format(doctypes="', '".join(linked_doctypes)), (old), as_dict=1)

	# create the dict using the doctype name as key and values as list of the user settings
	from collections import defaultdict
	user_settings_dict = defaultdict(list)
	for user_setting in user_settings_details:
		user_settings_dict[user_setting.doctype].append(user_setting)

	# update the name in linked doctype whose user settings exists
	for fields in link_fields:
		user_settings = user_settings_dict.get(fields.parent)
		if user_settings:
			for user_setting in user_settings:
				update_user_settings_data(user_setting, "value", old, new, "docfield", fields.fieldname)
		else:
			continue

def update_customizations(old: str, new: str) -> None:
	frappe.db.set_value("Custom DocPerm", {"parent": old}, "parent", new, update_modified=False)

def update_attachments(doctype: str, old: str, new: str) -> None:
	try:
		if old != "File Data" and doctype != "DocType":
			frappe.db.sql("""update `tabFile` set attached_to_name=%s
				where attached_to_name=%s and attached_to_doctype=%s""", (new, old, doctype))
	except frappe.db.ProgrammingError as e:
		if not frappe.db.is_column_missing(e):
			raise

def rename_versions(doctype: str, old: str, new: str) -> None:
	frappe.db.sql("""UPDATE `tabVersion` SET `docname`=%s WHERE `ref_doctype`=%s AND `docname`=%s""",
		(new, doctype, old))

def rename_eps_records(doctype: str, old: str, new: str) -> None:
	epl = frappe.qb.DocType("Energy Point Log")
	(frappe.qb.update(epl)
		.set(epl.reference_name, new)
		.where(
			(epl.reference_doctype == doctype)
			& (epl.reference_name == old)
		)
	).run()

def rename_parent_and_child(doctype: str, old: str, new: str, meta: "Meta") -> None:
	# rename the doc
	frappe.db.sql("UPDATE `tab{0}` SET `name`={1} WHERE `name`={1}".format(doctype, '%s'), (new, old))
	update_autoname_field(doctype, new, meta)
	update_child_docs(old, new, meta)

def update_autoname_field(doctype: str, new: str, meta: "Meta") -> None:
	# update the value of the autoname field on rename of the docname
	if meta.get('autoname'):
		field = meta.get('autoname').split(':')
		if field and field[0] == "field":
			frappe.db.sql("UPDATE `tab{0}` SET `{1}`={2} WHERE `name`={2}".format(doctype, field[1], '%s'), (new, new))

def validate_rename(doctype: str, new: str, meta: "Meta", merge: bool, force: bool, ignore_permissions: bool) -> str:
	# using for update so that it gets locked and someone else cannot edit it while this rename is going on!
	exists = (
		frappe.qb.from_(doctype)
		.where(Field("name") == new)
		.for_update()
		.select("name")
		.run(pluck=True)
	)
	exists = exists[0] if exists else None

	if merge and not exists:
		frappe.throw(_("{0} {1} does not exist, select a new target to merge").format(doctype, new))

	if exists and exists != new:
		# for fixing case, accents
		exists = None

	if (not merge) and exists:
		frappe.throw(_("Another {0} with name {1} exists, select another name").format(doctype, new))

	if not (ignore_permissions or frappe.permissions.has_permission(doctype, "write", raise_exception=False)):
		frappe.throw(_("You need write permission to rename"))

	if not (force or ignore_permissions) and not meta.allow_rename:
		frappe.throw(_("{0} not allowed to be renamed").format(_(doctype)))

	# validate naming like it's done in doc.py
	new = validate_name(doctype, new)

	return new

def rename_doctype(doctype: str, old: str, new: str) -> None:
	# change options for fieldtype Table, Table MultiSelect and Link
	fields_with_options = ("Link",) + frappe.model.table_fields

	for fieldtype in fields_with_options:
		update_options_for_fieldtype(fieldtype, old, new)

	# change options where select options are hardcoded i.e. listed
	select_fields = get_select_fields(old, new)
	update_link_field_values(select_fields, old, new, doctype)
	update_select_field_values(old, new)

	# change parenttype for fieldtype Table
	update_parenttype_values(old, new)

def update_child_docs(old: str, new: str, meta: "Meta") -> None:
	# update "parent"
	for df in meta.get_table_fields():
		frappe.db.sql("update `tab%s` set parent=%s where parent=%s" \
			% (df.options, '%s', '%s'), (new, old))

def update_link_field_values(link_fields: List[Dict], old: str, new: str, doctype: str) -> None:
	for field in link_fields:
		if field['issingle']:
			try:
				single_doc = frappe.get_doc(field['parent'])
				if single_doc.get(field['fieldname'])==old:
					single_doc.set(field['fieldname'], new)
					# update single docs using ORM rather then query
					# as single docs also sometimes sets defaults!
					single_doc.flags.ignore_mandatory = True
					single_doc.save(ignore_permissions=True)
			except ImportError:
				# fails in patches where the doctype has been renamed
				# or no longer exists
				pass
		else:
			parent = field['parent']
			docfield = field["fieldname"]

			# Handles the case where one of the link fields belongs to
			# the DocType being renamed.
			# Here this field could have the current DocType as its value too.

			# In this case while updating link field value, the field's parent
			# or the current DocType table name hasn't been renamed yet,
			# so consider it's old name.
			if parent == new and doctype == "DocType":
				parent = old

			frappe.db.set_value(parent, {docfield: old}, docfield, new, update_modified=False)

		# update cached link_fields as per new
		if doctype=='DocType' and field['parent'] == old:
			field['parent'] = new

def get_link_fields(doctype: str) -> List[Dict]:
	# get link fields from tabDocField
	if not frappe.flags.link_fields:
		frappe.flags.link_fields = {}

	if doctype not in frappe.flags.link_fields:
		link_fields = frappe.db.sql("""\
			select parent, fieldname,
				(select issingle from tabDocType dt
				where dt.name = df.parent) as issingle
			from tabDocField df
			where
				df.options=%s and df.fieldtype='Link'""", (doctype,), as_dict=1)

		# get link fields from tabCustom Field
		custom_link_fields = frappe.db.sql("""\
			select dt as parent, fieldname,
				(select issingle from tabDocType dt
				where dt.name = df.dt) as issingle
			from `tabCustom Field` df
			where
				df.options=%s and df.fieldtype='Link'""", (doctype,), as_dict=1)

		# add custom link fields list to link fields list
		link_fields += custom_link_fields

		# remove fields whose options have been changed using property setter
		property_setter_link_fields = frappe.db.sql("""\
			select ps.doc_type as parent, ps.field_name as fieldname,
				(select issingle from tabDocType dt
				where dt.name = ps.doc_type) as issingle
			from `tabProperty Setter` ps
			where
				ps.property_type='options' and
				ps.field_name is not null and
				ps.value=%s""", (doctype,), as_dict=1)

		link_fields += property_setter_link_fields

		frappe.flags.link_fields[doctype] = link_fields

	return frappe.flags.link_fields[doctype]

def update_options_for_fieldtype(fieldtype: str, old: str, new: str) -> None:
	if frappe.conf.developer_mode:
		for name in frappe.get_all("DocField", filters={"options": old}, pluck="parent"):
			doctype = frappe.get_doc("DocType", name)
			save = False
			for f in doctype.fields:
				if f.options == old:
					f.options = new
					save = True
			if save:
				doctype.save()
	else:
		frappe.db.sql("""update `tabDocField` set options=%s
			where fieldtype=%s and options=%s""", (new, fieldtype, old))

	frappe.db.sql("""update `tabCustom Field` set options=%s
		where fieldtype=%s and options=%s""", (new, fieldtype, old))

	frappe.db.sql("""update `tabProperty Setter` set value=%s
		where property='options' and value=%s""", (new, old))

def get_select_fields(old: str, new: str) -> List[Dict]:
	"""
		get select type fields where doctype's name is hardcoded as
		new line separated list
	"""
	# get link fields from tabDocField
	select_fields = frappe.db.sql("""
		select parent, fieldname,
			(select issingle from tabDocType dt
			where dt.name = df.parent) as issingle
		from tabDocField df
		where
			df.parent != %s and df.fieldtype = 'Select' and
			df.options like {0} """.format(frappe.db.escape('%' + old + '%')), (new,), as_dict=1)

	# get link fields from tabCustom Field
	custom_select_fields = frappe.db.sql("""
		select dt as parent, fieldname,
			(select issingle from tabDocType dt
			where dt.name = df.dt) as issingle
		from `tabCustom Field` df
		where
			df.dt != %s and df.fieldtype = 'Select' and
			df.options like {0} """ .format(frappe.db.escape('%' + old + '%')), (new,), as_dict=1)

	# add custom link fields list to link fields list
	select_fields += custom_select_fields

	# remove fields whose options have been changed using property setter
	property_setter_select_fields = frappe.db.sql("""
		select ps.doc_type as parent, ps.field_name as fieldname,
			(select issingle from tabDocType dt
			where dt.name = ps.doc_type) as issingle
		from `tabProperty Setter` ps
		where
			ps.doc_type != %s and
			ps.property_type='options' and
			ps.field_name is not null and
			ps.value like {0} """.format(frappe.db.escape('%' + old + '%')), (new,), as_dict=1)

	select_fields += property_setter_select_fields

	return select_fields

def update_select_field_values(old: str, new: str):
	frappe.db.sql("""
		update `tabDocField` set options=replace(options, %s, %s)
		where
			parent != %s and fieldtype = 'Select' and
			(options like {0} or options like {1})"""
			.format(frappe.db.escape('%' + '\n' + old + '%'), frappe.db.escape('%' + old + '\n' + '%')), (old, new, new))

	frappe.db.sql("""
		update `tabCustom Field` set options=replace(options, %s, %s)
		where
			dt != %s and fieldtype = 'Select' and
			(options like {0} or options like {1})"""
			.format(frappe.db.escape('%' + '\n' + old + '%'), frappe.db.escape('%' + old + '\n' + '%')), (old, new, new))

	frappe.db.sql("""
		update `tabProperty Setter` set value=replace(value, %s, %s)
		where
			doc_type != %s and field_name is not null and
			property='options' and
			(value like {0} or value like {1})"""
			.format(frappe.db.escape('%' + '\n' + old + '%'), frappe.db.escape('%' + old + '\n' + '%')), (old, new, new))

def update_parenttype_values(old: str, new: str):
	child_doctypes = frappe.db.get_all('DocField',
		fields=['options', 'fieldname'],
		filters={
			'parent': new,
			'fieldtype': ['in', frappe.model.table_fields]
		}
	)

	custom_child_doctypes = frappe.db.get_all('Custom Field',
		fields=['options', 'fieldname'],
		filters={
			'dt': new,
			'fieldtype': ['in', frappe.model.table_fields]
		}
	)

	child_doctypes += custom_child_doctypes
	fields = [d['fieldname'] for d in child_doctypes]

	property_setter_child_doctypes = frappe.get_all(
		"Property Setter",
		filters={
			"doc_type": new,
			"property": "options",
			"field_name": ("in", fields)
		},
		pluck="value"
	)

	child_doctypes = list(d['options'] for d in child_doctypes)
	child_doctypes += property_setter_child_doctypes

	for doctype in child_doctypes:
		frappe.db.sql(f"update `tab{doctype}` set parenttype=%s where parenttype=%s", (new, old))

def rename_dynamic_links(doctype: str, old: str, new: str):
	for df in get_dynamic_link_map().get(doctype, []):
		# dynamic link in single, just one value to check
		if frappe.get_meta(df.parent).issingle:
			refdoc = frappe.db.get_singles_dict(df.parent)
			if refdoc.get(df.options)==doctype and refdoc.get(df.fieldname)==old:

				frappe.db.sql("""update tabSingles set value=%s where
					field=%s and value=%s and doctype=%s""", (new, df.fieldname, old, df.parent))
		else:
			# because the table hasn't been renamed yet!
			parent = df.parent if df.parent != new else old
			frappe.db.sql("""update `tab{parent}` set {fieldname}=%s
				where {options}=%s and {fieldname}=%s""".format(parent = parent,
					fieldname=df.fieldname, options=df.options), (new, doctype, old))

def bulk_rename(doctype: str, rows: Optional[List[List]] = None, via_console: bool = False) -> Optional[List[str]]:
	"""Bulk rename documents

	:param doctype: DocType to be renamed
	:param rows: list of documents as `((oldname, newname, merge(optional)), ..)`"""
	if not rows:
		frappe.throw(_("Please select a valid csv file with data"))
  
	queue_action = check_enqueue_action(doctype, "rename")
 
	if not queue_action:
		if not via_console:
			max_rows = 500
			if len(rows) > max_rows:
				frappe.throw(_("Maximum {0} rows allowed").format(max_rows))

	rename_log = []
	
	for row in rows:
		# if row has some content
		if len(row) > 1 and row[0] and row[1]:
			merge = len(row) > 2 and (row[2] == "1" or row[2].lower() == "true")
			try:
				if queue_action:
					frappe.msgprint("Started background job for renaming docs")
					job_name = '{0}-{1}-{2}'.format(doctype,row[0],"rename")
					frappe.enqueue(rename_doc, job_name=job_name, doctype=doctype, old=row[0], new=row[1], force=False, merge=False, ignore_permissions=False, ignore_if_exists=False, show_alert=True, rebuild_search=False)
					frappe.db.commit()
     
				else:
<<<<<<< HEAD
					if rename_doc(doctype, row[0], row[1], merge=merge, rebuild_search=False):
						msg = _("Successful: {0} to {1}").format(row[0], row[1])
						frappe.db.commit()
					else:
						msg = _("Ignored: {0} to {1}").format(row[0], row[1])
=======
					msg = None
>>>>>>> c3e350f2
			except Exception as e:
				msg = _("** Failed: {0} to {1}: {2}").format(row[0], row[1], repr(e))
				frappe.db.rollback()

<<<<<<< HEAD
			if not queue_action:
=======
			if msg:
>>>>>>> c3e350f2
				if via_console:
					print(msg)
				else:
					rename_log.append(msg)
<<<<<<< HEAD
			
=======
>>>>>>> c3e350f2

	frappe.enqueue('frappe.utils.global_search.rebuild_for_doctype', doctype=doctype)

	if not via_console:
		return rename_log

def update_linked_doctypes(doctype: str, docname: str, linked_to: str, value: str, ignore_doctypes: Optional[List] = None) -> None:
	from frappe.model.utils.rename_doc import update_linked_doctypes
	show_deprecation_warning("update_linked_doctypes")

	return update_linked_doctypes(
		doctype=doctype,
		docname=docname,
		linked_to=linked_to,
		value=value,
		ignore_doctypes=ignore_doctypes,
	)


def get_fetch_fields(doctype: str, linked_to: str, ignore_doctypes: Optional[List] = None) -> List[Dict]:
	from frappe.model.utils.rename_doc import get_fetch_fields
	show_deprecation_warning("get_fetch_fields")

	return get_fetch_fields(
		doctype=doctype, linked_to=linked_to, ignore_doctypes=ignore_doctypes
	)

def show_deprecation_warning(funct: str) -> None:
	from click import secho
	message = (
		f"Function frappe.model.rename_doc.{funct} has been deprecated and "
		"moved to the frappe.model.utils.rename_doc"
	)
	secho(message, fg="yellow")<|MERGE_RESOLUTION|>--- conflicted
+++ resolved
@@ -10,15 +10,10 @@
 from frappe.query_builder import Field
 from frappe.utils import cint
 from frappe.utils.password import rename_password
-<<<<<<< HEAD
 from frappe.query_builder import Field
 from frappe.desk.doctype.bulk_update.bulk_update import check_enqueue_action
-=======
-
 if TYPE_CHECKING:
 	from frappe.model.meta import Meta
-
->>>>>>> c3e350f2
 
 @frappe.whitelist()
 def update_document_title(
@@ -554,32 +549,23 @@
 					frappe.db.commit()
      
 				else:
-<<<<<<< HEAD
 					if rename_doc(doctype, row[0], row[1], merge=merge, rebuild_search=False):
 						msg = _("Successful: {0} to {1}").format(row[0], row[1])
 						frappe.db.commit()
 					else:
 						msg = _("Ignored: {0} to {1}").format(row[0], row[1])
-=======
 					msg = None
->>>>>>> c3e350f2
+
 			except Exception as e:
 				msg = _("** Failed: {0} to {1}: {2}").format(row[0], row[1], repr(e))
 				frappe.db.rollback()
 
-<<<<<<< HEAD
 			if not queue_action:
-=======
-			if msg:
->>>>>>> c3e350f2
-				if via_console:
-					print(msg)
-				else:
-					rename_log.append(msg)
-<<<<<<< HEAD
-			
-=======
->>>>>>> c3e350f2
+        if msg:
+          if via_console:
+            print(msg)
+          else:
+            rename_log.append(msg)
 
 	frappe.enqueue('frappe.utils.global_search.rebuild_for_doctype', doctype=doctype)
 
