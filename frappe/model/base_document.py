# Copyright (c) 2015, Frappe Technologies Pvt. Ltd. and Contributors
# MIT License. See license.txt

from __future__ import unicode_literals
from six import iteritems, string_types

import frappe
import datetime
from frappe import _
from frappe.model import default_fields, table_fields
from frappe.model.naming import set_new_name
from frappe.model.utils.link_count import notify_link_count
from frappe.modules import load_doctype_module
from frappe.model import display_fieldtypes
from frappe.utils.password import get_decrypted_password, set_encrypted_password
from frappe.utils import (cint, flt, now, cstr, strip_html,
	sanitize_html, sanitize_email, cast_fieldtype)
from frappe.utils.html_utils import unescape_html
<<<<<<< HEAD
=======
from bs4 import BeautifulSoup
>>>>>>> e5a87aa4

max_positive_value = {
	'smallint': 2 ** 15,
	'int': 2 ** 31,
	'bigint': 2 ** 63
}

DOCTYPES_FOR_DOCTYPE = ('DocType', 'DocField', 'DocPerm', 'DocType Action', 'DocType Link')

_classes = {}

def get_controller(doctype):
	"""Returns the **class** object of the given DocType.
	For `custom` type, returns `frappe.model.document.Document`.

	:param doctype: DocType name as string."""
	from frappe.model.document import Document
	from frappe.utils.nestedset import NestedSet
	global _classes

	if not doctype in _classes:
		module_name, custom = frappe.db.get_value("DocType", doctype, ("module", "custom"), cache=True) \
			or ["Core", False]

		if custom:
			if frappe.db.field_exists("DocType", "is_tree"):
				is_tree = frappe.db.get_value("DocType", doctype, "is_tree", cache=True)
			else:
				is_tree = False
			_class = NestedSet if is_tree else Document
		else:
			module = load_doctype_module(doctype, module_name)
			classname = doctype.replace(" ", "").replace("-", "")
			if hasattr(module, classname):
				_class = getattr(module, classname)
				if issubclass(_class, BaseDocument):
					_class = getattr(module, classname)
				else:
					raise ImportError(doctype)
			else:
				raise ImportError(doctype)
		_classes[doctype] = _class

	return _classes[doctype]

class BaseDocument(object):
	ignore_in_getter = ("doctype", "_meta", "meta", "_table_fields", "_valid_columns")

	def __init__(self, d):
		self.update(d)
		self.dont_update_if_missing = []

		if hasattr(self, "__setup__"):
			self.__setup__()

	@property
	def meta(self):
		if not hasattr(self, "_meta"):
			self._meta = frappe.get_meta(self.doctype)

		return self._meta

	def update(self, d):
		if "doctype" in d:
			self.set("doctype", d.get("doctype"))

		# first set default field values of base document
		for key in default_fields:
			if key in d:
				self.set(key, d.get(key))

		for key, value in iteritems(d):
			self.set(key, value)

		return self

	def update_if_missing(self, d):
		if isinstance(d, BaseDocument):
			d = d.get_valid_dict()

		if "doctype" in d:
			self.set("doctype", d.get("doctype"))
		for key, value in iteritems(d):
			# dont_update_if_missing is a list of fieldnames, for which, you don't want to set default value
			if (self.get(key) is None) and (value is not None) and (key not in self.dont_update_if_missing):
				self.set(key, value)

	def get_db_value(self, key):
		return frappe.db.get_value(self.doctype, self.name, key)

	def get(self, key=None, filters=None, limit=None, default=None):
		if key:
			if isinstance(key, dict):
				return _filter(self.get_all_children(), key, limit=limit)
			if filters:
				if isinstance(filters, dict):
					value = _filter(self.__dict__.get(key, []), filters, limit=limit)
				else:
					default = filters
					filters = None
					value = self.__dict__.get(key, default)
			else:
				value = self.__dict__.get(key, default)

			if value is None and key not in self.ignore_in_getter \
				and key in (d.fieldname for d in self.meta.get_table_fields()):
				self.set(key, [])
				value = self.__dict__.get(key)

			return value
		else:
			return self.__dict__

	def getone(self, key, filters=None):
		return self.get(key, filters=filters, limit=1)[0]

	def set(self, key, value, as_value=False):
		if isinstance(value, list) and not as_value:
			self.__dict__[key] = []
			self.extend(key, value)
		else:
			self.__dict__[key] = value

	def delete_key(self, key):
		if key in self.__dict__:
			del self.__dict__[key]

	def append(self, key, value=None):
		if value==None:
			value={}
		if isinstance(value, (dict, BaseDocument)):
			if not self.__dict__.get(key):
				self.__dict__[key] = []
			value = self._init_child(value, key)
			self.__dict__[key].append(value)

			# reference parent document
			value.parent_doc = self

			return value
		else:

			# metaclasses may have arbitrary lists
			# which we can ignore
			if (getattr(self, '_metaclass', None)
				or self.__class__.__name__ in ('Meta', 'FormMeta', 'DocField')):
				return value

			raise ValueError(
				'Document for field "{0}" attached to child table of "{1}" must be a dict or BaseDocument, not {2} ({3})'.format(key,
					self.name, str(type(value))[1:-1], value)
			)

	def extend(self, key, value):
		if isinstance(value, list):
			for v in value:
				self.append(key, v)
		else:
			raise ValueError

	def remove(self, doc):
		self.get(doc.parentfield).remove(doc)

	def _init_child(self, value, key):
		if not self.doctype:
			return value
		if not isinstance(value, BaseDocument):
			if "doctype" not in value or value['doctype'] is None:
				value["doctype"] = self.get_table_field_doctype(key)
				if not value["doctype"]:
					raise AttributeError(key)

			value = get_controller(value["doctype"])(value)
			value.init_valid_columns()

		value.parent = self.name
		value.parenttype = self.doctype
		value.parentfield = key

		if value.docstatus is None:
			value.docstatus = 0

		if not getattr(value, "idx", None):
			value.idx = len(self.get(key) or []) + 1

		if not getattr(value, "name", None):
			value.__dict__['__islocal'] = 1

		return value

	def get_valid_dict(self, sanitize=True, convert_dates_to_str=False, ignore_nulls = False):
		d = frappe._dict()
		for fieldname in self.meta.get_valid_columns():
			d[fieldname] = self.get(fieldname)

			# if no need for sanitization and value is None, continue
			if not sanitize and d[fieldname] is None:
				continue

			df = self.meta.get_field(fieldname)
			if df:
				if df.fieldtype=="Check":
					d[fieldname] = 1 if cint(d[fieldname]) else 0

				elif df.fieldtype=="Int" and not isinstance(d[fieldname], int):
					d[fieldname] = cint(d[fieldname])

				elif df.fieldtype in ("Currency", "Float", "Percent") and not isinstance(d[fieldname], float):
					d[fieldname] = flt(d[fieldname])

				elif df.fieldtype in ("Datetime", "Date", "Time") and d[fieldname]=="":
					d[fieldname] = None

				elif df.get("unique") and cstr(d[fieldname]).strip()=="":
					# unique empty field should be set to None
					d[fieldname] = None

				if isinstance(d[fieldname], list) and df.fieldtype not in table_fields:
					frappe.throw(_('Value for {0} cannot be a list').format(_(df.label)))

			if convert_dates_to_str and isinstance(d[fieldname], (datetime.datetime, datetime.time, datetime.timedelta)):
				d[fieldname] = str(d[fieldname])

			if d[fieldname] == None and ignore_nulls:
				del d[fieldname]

		return d

	def init_valid_columns(self):
		for key in default_fields:
			if key not in self.__dict__:
				self.__dict__[key] = None

			if key in ("idx", "docstatus") and self.__dict__[key] is None:
				self.__dict__[key] = 0

		for key in self.get_valid_columns():
			if key not in self.__dict__:
				self.__dict__[key] = None

	def get_valid_columns(self):
		if self.doctype not in frappe.local.valid_columns:
			if self.doctype in DOCTYPES_FOR_DOCTYPE:
				from frappe.model.meta import get_table_columns
				valid = get_table_columns(self.doctype)
			else:
				valid = self.meta.get_valid_columns()

			frappe.local.valid_columns[self.doctype] = valid

		return frappe.local.valid_columns[self.doctype]

	def is_new(self):
		return self.get("__islocal")

	def as_dict(self, no_nulls=False, no_default_fields=False, convert_dates_to_str=False):
		doc = self.get_valid_dict(convert_dates_to_str=convert_dates_to_str)
		doc["doctype"] = self.doctype
		for df in self.meta.get_table_fields():
			children = self.get(df.fieldname) or []
			doc[df.fieldname] = [d.as_dict(convert_dates_to_str=convert_dates_to_str, no_nulls=no_nulls) for d in children]

		if no_nulls:
			for k in list(doc):
				if doc[k] is None:
					del doc[k]

		if no_default_fields:
			for k in list(doc):
				if k in default_fields:
					del doc[k]

		for key in ("_user_tags", "__islocal", "__onload", "_liked_by", "__run_link_triggers", "__unsaved"):
			if self.get(key):
				doc[key] = self.get(key)

		return doc

	def as_json(self):
		return frappe.as_json(self.as_dict())

	def get_table_field_doctype(self, fieldname):
		return self.meta.get_field(fieldname).options

	def get_parentfield_of_doctype(self, doctype):
		fieldname = [df.fieldname for df in self.meta.get_table_fields() if df.options==doctype]
		return fieldname[0] if fieldname else None

	def db_insert(self):
		"""INSERT the document (with valid columns) in the database."""
		if not self.name:
			# name will be set by document class in most cases
			set_new_name(self)

		if not self.creation:
			self.creation = self.modified = now()
			self.created_by = self.modified_by = frappe.session.user

		# if doctype is "DocType", don't insert null values as we don't know who is valid yet
		d = self.get_valid_dict(convert_dates_to_str=True, ignore_nulls = self.doctype in DOCTYPES_FOR_DOCTYPE)

		columns = list(d)
		try:
			frappe.db.sql("""INSERT INTO `tab{doctype}` ({columns})
					VALUES ({values})""".format(
					doctype = self.doctype,
					columns = ", ".join(["`"+c+"`" for c in columns]),
					values = ", ".join(["%s"] * len(columns))
				), list(d.values()))
		except Exception as e:
			if frappe.db.is_primary_key_violation(e):
				if self.meta.autoname=="hash":
					# hash collision? try again
					self.name = None
					self.db_insert()
					return

				frappe.msgprint(_("Duplicate name {0} {1}").format(self.doctype, self.name))
				raise frappe.DuplicateEntryError(self.doctype, self.name, e)

			elif frappe.db.is_unique_key_violation(e):
				# unique constraint
				self.show_unique_validation_message(e)

			else:
				raise

		self.set("__islocal", False)

	def db_update(self):
		if self.get("__islocal") or not self.name:
			self.db_insert()
			return

		d = self.get_valid_dict(convert_dates_to_str=True, ignore_nulls = self.doctype in DOCTYPES_FOR_DOCTYPE)

		# don't update name, as case might've been changed
		name = d['name']
		del d['name']

		columns = list(d)

		try:
			frappe.db.sql("""UPDATE `tab{doctype}`
				SET {values} WHERE `name`=%s""".format(
					doctype = self.doctype,
					values = ", ".join(["`"+c+"`=%s" for c in columns])
				), list(d.values()) + [name])
		except Exception as e:
			if frappe.db.is_unique_key_violation(e):
				self.show_unique_validation_message(e)
			else:
				raise

	def db_update_all(self):
		"""Raw update parent + children
		DOES NOT VALIDATE AND CALL TRIGGERS"""
		self.db_update()
		for df in self.meta.get_table_fields():
			for doc in self.get(df.fieldname):
				doc.db_update()

	def show_unique_validation_message(self, e):
		# TODO: Find a better way to extract fieldname
		if frappe.db.db_type != 'postgres':
			fieldname = str(e).split("'")[-2]
			label = None

			# unique_first_fieldname_second_fieldname is the constraint name
			# created using frappe.db.add_unique
			if "unique_" in fieldname:
				fieldname = fieldname.split("_", 1)[1]

			df = self.meta.get_field(fieldname)
			if df:
				label = df.label

			frappe.msgprint(_("{0} must be unique").format(label or fieldname))

		# this is used to preserve traceback
		raise frappe.UniqueValidationError(self.doctype, self.name, e)

	def update_modified(self):
		"""Update modified timestamp"""
		self.set("modified", now())
		frappe.db.set_value(self.doctype, self.name, 'modified', self.modified, update_modified=False)

	def _fix_numeric_types(self):
		for df in self.meta.get("fields"):
			if df.fieldtype == "Check":
				self.set(df.fieldname, cint(self.get(df.fieldname)))

			elif self.get(df.fieldname) is not None:
				if df.fieldtype == "Int":
					self.set(df.fieldname, cint(self.get(df.fieldname)))

				elif df.fieldtype in ("Float", "Currency", "Percent"):
					self.set(df.fieldname, flt(self.get(df.fieldname)))

		if self.docstatus is not None:
			self.docstatus = cint(self.docstatus)

	def _get_missing_mandatory_fields(self):
		"""Get mandatory fields that do not have any values"""
		def get_msg(df):
			if df.fieldtype in table_fields:
				return "{}: {}: {}".format(_("Error"), _("Data missing in table"), _(df.label))

			elif self.parentfield:
				return "{}: {} {} #{}: {}: {}".format(_("Error"), frappe.bold(_(self.doctype)),
					_("Row"), self.idx, _("Value missing for"), _(df.label))

			else:
				return _("Error: Value missing for {0}: {1}").format(_(df.parent), _(df.label))

		missing = []

		for df in self.meta.get("fields", {"reqd": ('=', 1)}):
			if self.get(df.fieldname) in (None, []) or not strip_html(cstr(self.get(df.fieldname))).strip():
				missing.append((df.fieldname, get_msg(df)))

		# check for missing parent and parenttype
		if self.meta.istable:
			for fieldname in ("parent", "parenttype"):
				if not self.get(fieldname):
					missing.append((fieldname, get_msg(frappe._dict(label=fieldname))))

		return missing

	def get_invalid_links(self, is_submittable=False):
		"""Returns list of invalid links and also updates fetch values if not set"""
		def get_msg(df, docname):
			if self.parentfield:
				return "{} #{}: {}: {}".format(_("Row"), self.idx, _(df.label), docname)
			else:
				return "{}: {}".format(_(df.label), docname)

		invalid_links = []
		cancelled_links = []

		for df in (self.meta.get_link_fields()
				+ self.meta.get("fields", {"fieldtype": ('=', "Dynamic Link")})):
			docname = self.get(df.fieldname)

			if docname:
				if df.fieldtype=="Link":
					doctype = df.options
					if not doctype:
						frappe.throw(_("Options not set for link field {0}").format(df.fieldname))
				else:
					doctype = self.get(df.options)
					if not doctype:
						frappe.throw(_("{0} must be set first").format(self.meta.get_label(df.options)))

				# MySQL is case insensitive. Preserve case of the original docname in the Link Field.

				# get a map of values ot fetch along with this link query
				# that are mapped as link_fieldname.source_fieldname in Options of
				# Readonly or Data or Text type fields

				fields_to_fetch = [
					_df for _df in self.meta.get_fields_to_fetch(df.fieldname)
					if
						not _df.get('fetch_if_empty')
						or (_df.get('fetch_if_empty') and not self.get(_df.fieldname))
				]

				if not fields_to_fetch:
					# cache a single value type
					values = frappe._dict(name=frappe.db.get_value(doctype, docname,
						'name', cache=True))
				else:
					values_to_fetch = ['name'] + [_df.fetch_from.split('.')[-1]
						for _df in fields_to_fetch]

					# don't cache if fetching other values too
					values = frappe.db.get_value(doctype, docname,
						values_to_fetch, as_dict=True)

				if frappe.get_meta(doctype).issingle:
					values.name = doctype

				if values:
					setattr(self, df.fieldname, values.name)

					for _df in fields_to_fetch:
						if self.is_new() or self.docstatus != 1 or _df.allow_on_submit:
							self.set_fetch_from_value(doctype, _df, values)

					notify_link_count(doctype, docname)

					if not values.name:
						invalid_links.append((df.fieldname, docname, get_msg(df, docname)))

					elif (df.fieldname != "amended_from"
						and (is_submittable or self.meta.is_submittable) and frappe.get_meta(doctype).is_submittable
						and cint(frappe.db.get_value(doctype, docname, "docstatus"))==2):

						cancelled_links.append((df.fieldname, docname, get_msg(df, docname)))

		return invalid_links, cancelled_links

	def set_fetch_from_value(self, doctype, df, values):
		fetch_from_fieldname = df.fetch_from.split('.')[-1]
		value = values[fetch_from_fieldname]
<<<<<<< HEAD
		if df.fieldtype == 'Small Text' or df.fieldtype == 'Text' or df.fieldtype == 'Data':
=======
		if df.fieldtype in ['Small Text', 'Text', 'Data']:
>>>>>>> e5a87aa4
			if fetch_from_fieldname in default_fields:
				from frappe.model.meta import get_default_df
				fetch_from_df = get_default_df(fetch_from_fieldname)
			else:
				fetch_from_df = frappe.get_meta(doctype).get_field(fetch_from_fieldname)

<<<<<<< HEAD
=======
			if not fetch_from_df:
				frappe.throw(
					_('Please check the value of "Fetch From" set for field {0}').format(frappe.bold(df.label)),
					title = _('Wrong Fetch From value')
				)

>>>>>>> e5a87aa4
			fetch_from_ft = fetch_from_df.get('fieldtype')
			if fetch_from_ft == 'Text Editor' and value:
				value = unescape_html(strip_html(value))
		setattr(self, df.fieldname, value)

	def _validate_selects(self):
		if frappe.flags.in_import:
			return

		for df in self.meta.get_select_fields():
			if df.fieldname=="naming_series" or not (self.get(df.fieldname) and df.options):
				continue

			options = (df.options or "").split("\n")

			# if only empty options
			if not filter(None, options):
				continue

			# strip and set
			self.set(df.fieldname, cstr(self.get(df.fieldname)).strip())
			value = self.get(df.fieldname)

			if value not in options and not (frappe.flags.in_test and value.startswith("_T-")):
				# show an elaborate message
				prefix = _("Row #{0}:").format(self.idx) if self.get("parentfield") else ""
				label = _(self.meta.get_label(df.fieldname))
				comma_options = '", "'.join(_(each) for each in options)

				frappe.throw(_('{0} {1} cannot be "{2}". It should be one of "{3}"').format(prefix, label,
					value, comma_options))

	def _validate_data_fields(self):
		from frappe.core.doctype.user.user import STANDARD_USERS

		# data_field options defined in frappe.model.data_field_options
		for data_field in self.meta.get_data_fields():
			data = self.get(data_field.fieldname)
			data_field_options = data_field.get("options")
			old_fieldtype = data_field.get("oldfieldtype")

			if old_fieldtype and old_fieldtype != "Data":
				continue

			if data_field_options == "Email":
				if (self.owner in STANDARD_USERS) and (data in STANDARD_USERS):
					continue
				for email_address in frappe.utils.split_emails(data):
					frappe.utils.validate_email_address(email_address, throw=True)

			if data_field_options == "Name":
				frappe.utils.validate_name(data, throw=True)

			if data_field_options == "Phone":
				frappe.utils.validate_phone_number(data, throw=True)

	def _validate_constants(self):
		if frappe.flags.in_import or self.is_new() or self.flags.ignore_validate_constants:
			return

		constants = [d.fieldname for d in self.meta.get("fields", {"set_only_once": ('=',1)})]
		if constants:
			values = frappe.db.get_value(self.doctype, self.name, constants, as_dict=True)

		for fieldname in constants:
			df = self.meta.get_field(fieldname)

			# This conversion to string only when fieldtype is Date
			if df.fieldtype == 'Date' or df.fieldtype == 'Datetime':
				value = str(values.get(fieldname))

			else:
				value  = values.get(fieldname)

			if self.get(fieldname) != value:
				frappe.throw(_("Value cannot be changed for {0}").format(self.meta.get_label(fieldname)),
					frappe.CannotChangeConstantError)

	def _validate_length(self):
		if frappe.flags.in_install:
			return

		if self.meta.issingle:
			# single doctype value type is mediumtext
			return

		type_map = frappe.db.type_map

		for fieldname, value in iteritems(self.get_valid_dict()):
			df = self.meta.get_field(fieldname)

			if not df or df.fieldtype == 'Check':
				# skip standard fields and Check fields
				continue

			column_type = type_map[df.fieldtype][0] or None

			if column_type == 'varchar':
				default_column_max_length = type_map[df.fieldtype][1] or None
				max_length = cint(df.get("length")) or cint(default_column_max_length)

				if len(cstr(value)) > max_length:
					self.throw_length_exceeded_error(df, max_length, value)

			elif column_type in ('int', 'bigint', 'smallint'):
				max_length = max_positive_value[column_type]

				if abs(cint(value)) > max_length:
					self.throw_length_exceeded_error(df, max_length, value)

	def throw_length_exceeded_error(self, df, max_length, value):
		if self.parentfield and self.idx:
			reference = _("{0}, Row {1}").format(_(self.doctype), self.idx)

		else:
			reference = "{0} {1}".format(_(self.doctype), self.name)

		frappe.throw(_("{0}: '{1}' ({3}) will get truncated, as max characters allowed is {2}")\
			.format(reference, _(df.label), max_length, value), frappe.CharacterLengthExceededError, title=_('Value too big'))

	def _validate_update_after_submit(self):
		# get the full doc with children
		db_values = frappe.get_doc(self.doctype, self.name).as_dict()

		for key in self.as_dict():
			df = self.meta.get_field(key)
			db_value = db_values.get(key)

			if df and not df.allow_on_submit and (self.get(key) or db_value):
				if df.fieldtype in table_fields:
					# just check if the table size has changed
					# individual fields will be checked in the loop for children
					self_value = len(self.get(key))
					db_value = len(db_value)

				else:
					self_value = self.get_value(key)

				if self_value != db_value:
					frappe.throw(_("Not allowed to change {0} after submission").format(df.label),
						frappe.UpdateAfterSubmitError)

	def _sanitize_content(self):
		"""Sanitize HTML and Email in field values. Used to prevent XSS.

			- Ignore if 'Ignore XSS Filter' is checked or fieldtype is 'Code'
		"""
		if frappe.flags.in_install:
			return

		for fieldname, value in self.get_valid_dict().items():
			if not value or not isinstance(value, string_types):
				continue

			value = frappe.as_unicode(value)

			if (u"<" not in value and u">" not in value):
				# doesn't look like html so no need
				continue

			elif "<!-- markdown -->" in value and not bool(BeautifulSoup(value, "html.parser").find()):
				# should be handled separately via the markdown converter function
				continue

			df = self.meta.get_field(fieldname)
			sanitized_value = value

			if df and df.get("fieldtype") in ("Data", "Code", "Small Text", "Text") and df.get("options")=="Email":
				sanitized_value = sanitize_email(value)

			elif df and (df.get("ignore_xss_filter")
						or (df.get("fieldtype")=="Code" and df.get("options")!="Email")
						or df.get("fieldtype") in ("Attach", "Attach Image", "Barcode")

						# cancelled and submit but not update after submit should be ignored
						or self.docstatus==2
						or (self.docstatus==1 and not df.get("allow_on_submit"))):
				continue

			else:
				sanitized_value = sanitize_html(value, linkify=df and df.fieldtype=='Text Editor')

			self.set(fieldname, sanitized_value)

	def _save_passwords(self):
		"""Save password field values in __Auth table"""
		if self.flags.ignore_save_passwords is True:
			return

		for df in self.meta.get('fields', {'fieldtype': ('=', 'Password')}):
			if self.flags.ignore_save_passwords and df.fieldname in self.flags.ignore_save_passwords: continue
			new_password = self.get(df.fieldname)
			if new_password and not self.is_dummy_password(new_password):
				# is not a dummy password like '*****'
				set_encrypted_password(self.doctype, self.name, new_password, df.fieldname)

				# set dummy password like '*****'
				self.set(df.fieldname, '*'*len(new_password))

	def get_password(self, fieldname='password', raise_exception=True):
		if self.get(fieldname) and not self.is_dummy_password(self.get(fieldname)):
			return self.get(fieldname)

		return get_decrypted_password(self.doctype, self.name, fieldname, raise_exception=raise_exception)

	def is_dummy_password(self, pwd):
		return ''.join(set(pwd))=='*'

	def precision(self, fieldname, parentfield=None):
		"""Returns float precision for a particular field (or get global default).

		:param fieldname: Fieldname for which precision is required.
		:param parentfield: If fieldname is in child table."""
		from frappe.model.meta import get_field_precision

		if parentfield and not isinstance(parentfield, string_types):
			parentfield = parentfield.parentfield

		cache_key = parentfield or "main"

		if not hasattr(self, "_precision"):
			self._precision = frappe._dict()

		if cache_key not in self._precision:
			self._precision[cache_key] = frappe._dict()

		if fieldname not in self._precision[cache_key]:
			self._precision[cache_key][fieldname] = None

			doctype = self.meta.get_field(parentfield).options if parentfield else self.doctype
			df = frappe.get_meta(doctype).get_field(fieldname)

			if df.fieldtype in ("Currency", "Float", "Percent"):
				self._precision[cache_key][fieldname] = get_field_precision(df, self)

		return self._precision[cache_key][fieldname]


	def get_formatted(self, fieldname, doc=None, currency=None, absolute_value=False, translated=False):
		from frappe.utils.formatters import format_value

		df = self.meta.get_field(fieldname)
		if not df and fieldname in default_fields:
			from frappe.model.meta import get_default_df
			df = get_default_df(fieldname)

		val = self.get(fieldname)

		if translated:
			val = _(val)

		if absolute_value and isinstance(val, (int, float)):
			val = abs(self.get(fieldname))

		if not doc:
			doc = getattr(self, "parent_doc", None) or self

		return format_value(val, df=df, doc=doc, currency=currency)

	def is_print_hide(self, fieldname, df=None, for_print=True):
		"""Returns true if fieldname is to be hidden for print.

		Print Hide can be set via the Print Format Builder or in the controller as a list
		of hidden fields. Example

			class MyDoc(Document):
				def __setup__(self):
					self.print_hide = ["field1", "field2"]

		:param fieldname: Fieldname to be checked if hidden.
		"""
		meta_df = self.meta.get_field(fieldname)
		if meta_df and meta_df.get("__print_hide"):
			return True

		print_hide = 0

		if self.get(fieldname)==0 and not self.meta.istable:
			print_hide = ( df and df.print_hide_if_no_value ) or ( meta_df and meta_df.print_hide_if_no_value )

		if not print_hide:
			if df and df.print_hide is not None:
				print_hide = df.print_hide
			elif meta_df:
				print_hide = meta_df.print_hide

		return print_hide

	def in_format_data(self, fieldname):
		"""Returns True if shown via Print Format::`format_data` property.
			Called from within standard print format."""
		doc = getattr(self, "parent_doc", self)

		if hasattr(doc, "format_data_map"):
			return fieldname in doc.format_data_map
		else:
			return True

	def reset_values_if_no_permlevel_access(self, has_access_to, high_permlevel_fields):
		"""If the user does not have permissions at permlevel > 0, then reset the values to original / default"""
		to_reset = []

		for df in high_permlevel_fields:
			if df.permlevel not in has_access_to and df.fieldtype not in display_fieldtypes:
				to_reset.append(df)

		if to_reset:
			if self.is_new():
				# if new, set default value
				ref_doc = frappe.new_doc(self.doctype)
			else:
				# get values from old doc
				if self.get('parent_doc'):
					parent_doc = self.parent_doc.get_latest()
					ref_doc = [d for d in parent_doc.get(self.parentfield) if d.name == self.name][0]
				else:
					ref_doc = self.get_latest()

			for df in to_reset:
				self.set(df.fieldname, ref_doc.get(df.fieldname))

	def get_value(self, fieldname):
		df = self.meta.get_field(fieldname)
		val = self.get(fieldname)

		return self.cast(val, df)

	def cast(self, value, df):
		return cast_fieldtype(df.fieldtype, value)

	def _extract_images_from_text_editor(self):
		from frappe.core.doctype.file.file import extract_images_from_doc
		if self.doctype != "DocType":
			for df in self.meta.get("fields", {"fieldtype": ('=', "Text Editor")}):
				extract_images_from_doc(self, df.fieldname)

def _filter(data, filters, limit=None):
	"""pass filters as:
		{"key": "val", "key": ["!=", "val"],
		"key": ["in", "val"], "key": ["not in", "val"], "key": "^val",
		"key" : True (exists), "key": False (does not exist) }"""

	out, _filters = [], {}

	if not data:
		return out

	# setup filters as tuples
	if filters:
		for f in filters:
			fval = filters[f]

			if not isinstance(fval, (tuple, list)):
				if fval is True:
					fval = ("not None", fval)
				elif fval is False:
					fval = ("None", fval)
				elif isinstance(fval, string_types) and fval.startswith("^"):
					fval = ("^", fval[1:])
				else:
					fval = ("=", fval)

			_filters[f] = fval

	for d in data:
		add = True
		for f, fval in iteritems(_filters):
			if not frappe.compare(getattr(d, f, None), fval[0], fval[1]):
				add = False
				break

		if add:
			out.append(d)
			if limit and (len(out)-1)==limit:
				break

	return out<|MERGE_RESOLUTION|>--- conflicted
+++ resolved
@@ -16,10 +16,7 @@
 from frappe.utils import (cint, flt, now, cstr, strip_html,
 	sanitize_html, sanitize_email, cast_fieldtype)
 from frappe.utils.html_utils import unescape_html
-<<<<<<< HEAD
-=======
 from bs4 import BeautifulSoup
->>>>>>> e5a87aa4
 
 max_positive_value = {
 	'smallint': 2 ** 15,
@@ -525,26 +522,19 @@
 	def set_fetch_from_value(self, doctype, df, values):
 		fetch_from_fieldname = df.fetch_from.split('.')[-1]
 		value = values[fetch_from_fieldname]
-<<<<<<< HEAD
-		if df.fieldtype == 'Small Text' or df.fieldtype == 'Text' or df.fieldtype == 'Data':
-=======
 		if df.fieldtype in ['Small Text', 'Text', 'Data']:
->>>>>>> e5a87aa4
 			if fetch_from_fieldname in default_fields:
 				from frappe.model.meta import get_default_df
 				fetch_from_df = get_default_df(fetch_from_fieldname)
 			else:
 				fetch_from_df = frappe.get_meta(doctype).get_field(fetch_from_fieldname)
 
-<<<<<<< HEAD
-=======
 			if not fetch_from_df:
 				frappe.throw(
 					_('Please check the value of "Fetch From" set for field {0}').format(frappe.bold(df.label)),
 					title = _('Wrong Fetch From value')
 				)
 
->>>>>>> e5a87aa4
 			fetch_from_ft = fetch_from_df.get('fieldtype')
 			if fetch_from_ft == 'Text Editor' and value:
 				value = unescape_html(strip_html(value))
