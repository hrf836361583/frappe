# Copyright (c) 2022, Frappe Technologies Pvt. Ltd. and Contributors
# License: MIT. See LICENSE
import datetime
import json
from typing import Dict, List

import frappe
from frappe import _
from frappe.model import (
	child_table_fields,
	datetime_fields,
	default_fields,
	display_fieldtypes,
	float_like_fields,
	table_fields,
)
from frappe.model.docstatus import DocStatus
from frappe.model.naming import set_new_name
from frappe.model.utils.link_count import notify_link_count
from frappe.modules import load_doctype_module
from frappe.utils import cast_fieldtype, cint, cstr, flt, now, sanitize_html, strip_html
from frappe.utils.html_utils import unescape_html

max_positive_value = {"smallint": 2**15, "int": 2**31, "bigint": 2**63}

DOCTYPES_FOR_DOCTYPE = ("DocType", "DocField", "DocPerm", "DocType Action", "DocType Link")


def get_controller(doctype):
	"""Returns the **class** object of the given DocType.
	For `custom` type, returns `frappe.model.document.Document`.

	:param doctype: DocType name as string."""

	def _get_controller():
		from frappe.model.document import Document
		from frappe.utils.nestedset import NestedSet

		module_name, custom = frappe.db.get_value(
			"DocType", doctype, ("module", "custom"), cache=True
		) or ("Core", False)

		if custom:
			is_tree = frappe.db.get_value("DocType", doctype, "is_tree", ignore=True, cache=True)
			_class = NestedSet if is_tree else Document
		else:
			class_overrides = frappe.get_hooks("override_doctype_class")
			if class_overrides and class_overrides.get(doctype):
				import_path = class_overrides[doctype][-1]
				module_path, classname = import_path.rsplit(".", 1)
				module = frappe.get_module(module_path)
				if not hasattr(module, classname):
					raise ImportError(
						"{0}: {1} does not exist in module {2}".format(doctype, classname, module_path)
					)
			else:
				module = load_doctype_module(doctype, module_name)
				classname = doctype.replace(" ", "").replace("-", "")

			if hasattr(module, classname):
				_class = getattr(module, classname)
				if issubclass(_class, BaseDocument):
					_class = getattr(module, classname)
				else:
					raise ImportError(doctype)
			else:
				raise ImportError(doctype)
		return _class

	if frappe.local.dev_server:
		return _get_controller()

	site_controllers = frappe.controllers.setdefault(frappe.local.site, {})
	if doctype not in site_controllers:
		site_controllers[doctype] = _get_controller()

	return site_controllers[doctype]


class BaseDocument(object):
	ignore_in_setter = ("doctype", "_meta", "meta", "_table_fields", "_valid_columns")

	def __init__(self, d):
		if d.get("doctype"):
			self.doctype = d["doctype"]

		self.update(d)
		self.dont_update_if_missing = []

		if hasattr(self, "__setup__"):
			self.__setup__()

	@property
	def meta(self):
		if not getattr(self, "_meta", None):
			self._meta = frappe.get_meta(self.doctype)

		return self._meta

	def __getstate__(self):
		self._meta = None
		return self.__dict__

	def update(self, d):
		"""Update multiple fields of a doctype using a dictionary of key-value pairs.

		Example:
		        doc.update({
		                "user": "admin",
		                "balance": 42000
		        })
		"""

		# set name first, as it is used a reference in child document
		if "name" in d:
			self.name = d["name"]

		for key, value in d.items():
			self.set(key, value)

		return self

	def update_if_missing(self, d):
		"""Set default values for fields without existing values"""
		if isinstance(d, BaseDocument):
			d = d.get_valid_dict()

		for key, value in d.items():
			if (
				value is not None
				and self.get(key) is None
				# dont_update_if_missing is a list of fieldnames
				# for which you don't want to set default value
				and key not in self.dont_update_if_missing
			):
				self.set(key, value)

	def get_db_value(self, key):
		return frappe.db.get_value(self.doctype, self.name, key)

	def get(self, key, filters=None, limit=None, default=None):
		if isinstance(key, dict):
			return _filter(self.get_all_children(), key, limit=limit)

		if filters:
			if isinstance(filters, dict):
				value = _filter(self.__dict__.get(key, []), filters, limit=limit)
			else:
				default = filters
				filters = None
				value = self.__dict__.get(key, default)
		else:
			value = self.__dict__.get(key, default)

		if value is None and key in (d.fieldname for d in self.meta.get_table_fields()):
			value = []
			self.set(key, value)

		if limit and isinstance(value, (list, tuple)) and len(value) > limit:
			value = value[:limit]

		return value

	def getone(self, key, filters=None):
		return self.get(key, filters=filters, limit=1)[0]

	def set(self, key, value, as_value=False):
		if key in self.ignore_in_setter:
			return

		if isinstance(value, list) and not as_value:
			self.__dict__[key] = []
			self.extend(key, value)
		else:
			self.__dict__[key] = value

	def delete_key(self, key):
		if key in self.__dict__:
			del self.__dict__[key]

	def append(self, key, value=None):
		"""Append an item to a child table.

		Example:
		        doc.append("childtable", {
		                "child_table_field": "value",
		                "child_table_int_field": 0,
		                ...
		        })
		"""
		if value is None:
			value = {}
		if isinstance(value, (dict, BaseDocument)):
			if not self.__dict__.get(key):
				self.__dict__[key] = []

			value = self._init_child(value, key)
			self.__dict__[key].append(value)

			# reference parent document
			value.parent_doc = self

			return value
		else:

			# metaclasses may have arbitrary lists
			# which we can ignore
			if getattr(self, "_metaclass", None) or self.__class__.__name__ in (
				"Meta",
				"FormMeta",
				"DocField",
			):
				return value

			raise ValueError(
				'Document for field "{0}" attached to child table of "{1}" must be a dict or BaseDocument, not {2} ({3})'.format(
					key, self.name, str(type(value))[1:-1], value
				)
			)

	def extend(self, key, value):
		if isinstance(value, list):
			for v in value:
				self.append(key, v)
		else:
			raise ValueError

	def remove(self, doc):
		# Usage: from the parent doc, pass the child table doc
		# to remove that child doc from the child table, thus removing it from the parent doc
		if doc.get("parentfield"):
			self.get(doc.parentfield).remove(doc)

	def _init_child(self, value, key):
		if not self.doctype:
			return value

		if not isinstance(value, BaseDocument):
			value["doctype"] = self.get_table_field_doctype(key)
			if not value["doctype"]:
				raise AttributeError(key)

			value = get_controller(value["doctype"])(value)
			value.init_valid_columns()

		value.parent = self.name
		value.parenttype = self.doctype
		value.parentfield = key

		if value.docstatus is None:
			value.docstatus = DocStatus.draft()

		if not getattr(value, "idx", None):
			value.idx = len(self.get(key) or []) + 1

		if not getattr(value, "name", None):
			value.__dict__["__islocal"] = 1

		return value

	def get_valid_dict(
		self, sanitize=True, convert_dates_to_str=False, ignore_nulls=False, ignore_virtual=False
	) -> Dict:
		d = frappe._dict()
		for fieldname in self.meta.get_valid_columns():
			# column is valid, we can use getattr
			d[fieldname] = getattr(self, fieldname, None)

			# if no need for sanitization and value is None, continue
			if not sanitize and d[fieldname] is None:
				continue

			df = self.meta.get_field(fieldname)

			if df:
				if getattr(df, "is_virtual", False):
					if ignore_virtual:
						del d[fieldname]
						continue

					if d[fieldname] is None and (options := getattr(df, "options", None)):
						from frappe.utils.safe_exec import get_safe_globals

						d[fieldname] = frappe.safe_eval(
							code=options,
							eval_globals=get_safe_globals(),
							eval_locals={"doc": self},
						)

				if isinstance(d[fieldname], list) and df.fieldtype not in table_fields:
					frappe.throw(_("Value for {0} cannot be a list").format(_(df.label)))

				if df.fieldtype == "Check":
					d[fieldname] = 1 if cint(d[fieldname]) else 0

				elif df.fieldtype == "Int" and not isinstance(d[fieldname], int):
					d[fieldname] = cint(d[fieldname])

				elif df.fieldtype == "JSON" and isinstance(d[fieldname], dict):
					d[fieldname] = json.dumps(d[fieldname], sort_keys=True, indent=4, separators=(",", ": "))

				elif df.fieldtype in float_like_fields and not isinstance(d[fieldname], float):
					d[fieldname] = flt(d[fieldname])

				elif (df.fieldtype in datetime_fields and d[fieldname] == "") or (
					getattr(df, "unique", False) and cstr(d[fieldname]).strip() == ""
				):
					d[fieldname] = None

			if convert_dates_to_str and isinstance(
				d[fieldname], (datetime.datetime, datetime.date, datetime.time, datetime.timedelta)
			):
				d[fieldname] = str(d[fieldname])

			if ignore_nulls and d[fieldname] is None:
				del d[fieldname]

		return d

	def init_valid_columns(self):
		for key in default_fields:
			if key not in self.__dict__:
				self.__dict__[key] = None

			if self.__dict__[key] is None:
				if key == "docstatus":
					self.docstatus = DocStatus.draft()
				elif key == "idx":
					self.__dict__[key] = 0

		for key in self.get_valid_columns():
			if key not in self.__dict__:
				self.__dict__[key] = None

	def get_valid_columns(self) -> List[str]:
		if self.doctype not in frappe.local.valid_columns:
			if self.doctype in DOCTYPES_FOR_DOCTYPE:
				from frappe.model.meta import get_table_columns

				valid = get_table_columns(self.doctype)
			else:
				valid = self.meta.get_valid_columns()

			frappe.local.valid_columns[self.doctype] = valid

		return frappe.local.valid_columns[self.doctype]

	def is_new(self) -> bool:
		return self.get("__islocal")

	@property
	def docstatus(self):
		return DocStatus(self.get("docstatus"))

	@docstatus.setter
	def docstatus(self, value):
		self.__dict__["docstatus"] = DocStatus(cint(value))

	def as_dict(
		self,
		no_nulls=False,
		no_default_fields=False,
		convert_dates_to_str=False,
		no_child_table_fields=False,
<<<<<<< HEAD
	):
		doc = self.get_valid_dict(convert_dates_to_str=convert_dates_to_str, ignore_nulls=no_nulls)

=======
	) -> Dict:
		doc = self.get_valid_dict(convert_dates_to_str=convert_dates_to_str)
>>>>>>> 042f98bc
		doc["doctype"] = self.doctype

		for df in self.meta.get_table_fields():
			children = self.get(df.fieldname) or []
			doc[df.fieldname] = [
				d.as_dict(
					convert_dates_to_str=convert_dates_to_str,
					no_nulls=no_nulls,
					no_default_fields=no_default_fields,
					no_child_table_fields=no_child_table_fields,
				)
				for d in children
			]

		if no_default_fields:
			for key in default_fields:
				if key in doc:
					del doc[key]

		if no_child_table_fields:
			for key in child_table_fields:
				if key in doc:
					del doc[key]

		for key in (
			"_user_tags",
			"__islocal",
			"__onload",
			"_liked_by",
			"__run_link_triggers",
			"__unsaved",
		):
			if value := getattr(self, key, None):
				doc[key] = value

		return doc

	def as_json(self):
		return frappe.as_json(self.as_dict())

	def get_table_field_doctype(self, fieldname):
		try:
			return self.meta.get_field(fieldname).options
		except AttributeError:
			if self.doctype == "DocType":
				return dict(links="DocType Link", actions="DocType Action", states="DocType State").get(
					fieldname
				)
			raise

	def get_parentfield_of_doctype(self, doctype):
		fieldname = [df.fieldname for df in self.meta.get_table_fields() if df.options == doctype]
		return fieldname[0] if fieldname else None

	def db_insert(self, ignore_if_duplicate=False):
		"""INSERT the document (with valid columns) in the database.

		args:
		        ignore_if_duplicate: ignore primary key collision
		                                        at database level (postgres)
		                                        in python (mariadb)
		"""
		if not self.name:
			# name will be set by document class in most cases
			set_new_name(self)

		conflict_handler = ""
		# On postgres we can't implcitly ignore PK collision
		# So instruct pg to ignore `name` field conflicts
		if ignore_if_duplicate and frappe.db.db_type == "postgres":
			conflict_handler = "on conflict (name) do nothing"

		if not self.creation:
			self.creation = self.modified = now()
			self.created_by = self.modified_by = frappe.session.user

		# if doctype is "DocType", don't insert null values as we don't know who is valid yet
		d = self.get_valid_dict(
			convert_dates_to_str=True,
			ignore_nulls=self.doctype in DOCTYPES_FOR_DOCTYPE,
			ignore_virtual=True,
		)

		columns = list(d)
		try:
			frappe.db.sql(
				"""INSERT INTO `tab{doctype}` ({columns})
					VALUES ({values}) {conflict_handler}""".format(
					doctype=self.doctype,
					columns=", ".join("`" + c + "`" for c in columns),
					values=", ".join(["%s"] * len(columns)),
					conflict_handler=conflict_handler,
				),
				list(d.values()),
			)
		except Exception as e:
			if frappe.db.is_primary_key_violation(e):
				if self.meta.autoname == "hash":
					# hash collision? try again
					frappe.flags.retry_count = (frappe.flags.retry_count or 0) + 1
					if frappe.flags.retry_count > 5 and not frappe.flags.in_test:
						raise
					self.name = None
					self.db_insert()
					return

				if not ignore_if_duplicate:
					frappe.msgprint(
						_("{0} {1} already exists").format(self.doctype, frappe.bold(self.name)),
						title=_("Duplicate Name"),
						indicator="red",
					)
					raise frappe.DuplicateEntryError(self.doctype, self.name, e)

			elif frappe.db.is_unique_key_violation(e):
				# unique constraint
				self.show_unique_validation_message(e)

			else:
				raise

		self.set("__islocal", False)

	def db_update(self):
		if self.get("__islocal") or not self.name:
			self.db_insert()
			return

		d = self.get_valid_dict(
			convert_dates_to_str=True, ignore_nulls=self.doctype in DOCTYPES_FOR_DOCTYPE
		)

		# don't update name, as case might've been changed
		name = cstr(d["name"])
		del d["name"]

		columns = list(d)

		try:
			frappe.db.sql(
				"""UPDATE `tab{doctype}`
				SET {values} WHERE `name`=%s""".format(
					doctype=self.doctype, values=", ".join("`" + c + "`=%s" for c in columns)
				),
				list(d.values()) + [name],
			)
		except Exception as e:
			if frappe.db.is_unique_key_violation(e):
				self.show_unique_validation_message(e)
			else:
				raise

	def db_update_all(self):
		"""Raw update parent + children
		DOES NOT VALIDATE AND CALL TRIGGERS"""
		self.db_update()
		for df in self.meta.get_table_fields():
			for doc in self.get(df.fieldname):
				doc.db_update()

	def show_unique_validation_message(self, e):
		if frappe.db.db_type != "postgres":
			fieldname = str(e).split("'")[-2]
			label = None

			# MariaDB gives key_name in error. Extracting fieldname from key name
			try:
				fieldname = self.get_field_name_by_key_name(fieldname)
			except IndexError:
				pass

			label = self.get_label_from_fieldname(fieldname)

			frappe.msgprint(_("{0} must be unique").format(label or fieldname))

		# this is used to preserve traceback
		raise frappe.UniqueValidationError(self.doctype, self.name, e)

	def get_field_name_by_key_name(self, key_name):
		"""MariaDB stores a mapping between `key_name` and `column_name`.
		This function returns the `column_name` associated with the `key_name` passed

		Args:
		        key_name (str): The name of the database index.

		Raises:
		        IndexError: If the key is not found in the table.

		Returns:
		        str: The column name associated with the key.
		"""
		return frappe.db.sql(
			f"""
			SHOW
				INDEX
			FROM
				`tab{self.doctype}`
			WHERE
				key_name=%s
			AND
				Non_unique=0
			""",
			key_name,
			as_dict=True,
		)[0].get("Column_name")

	def get_label_from_fieldname(self, fieldname):
		"""Returns the associated label for fieldname

		Args:
		        fieldname (str): The fieldname in the DocType to use to pull the label.

		Returns:
		        str: The label associated with the fieldname, if found, otherwise `None`.
		"""
		df = self.meta.get_field(fieldname)
		if df:
			return df.label

	def update_modified(self):
		"""Update modified timestamp"""
		self.set("modified", now())
		frappe.db.set_value(self.doctype, self.name, "modified", self.modified, update_modified=False)

	def _fix_numeric_types(self):
		for df in self.meta.get("fields"):
			if df.fieldtype == "Check":
				self.set(df.fieldname, cint(self.get(df.fieldname)))

			elif self.get(df.fieldname) is not None:
				if df.fieldtype == "Int":
					self.set(df.fieldname, cint(self.get(df.fieldname)))

				elif df.fieldtype in ("Float", "Currency", "Percent"):
					self.set(df.fieldname, flt(self.get(df.fieldname)))

		if self.docstatus is not None:
			self.docstatus = DocStatus(cint(self.docstatus))

	def _get_missing_mandatory_fields(self):
		"""Get mandatory fields that do not have any values"""

		def get_msg(df):
			if df.fieldtype in table_fields:
				return "{}: {}: {}".format(_("Error"), _("Data missing in table"), _(df.label))

			# check if parentfield exists (only applicable for child table doctype)
			elif self.get("parentfield"):
				return "{}: {} {} #{}: {}: {}".format(
					_("Error"),
					frappe.bold(_(self.doctype)),
					_("Row"),
					self.idx,
					_("Value missing for"),
					_(df.label),
				)

			return _("Error: Value missing for {0}: {1}").format(_(df.parent), _(df.label))

		missing = []

		for df in self.meta.get("fields", {"reqd": ("=", 1)}):
			if self.get(df.fieldname) in (None, []) or not strip_html(cstr(self.get(df.fieldname))).strip():
				missing.append((df.fieldname, get_msg(df)))

		# check for missing parent and parenttype
		if self.meta.istable:
			for fieldname in ("parent", "parenttype"):
				if not self.get(fieldname):
					missing.append((fieldname, get_msg(frappe._dict(label=fieldname))))

		return missing

	def get_invalid_links(self, is_submittable=False):
		"""Returns list of invalid links and also updates fetch values if not set"""

		def get_msg(df, docname):
			# check if parentfield exists (only applicable for child table doctype)
			if self.get("parentfield"):
				return "{} #{}: {}: {}".format(_("Row"), self.idx, _(df.label), docname)

			return "{}: {}".format(_(df.label), docname)

		invalid_links = []
		cancelled_links = []

		for df in self.meta.get_link_fields() + self.meta.get(
			"fields", {"fieldtype": ("=", "Dynamic Link")}
		):
			docname = self.get(df.fieldname)

			if docname:
				if df.fieldtype == "Link":
					doctype = df.options
					if not doctype:
						frappe.throw(_("Options not set for link field {0}").format(df.fieldname))
				else:
					doctype = self.get(df.options)
					if not doctype:
						frappe.throw(_("{0} must be set first").format(self.meta.get_label(df.options)))

				# MySQL is case insensitive. Preserve case of the original docname in the Link Field.

				# get a map of values ot fetch along with this link query
				# that are mapped as link_fieldname.source_fieldname in Options of
				# Readonly or Data or Text type fields

				fields_to_fetch = [
					_df
					for _df in self.meta.get_fields_to_fetch(df.fieldname)
					if not _df.get("fetch_if_empty")
					or (_df.get("fetch_if_empty") and not self.get(_df.fieldname))
				]
				if not frappe.get_meta(doctype).get("is_virtual"):
					if not fields_to_fetch:
						# cache a single value type
						values = frappe._dict(name=frappe.db.get_value(doctype, docname, "name", cache=True))
					else:
						values_to_fetch = ["name"] + [_df.fetch_from.split(".")[-1] for _df in fields_to_fetch]

						# don't cache if fetching other values too
						values = frappe.db.get_value(doctype, docname, values_to_fetch, as_dict=True)

				if frappe.get_meta(doctype).issingle:
					values.name = doctype

				if frappe.get_meta(doctype).get("is_virtual"):
					values = frappe.get_doc(doctype, docname)

				if values:
					setattr(self, df.fieldname, values.name)

					for _df in fields_to_fetch:
						if self.is_new() or not self.docstatus.is_submitted() or _df.allow_on_submit:
							self.set_fetch_from_value(doctype, _df, values)

					notify_link_count(doctype, docname)

					if not values.name:
						invalid_links.append((df.fieldname, docname, get_msg(df, docname)))

					elif (
						df.fieldname != "amended_from"
						and (is_submittable or self.meta.is_submittable)
						and frappe.get_meta(doctype).is_submittable
						and cint(frappe.db.get_value(doctype, docname, "docstatus")) == DocStatus.cancelled()
					):

						cancelled_links.append((df.fieldname, docname, get_msg(df, docname)))

		return invalid_links, cancelled_links

	def set_fetch_from_value(self, doctype, df, values):
		fetch_from_fieldname = df.fetch_from.split(".")[-1]
		value = values[fetch_from_fieldname]
		if df.fieldtype in ["Small Text", "Text", "Data"]:
			from frappe.model.meta import get_default_df

			fetch_from_df = get_default_df(fetch_from_fieldname) or frappe.get_meta(doctype).get_field(
				fetch_from_fieldname
			)

			if not fetch_from_df:
				frappe.throw(
					_('Please check the value of "Fetch From" set for field {0}').format(frappe.bold(df.label)),
					title=_("Wrong Fetch From value"),
				)

			fetch_from_ft = fetch_from_df.get("fieldtype")
			if fetch_from_ft == "Text Editor" and value:
				value = unescape_html(strip_html(value))
		setattr(self, df.fieldname, value)

	def _validate_selects(self):
		if frappe.flags.in_import:
			return

		for df in self.meta.get_select_fields():
			if df.fieldname == "naming_series" or not (self.get(df.fieldname) and df.options):
				continue

			options = (df.options or "").split("\n")

			# if only empty options
			if not filter(None, options):
				continue

			# strip and set
			self.set(df.fieldname, cstr(self.get(df.fieldname)).strip())
			value = self.get(df.fieldname)

			if value not in options and not (frappe.flags.in_test and value.startswith("_T-")):
				# show an elaborate message
				prefix = _("Row #{0}:").format(self.idx) if self.get("parentfield") else ""
				label = _(self.meta.get_label(df.fieldname))
				comma_options = '", "'.join(_(each) for each in options)

				frappe.throw(
					_('{0} {1} cannot be "{2}". It should be one of "{3}"').format(
						prefix, label, value, comma_options
					)
				)

	def _validate_data_fields(self):
		# data_field options defined in frappe.model.data_field_options
		for data_field in self.meta.get_data_fields():
			data = self.get(data_field.fieldname)
			data_field_options = data_field.get("options")
			old_fieldtype = data_field.get("oldfieldtype")

			if old_fieldtype and old_fieldtype != "Data":
				continue

			if data_field_options == "Email":
				if (self.owner in frappe.STANDARD_USERS) and (data in frappe.STANDARD_USERS):
					continue
				for email_address in frappe.utils.split_emails(data):
					frappe.utils.validate_email_address(email_address, throw=True)

			if data_field_options == "Name":
				frappe.utils.validate_name(data, throw=True)

			if data_field_options == "Phone":
				frappe.utils.validate_phone_number(data, throw=True)

			if data_field_options == "URL":
				if not data:
					continue

				frappe.utils.validate_url(data, throw=True)

	def _validate_constants(self):
		if frappe.flags.in_import or self.is_new() or self.flags.ignore_validate_constants:
			return

		constants = [d.fieldname for d in self.meta.get("fields", {"set_only_once": ("=", 1)})]
		if constants:
			values = frappe.db.get_value(self.doctype, self.name, constants, as_dict=True)

		for fieldname in constants:
			df = self.meta.get_field(fieldname)

			# This conversion to string only when fieldtype is Date
			if df.fieldtype == "Date" or df.fieldtype == "Datetime":
				value = str(values.get(fieldname))

			else:
				value = values.get(fieldname)

			if self.get(fieldname) != value:
				frappe.throw(
					_("Value cannot be changed for {0}").format(self.meta.get_label(fieldname)),
					frappe.CannotChangeConstantError,
				)

	def _validate_length(self):
		if frappe.flags.in_install:
			return

		if self.meta.issingle:
			# single doctype value type is mediumtext
			return

		type_map = frappe.db.type_map

		for fieldname, value in self.get_valid_dict(ignore_virtual=True).items():
			df = self.meta.get_field(fieldname)

			if not df or df.fieldtype == "Check":
				# skip standard fields and Check fields
				continue

			column_type = type_map[df.fieldtype][0] or None

			if column_type == "varchar":
				default_column_max_length = type_map[df.fieldtype][1] or None
				max_length = cint(df.get("length")) or cint(default_column_max_length)

				if len(cstr(value)) > max_length:
					self.throw_length_exceeded_error(df, max_length, value)

			elif column_type in ("int", "bigint", "smallint"):
				max_length = max_positive_value[column_type]

				if abs(cint(value)) > max_length:
					self.throw_length_exceeded_error(df, max_length, value)

	def _validate_code_fields(self):
		for field in self.meta.get_code_fields():
			code_string = self.get(field.fieldname)
			language = field.get("options")

			if language == "Python":
				frappe.utils.validate_python_code(code_string, fieldname=field.label, is_expression=False)

			elif language == "PythonExpression":
				frappe.utils.validate_python_code(code_string, fieldname=field.label)

	def _sync_autoname_field(self):
		"""Keep autoname field in sync with `name`"""
		autoname = self.meta.autoname or ""
		_empty, _field_specifier, fieldname = autoname.partition("field:")

		if fieldname and self.name and self.name != self.get(fieldname):
			self.set(fieldname, self.name)

	def throw_length_exceeded_error(self, df, max_length, value):
		# check if parentfield exists (only applicable for child table doctype)
		if self.get("parentfield"):
			reference = _("{0}, Row {1}").format(_(self.doctype), self.idx)
		else:
			reference = "{0} {1}".format(_(self.doctype), self.name)

		frappe.throw(
			_("{0}: '{1}' ({3}) will get truncated, as max characters allowed is {2}").format(
				reference, _(df.label), max_length, value
			),
			frappe.CharacterLengthExceededError,
			title=_("Value too big"),
		)

	def _validate_update_after_submit(self):
		# get the full doc with children
		db_values = frappe.get_doc(self.doctype, self.name).as_dict()

		for key in self.as_dict():
			df = self.meta.get_field(key)
			db_value = db_values.get(key)

			if df and not df.allow_on_submit and (self.get(key) or db_value):
				if df.fieldtype in table_fields:
					# just check if the table size has changed
					# individual fields will be checked in the loop for children
					self_value = len(self.get(key))
					db_value = len(db_value)

				else:
					self_value = self.get_value(key)
				# Postgres stores values as `datetime.time`, MariaDB as `timedelta`
				if isinstance(self_value, datetime.timedelta) and isinstance(db_value, datetime.time):
					db_value = datetime.timedelta(
						hours=db_value.hour,
						minutes=db_value.minute,
						seconds=db_value.second,
						microseconds=db_value.microsecond,
					)
				if self_value != db_value:
					frappe.throw(
						_("Not allowed to change {0} after submission").format(df.label),
						frappe.UpdateAfterSubmitError,
					)

	def _sanitize_content(self):
		"""Sanitize HTML and Email in field values. Used to prevent XSS.

		- Ignore if 'Ignore XSS Filter' is checked or fieldtype is 'Code'
		"""
		from bs4 import BeautifulSoup

		if frappe.flags.in_install:
			return

		for fieldname, value in self.get_valid_dict(ignore_virtual=True).items():
			if not value or not isinstance(value, str):
				continue

			value = frappe.as_unicode(value)

			if "<" not in value and ">" not in value:
				# doesn't look like html so no need
				continue

			elif "<!-- markdown -->" in value and not bool(BeautifulSoup(value, "html.parser").find()):
				# should be handled separately via the markdown converter function
				continue

			df = self.meta.get_field(fieldname)
			sanitized_value = value

			if df and (
				df.get("ignore_xss_filter")
				or (df.get("fieldtype") in ("Data", "Small Text", "Text") and df.get("options") == "Email")
				or df.get("fieldtype") in ("Attach", "Attach Image", "Barcode", "Code")
				# cancelled and submit but not update after submit should be ignored
				or self.docstatus.is_cancelled()
				or (self.docstatus.is_submitted() and not df.get("allow_on_submit"))
			):
				continue

			else:
				sanitized_value = sanitize_html(value, linkify=df and df.fieldtype == "Text Editor")

			self.set(fieldname, sanitized_value)

	def _save_passwords(self):
		"""Save password field values in __Auth table"""
		from frappe.utils.password import remove_encrypted_password, set_encrypted_password

		if self.flags.ignore_save_passwords is True:
			return

		for df in self.meta.get("fields", {"fieldtype": ("=", "Password")}):
			if self.flags.ignore_save_passwords and df.fieldname in self.flags.ignore_save_passwords:
				continue
			new_password = self.get(df.fieldname)

			if not new_password:
				remove_encrypted_password(self.doctype, self.name, df.fieldname)

			if new_password and not self.is_dummy_password(new_password):
				# is not a dummy password like '*****'
				set_encrypted_password(self.doctype, self.name, new_password, df.fieldname)

				# set dummy password like '*****'
				self.set(df.fieldname, "*" * len(new_password))

	def get_password(self, fieldname="password", raise_exception=True):
		from frappe.utils.password import get_decrypted_password

		if self.get(fieldname) and not self.is_dummy_password(self.get(fieldname)):
			return self.get(fieldname)

		return get_decrypted_password(
			self.doctype, self.name, fieldname, raise_exception=raise_exception
		)

	def is_dummy_password(self, pwd):
		return "".join(set(pwd)) == "*"

	def precision(self, fieldname, parentfield=None):
		"""Returns float precision for a particular field (or get global default).

		:param fieldname: Fieldname for which precision is required.
		:param parentfield: If fieldname is in child table."""
		from frappe.model.meta import get_field_precision

		if parentfield and not isinstance(parentfield, str) and parentfield.get("parentfield"):
			parentfield = parentfield.parentfield

		cache_key = parentfield or "main"

		if not hasattr(self, "_precision"):
			self._precision = frappe._dict()

		if cache_key not in self._precision:
			self._precision[cache_key] = frappe._dict()

		if fieldname not in self._precision[cache_key]:
			self._precision[cache_key][fieldname] = None

			doctype = self.meta.get_field(parentfield).options if parentfield else self.doctype
			df = frappe.get_meta(doctype).get_field(fieldname)

			if df.fieldtype in ("Currency", "Float", "Percent"):
				self._precision[cache_key][fieldname] = get_field_precision(df, self)

		return self._precision[cache_key][fieldname]

	def get_formatted(
		self, fieldname, doc=None, currency=None, absolute_value=False, translated=False, format=None
	):
		from frappe.utils.formatters import format_value

		df = self.meta.get_field(fieldname)
		if not df:
			from frappe.model.meta import get_default_df

			df = get_default_df(fieldname)

		if (
			df.fieldtype == "Currency"
			and not currency
			and (currency_field := df.get("options"))
			and (currency_value := self.get(currency_field))
		):
			currency = frappe.db.get_value("Currency", currency_value, cache=True)

		val = self.get(fieldname)

		if translated:
			val = _(val)

		if not doc:
			doc = getattr(self, "parent_doc", None) or self

		if (absolute_value or doc.get("absolute_value")) and isinstance(val, (int, float)):
			val = abs(self.get(fieldname))

		return format_value(val, df=df, doc=doc, currency=currency, format=format)

	def is_print_hide(self, fieldname, df=None, for_print=True):
		"""Returns true if fieldname is to be hidden for print.

		Print Hide can be set via the Print Format Builder or in the controller as a list
		of hidden fields. Example

		        class MyDoc(Document):
		                def __setup__(self):
		                        self.print_hide = ["field1", "field2"]

		:param fieldname: Fieldname to be checked if hidden.
		"""
		meta_df = self.meta.get_field(fieldname)
		if meta_df and meta_df.get("__print_hide"):
			return True

		print_hide = 0

		if self.get(fieldname) == 0 and not self.meta.istable:
			print_hide = (df and df.print_hide_if_no_value) or (meta_df and meta_df.print_hide_if_no_value)

		if not print_hide:
			if df and df.print_hide is not None:
				print_hide = df.print_hide
			elif meta_df:
				print_hide = meta_df.print_hide

		return print_hide

	def in_format_data(self, fieldname):
		"""Returns True if shown via Print Format::`format_data` property.
		Called from within standard print format."""
		doc = getattr(self, "parent_doc", self)

		if hasattr(doc, "format_data_map"):
			return fieldname in doc.format_data_map
		else:
			return True

	def reset_values_if_no_permlevel_access(self, has_access_to, high_permlevel_fields):
		"""If the user does not have permissions at permlevel > 0, then reset the values to original / default"""
		to_reset = []

		for df in high_permlevel_fields:
			if (
				df.permlevel not in has_access_to
				and df.fieldtype not in display_fieldtypes
				and df.fieldname not in self.flags.get("ignore_permlevel_for_fields", [])
			):
				to_reset.append(df)

		if to_reset:
			if self.is_new():
				# if new, set default value
				ref_doc = frappe.new_doc(self.doctype)
			else:
				# get values from old doc
				if self.get("parent_doc"):
					parent_doc = self.parent_doc.get_latest()
					ref_doc = [d for d in parent_doc.get(self.parentfield) if d.name == self.name][0]
				else:
					ref_doc = self.get_latest()

			for df in to_reset:
				self.set(df.fieldname, ref_doc.get(df.fieldname))

	def get_value(self, fieldname):
		df = self.meta.get_field(fieldname)
		val = self.get(fieldname)

		return self.cast(val, df)

	def cast(self, value, df):
		return cast_fieldtype(df.fieldtype, value, show_warning=False)

	def _extract_images_from_text_editor(self):
		from frappe.core.doctype.file.file import extract_images_from_doc

		if self.doctype != "DocType":
			for df in self.meta.get("fields", {"fieldtype": ("=", "Text Editor")}):
				extract_images_from_doc(self, df.fieldname)


def _filter(data, filters, limit=None):
	"""pass filters as:
	{"key": "val", "key": ["!=", "val"],
	"key": ["in", "val"], "key": ["not in", "val"], "key": "^val",
	"key" : True (exists), "key": False (does not exist) }"""

	out, _filters = [], {}

	if not data:
		return out

	# setup filters as tuples
	if filters:
		for f in filters:
			fval = filters[f]

			if not isinstance(fval, (tuple, list)):
				if fval is True:
					fval = ("not None", fval)
				elif fval is False:
					fval = ("None", fval)
				elif isinstance(fval, str) and fval.startswith("^"):
					fval = ("^", fval[1:])
				else:
					fval = ("=", fval)

			_filters[f] = fval

	for d in data:
		for f, fval in _filters.items():
			if not frappe.compare(getattr(d, f, None), fval[0], fval[1]):
				break
		else:
			out.append(d)
			if limit and len(out) >= limit:
				break

	return out<|MERGE_RESOLUTION|>--- conflicted
+++ resolved
@@ -362,14 +362,8 @@
 		no_default_fields=False,
 		convert_dates_to_str=False,
 		no_child_table_fields=False,
-<<<<<<< HEAD
-	):
+	) -> Dict:
 		doc = self.get_valid_dict(convert_dates_to_str=convert_dates_to_str, ignore_nulls=no_nulls)
-
-=======
-	) -> Dict:
-		doc = self.get_valid_dict(convert_dates_to_str=convert_dates_to_str)
->>>>>>> 042f98bc
 		doc["doctype"] = self.doctype
 
 		for df in self.meta.get_table_fields():
