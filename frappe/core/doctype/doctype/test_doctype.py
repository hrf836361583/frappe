--- conflicted
+++ resolved
@@ -3,6 +3,7 @@
 import os
 import random
 import string
+import unittest
 from unittest.mock import patch
 
 import frappe
@@ -20,11 +21,8 @@
 from frappe.core.doctype.rq_job.test_rq_job import wait_for_completion
 from frappe.custom.doctype.custom_field.custom_field import create_custom_fields
 from frappe.desk.form.load import getdoc
-<<<<<<< HEAD
-=======
 from frappe.model.delete_doc import delete_controllers
 from frappe.model.sync import remove_orphan_doctypes
->>>>>>> 9ef10818
 from frappe.tests.utils import FrappeTestCase
 
 
@@ -179,12 +177,9 @@
 				if condition:
 					self.assertFalse(re.match(pattern, condition))
 
-<<<<<<< HEAD
-=======
 	@unittest.skipUnless(
 		os.access(frappe.get_app_path("frappe"), os.W_OK), "Only run if frappe app paths is writable"
 	)
->>>>>>> 9ef10818
 	def test_sync_field_order(self):
 		import os
 
@@ -711,18 +706,6 @@
 		os.access(frappe.get_app_path("frappe"), os.W_OK), "Only run if frappe app paths is writable"
 	)
 	@patch.dict(frappe.conf, {"developer_mode": 1})
-	def test_custom_field_deletion(self):
-		"""Custom child tables whose doctype doesn't exist should be auto deleted."""
-		doctype = new_doctype(custom=0).insert().name
-		child = new_doctype(custom=0, istable=1).insert().name
-
-		field = "abc"
-		create_custom_fields({doctype: [{"fieldname": field, "fieldtype": "Table", "options": child}]})
-
-		frappe.delete_doc("DocType", child)
-		self.assertFalse(frappe.get_meta(doctype).get_field(field))
-
-	@patch.dict(frappe.conf, {"developer_mode": 1})
 	def test_delete_doctype_with_customization(self):
 		from frappe.custom.doctype.property_setter.property_setter import make_property_setter
 
@@ -759,8 +742,6 @@
 		self.assertEqual(frappe.get_meta(doctype).get_field(field).default, "DELETETHIS")
 		frappe.delete_doc("DocType", doctype)
 
-<<<<<<< HEAD
-=======
 	@unittest.skipUnless(
 		os.access(frappe.get_app_path("frappe"), os.W_OK), "Only run if frappe app paths is writable"
 	)
@@ -776,7 +757,6 @@
 		frappe.db.rollback()
 		self.assertFalse(frappe.db.exists("DocType", doctype.name))
 
->>>>>>> 9ef10818
 	def test_not_in_list_view_for_not_allowed_mandatory_field(self):
 		doctype = new_doctype(
 			fields=[
