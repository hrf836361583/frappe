{
 "actions": [],
 "allow_rename": 1,
 "autoname": "Prompt",
 "creation": "2013-02-18 13:36:19",
 "description": "DocType is a Table / Form in the application.",
 "doctype": "DocType",
 "document_type": "Document",
 "engine": "InnoDB",
 "field_order": [
  "sb0",
  "module",
  "is_submittable",
  "istable",
  "issingle",
  "is_tree",
  "is_calendar_and_gantt",
  "editable_grid",
  "quick_entry",
  "cb01",
  "track_changes",
  "track_seen",
  "track_views",
  "custom",
  "beta",
  "is_virtual",
  "fields_section_break",
  "fields",
  "sb1",
  "naming_rule",
  "autoname",
  "name_case",
  "allow_rename",
  "column_break_15",
  "description",
  "documentation",
  "form_settings_section",
  "image_field",
  "timeline_field",
  "nsm_parent_field",
  "max_attachments",
  "column_break_23",
  "hide_toolbar",
  "allow_copy",
  "allow_import",
  "allow_events_in_timeline",
  "allow_auto_repeat",
  "make_attachments_public",
  "view_settings",
  "title_field",
  "show_title_field_in_link",
  "translated_doctype",
  "search_fields",
  "default_print_format",
  "sort_field",
  "sort_order",
  "default_view",
  "force_re_route_to_default_view",
  "column_break_29",
  "document_type",
  "icon",
  "color",
  "show_preview_popup",
  "show_name_in_global_search",
  "email_settings_sb",
  "default_email_template",
  "column_break_51",
  "email_append_to",
  "sender_field",
  "subject_field",
  "sb2",
  "permissions",
  "restrict_to_domain",
  "read_only",
  "in_create",
  "actions_section",
  "actions",
  "links_section",
  "links",
  "document_states_section",
  "states",
  "web_view",
  "has_web_view",
  "allow_guest_to_view",
  "index_web_pages_for_search",
  "route",
  "is_published_field",
  "website_search_field",
  "advanced",
  "engine",
  "migration_hash"
 ],
 "fields": [
  {
   "fieldname": "sb0",
   "fieldtype": "Section Break",
   "oldfieldtype": "Section Break"
  },
  {
   "fieldname": "module",
   "fieldtype": "Link",
   "in_list_view": 1,
   "in_standard_filter": 1,
   "label": "Module",
   "oldfieldname": "module",
   "oldfieldtype": "Link",
   "options": "Module Def",
   "reqd": 1,
   "search_index": 1
  },
  {
   "default": "0",
   "depends_on": "eval:!doc.istable",
   "description": "Once submitted, submittable documents cannot be changed. They can only be Cancelled and Amended.",
   "fieldname": "is_submittable",
   "fieldtype": "Check",
   "label": "Is Submittable"
  },
  {
   "default": "0",
   "description": "Child Tables are shown as a Grid in other DocTypes",
   "fieldname": "istable",
   "fieldtype": "Check",
   "in_standard_filter": 1,
   "label": "Is Child Table",
   "oldfieldname": "istable",
   "oldfieldtype": "Check"
  },
  {
   "default": "0",
   "depends_on": "eval:!doc.istable",
   "description": "Single Types have only one record no tables associated. Values are stored in tabSingles",
   "fieldname": "issingle",
   "fieldtype": "Check",
   "in_standard_filter": 1,
   "label": "Is Single",
   "oldfieldname": "issingle",
   "oldfieldtype": "Check",
   "set_only_once": 1
  },
  {
   "default": "1",
   "depends_on": "istable",
   "fieldname": "editable_grid",
   "fieldtype": "Check",
   "label": "Editable Grid"
  },
  {
   "default": "0",
   "depends_on": "eval:!doc.istable && !doc.issingle",
   "description": "Open a dialog with mandatory fields to create a new record quickly",
   "fieldname": "quick_entry",
   "fieldtype": "Check",
   "label": "Quick Entry"
  },
  {
   "fieldname": "cb01",
   "fieldtype": "Column Break"
  },
  {
   "default": "0",
   "depends_on": "eval:!doc.istable",
   "description": "If enabled, changes to the document are tracked and shown in timeline",
   "fieldname": "track_changes",
   "fieldtype": "Check",
   "label": "Track Changes"
  },
  {
   "default": "0",
   "depends_on": "eval:!doc.istable",
   "description": "If enabled, the document is marked as seen, the first time a user opens it",
   "fieldname": "track_seen",
   "fieldtype": "Check",
   "label": "Track Seen"
  },
  {
   "default": "0",
   "depends_on": "eval:!doc.istable",
   "description": "If enabled, document views are tracked, this can happen multiple times",
   "fieldname": "track_views",
   "fieldtype": "Check",
   "label": "Track Views"
  },
  {
   "default": "0",
   "fieldname": "custom",
   "fieldtype": "Check",
   "label": "Custom?"
  },
  {
   "default": "0",
   "fieldname": "beta",
   "fieldtype": "Check",
   "label": "Beta"
  },
  {
   "fieldname": "fields_section_break",
   "fieldtype": "Section Break",
   "label": "Fields",
   "oldfieldtype": "Section Break"
  },
  {
   "fieldname": "fields",
   "fieldtype": "Table",
   "label": "Fields",
   "oldfieldname": "fields",
   "oldfieldtype": "Table",
   "options": "DocField"
  },
  {
   "fieldname": "sb1",
   "fieldtype": "Section Break",
   "label": "Naming"
  },
  {
   "description": "Naming Options:\n<ol><li><b>field:[fieldname]</b> - By Field</li><li><b>autoincrement</b> - Uses Databases' Auto Increment feature</li><li><b>naming_series:</b> - By Naming Series (field called naming_series must be present)</li><li><b>Prompt</b> - Prompt user for a name</li><li><b>[series]</b> - Series by prefix (separated by a dot); for example PRE.#####</li>\n<li><b>format:EXAMPLE-{MM}morewords{fieldname1}-{fieldname2}-{#####}</b> - Replace all braced words (fieldnames, date words (DD, MM, YY), series) with their value. Outside braces, any characters can be used.</li></ol>",
   "fieldname": "autoname",
   "fieldtype": "Data",
   "label": "Auto Name",
   "oldfieldname": "autoname",
   "oldfieldtype": "Data"
  },
  {
   "depends_on": "eval:doc.naming_rule !== \"Autoincrement\"",
   "fieldname": "name_case",
   "fieldtype": "Select",
   "label": "Name Case",
   "oldfieldname": "name_case",
   "oldfieldtype": "Select",
   "options": "\nTitle Case\nUPPER CASE"
  },
  {
   "fieldname": "column_break_15",
   "fieldtype": "Column Break"
  },
  {
   "fieldname": "description",
   "fieldtype": "Small Text",
   "label": "Description",
   "oldfieldname": "description",
   "oldfieldtype": "Text"
  },
  {
   "collapsible": 1,
   "fieldname": "form_settings_section",
   "fieldtype": "Section Break",
   "label": "Form Settings"
  },
  {
   "description": "Must be of type \"Attach Image\"",
   "fieldname": "image_field",
   "fieldtype": "Data",
   "label": "Image Field"
  },
  {
   "depends_on": "eval:!doc.istable",
   "description": "Comments and Communications will be associated with this linked document",
   "fieldname": "timeline_field",
   "fieldtype": "Data",
   "label": "Timeline Field"
  },
  {
   "fieldname": "max_attachments",
   "fieldtype": "Int",
   "label": "Max Attachments",
   "oldfieldname": "max_attachments",
   "oldfieldtype": "Int"
  },
  {
   "fieldname": "column_break_23",
   "fieldtype": "Column Break"
  },
  {
   "default": "0",
   "fieldname": "hide_toolbar",
   "fieldtype": "Check",
   "label": "Hide Sidebar and Menu",
   "oldfieldname": "hide_toolbar",
   "oldfieldtype": "Check"
  },
  {
   "default": "0",
   "fieldname": "allow_copy",
   "fieldtype": "Check",
   "label": "Hide Copy",
   "oldfieldname": "allow_copy",
   "oldfieldtype": "Check"
  },
  {
   "default": "1",
   "depends_on": "eval:doc.naming_rule !== \"Autoincrement\"",
   "fieldname": "allow_rename",
   "fieldtype": "Check",
   "label": "Allow Rename",
   "oldfieldname": "allow_rename",
   "oldfieldtype": "Check"
  },
  {
   "default": "0",
   "fieldname": "allow_import",
   "fieldtype": "Check",
   "label": "Allow Import (via Data Import Tool)"
  },
  {
   "default": "0",
   "fieldname": "allow_events_in_timeline",
   "fieldtype": "Check",
   "label": "Allow events in timeline"
  },
  {
   "default": "0",
   "fieldname": "allow_auto_repeat",
   "fieldtype": "Check",
   "label": "Allow Auto Repeat"
  },
  {
   "collapsible": 1,
   "fieldname": "view_settings",
   "fieldtype": "Section Break",
   "label": "View Settings"
  },
  {
   "depends_on": "eval:!doc.istable",
   "fieldname": "title_field",
   "fieldtype": "Data",
   "label": "Title Field",
   "mandatory_depends_on": "eval:doc.show_title_field_in_link"
  },
  {
   "depends_on": "eval:!doc.istable",
   "fieldname": "search_fields",
   "fieldtype": "Data",
   "label": "Search Fields",
   "oldfieldname": "search_fields",
   "oldfieldtype": "Data"
  },
  {
   "fieldname": "default_print_format",
   "fieldtype": "Data",
   "label": "Default Print Format"
  },
  {
   "default": "modified",
   "depends_on": "eval:!doc.istable",
   "fieldname": "sort_field",
   "fieldtype": "Data",
   "label": "Default Sort Field"
  },
  {
   "default": "DESC",
   "depends_on": "eval:!doc.istable",
   "fieldname": "sort_order",
   "fieldtype": "Select",
   "label": "Default Sort Order",
   "options": "ASC\nDESC"
  },
  {
   "fieldname": "column_break_29",
   "fieldtype": "Column Break"
  },
  {
   "fieldname": "document_type",
   "fieldtype": "Select",
   "label": "Show in Module Section",
   "oldfieldname": "document_type",
   "oldfieldtype": "Select",
   "options": "\nDocument\nSetup\nSystem\nOther"
  },
  {
   "fieldname": "icon",
   "fieldtype": "Data",
   "label": "Icon"
  },
  {
   "fieldname": "color",
   "fieldtype": "Data",
   "label": "Color"
  },
  {
   "default": "0",
   "fieldname": "show_preview_popup",
   "fieldtype": "Check",
   "label": "Show Preview Popup"
  },
  {
   "default": "0",
   "fieldname": "show_name_in_global_search",
   "fieldtype": "Check",
   "label": "Make \"name\" searchable in Global Search"
  },
  {
   "depends_on": "eval:!doc.istable",
   "fieldname": "sb2",
   "fieldtype": "Section Break",
   "label": "Permission Rules"
  },
  {
   "fieldname": "permissions",
   "fieldtype": "Table",
   "label": "Permissions",
   "oldfieldname": "permissions",
   "oldfieldtype": "Table",
   "options": "DocPerm"
  },
  {
   "fieldname": "restrict_to_domain",
   "fieldtype": "Link",
   "label": "Restrict To Domain",
   "options": "Domain"
  },
  {
   "default": "0",
   "fieldname": "read_only",
   "fieldtype": "Check",
   "label": "User Cannot Search",
   "oldfieldname": "read_only",
   "oldfieldtype": "Check"
  },
  {
   "default": "0",
   "fieldname": "in_create",
   "fieldtype": "Check",
   "label": "User Cannot Create",
   "oldfieldname": "in_create",
   "oldfieldtype": "Check"
  },
  {
   "depends_on": "eval:doc.custom===0",
   "fieldname": "web_view",
   "fieldtype": "Section Break",
   "label": "Web View"
  },
  {
   "default": "0",
   "fieldname": "has_web_view",
   "fieldtype": "Check",
   "label": "Has Web View"
  },
  {
   "default": "0",
   "depends_on": "has_web_view",
   "fieldname": "allow_guest_to_view",
   "fieldtype": "Check",
   "label": "Allow Guest to View"
  },
  {
   "depends_on": "eval:!doc.istable",
   "fieldname": "route",
   "fieldtype": "Data",
   "label": "Route"
  },
  {
   "depends_on": "has_web_view",
   "fieldname": "is_published_field",
   "fieldtype": "Data",
   "label": "Is Published Field"
  },
  {
   "collapsible": 1,
   "fieldname": "advanced",
   "fieldtype": "Section Break",
   "hidden": 1,
   "label": "Advanced"
  },
  {
   "default": "InnoDB",
   "depends_on": "eval:!doc.issingle",
   "fieldname": "engine",
   "fieldtype": "Select",
   "label": "Database Engine",
   "options": "InnoDB\nMyISAM"
  },
  {
   "default": "0",
   "description": "Tree structures are implemented using Nested Set",
   "fieldname": "is_tree",
   "fieldtype": "Check",
   "label": "Is Tree"
  },
  {
   "depends_on": "is_tree",
   "fieldname": "nsm_parent_field",
   "fieldtype": "Data",
   "label": "Parent Field (Tree)"
  },
  {
   "description": "URL for documentation or help",
   "fieldname": "documentation",
   "fieldtype": "Data",
   "label": "Documentation Link"
  },
  {
   "collapsible": 1,
   "collapsible_depends_on": "actions",
   "fieldname": "actions_section",
   "fieldtype": "Section Break",
   "label": "Actions"
  },
  {
   "fieldname": "actions",
   "fieldtype": "Table",
   "label": "Actions",
   "options": "DocType Action"
  },
  {
   "collapsible": 1,
   "collapsible_depends_on": "links",
   "fieldname": "links_section",
   "fieldtype": "Section Break",
   "label": "Linked Documents"
  },
  {
   "fieldname": "links",
   "fieldtype": "Table",
   "label": "Links",
   "options": "DocType Link"
  },
  {
   "depends_on": "email_append_to",
   "fieldname": "subject_field",
   "fieldtype": "Data",
   "label": "Subject Field"
  },
  {
   "depends_on": "email_append_to",
   "fieldname": "sender_field",
   "fieldtype": "Data",
   "label": "Sender Field",
   "mandatory_depends_on": "email_append_to"
  },
  {
   "default": "0",
   "fieldname": "email_append_to",
   "fieldtype": "Check",
   "label": "Allow document creation via Email"
  },
  {
   "collapsible": 1,
   "fieldname": "email_settings_sb",
   "fieldtype": "Section Break",
   "label": "Email Settings"
  },
  {
   "default": "1",
   "fieldname": "index_web_pages_for_search",
   "fieldtype": "Check",
   "label": "Index Web Pages for Search"
  },
  {
   "default": "0",
   "fieldname": "is_virtual",
   "fieldtype": "Check",
   "label": "Is Virtual"
  },
  {
   "fieldname": "default_email_template",
   "fieldtype": "Link",
   "label": "Default Email Template",
   "options": "Email Template"
  },
  {
   "fieldname": "column_break_51",
   "fieldtype": "Column Break"
  },
  {
   "depends_on": "has_web_view",
   "fieldname": "website_search_field",
   "fieldtype": "Data",
   "label": "Website Search Field"
  },
  {
   "fieldname": "naming_rule",
   "fieldtype": "Select",
   "label": "Naming Rule",
   "length": 40,
   "options": "\nSet by user\nAutoincrement\nBy fieldname\nBy \"Naming Series\" field\nExpression\nExpression (old style)\nRandom\nBy script"
  },
  {
   "fieldname": "migration_hash",
   "fieldtype": "Data",
   "hidden": 1
  },
  {
   "fieldname": "states",
   "fieldtype": "Table",
   "label": "States",
   "options": "DocType State"
  },
  {
   "collapsible": 1,
   "fieldname": "document_states_section",
   "fieldtype": "Section Break",
   "label": "Document States"
  },
  {
   "default": "0",
   "fieldname": "show_title_field_in_link",
   "fieldtype": "Check",
   "label": "Show Title in Link Fields"
  },
  {
   "default": "0",
   "fieldname": "translated_doctype",
   "fieldtype": "Check",
   "label": "Translate Link Fields"
  },
  {
   "default": "0",
   "fieldname": "make_attachments_public",
   "fieldtype": "Check",
   "label": "Make Attachments Public by Default"
  },
  {
   "fieldname": "default_view",
   "fieldtype": "Select",
   "label": "Default View"
  },
  {
   "default": "0",
   "fieldname": "force_re_route_to_default_view",
   "fieldtype": "Check",
   "label": "Force Re-route to Default View"
  },
  {
   "default": "0",
   "description": "Enables Calendar and Gantt views.",
   "fieldname": "is_calendar_and_gantt",
   "fieldtype": "Check",
   "label": "Is Calendar and Gantt"
  }
 ],
 "icon": "fa fa-bolt",
 "idx": 6,
 "index_web_pages_for_search": 1,
 "links": [
  {
   "group": "Views",
   "link_doctype": "Report",
   "link_fieldname": "ref_doctype"
  },
  {
   "group": "Workflow",
   "link_doctype": "Workflow",
   "link_fieldname": "document_type"
  },
  {
   "group": "Workflow",
   "link_doctype": "Notification",
   "link_fieldname": "document_type"
  },
  {
   "group": "Customization",
   "link_doctype": "Custom Field",
   "link_fieldname": "dt"
  },
  {
   "group": "Customization",
   "link_doctype": "Client Script",
   "link_fieldname": "dt"
  },
  {
   "group": "Customization",
   "link_doctype": "Server Script",
   "link_fieldname": "reference_doctype"
  },
  {
   "group": "Workflow",
   "link_doctype": "Webhook",
   "link_fieldname": "webhook_doctype"
  },
  {
   "group": "Views",
   "link_doctype": "Print Format",
   "link_fieldname": "doc_type"
  },
  {
   "group": "Views",
   "link_doctype": "Web Form",
   "link_fieldname": "doc_type"
  },
  {
   "group": "Views",
   "link_doctype": "Calendar View",
   "link_fieldname": "reference_doctype"
  },
  {
   "group": "Views",
   "link_doctype": "Kanban Board",
   "link_fieldname": "reference_doctype"
  },
  {
   "group": "Workflow",
   "link_doctype": "Onboarding Step",
   "link_fieldname": "reference_document"
  },
  {
   "group": "Rules",
   "link_doctype": "Auto Repeat",
   "link_fieldname": "reference_doctype"
  },
  {
   "group": "Rules",
   "link_doctype": "Assignment Rule",
   "link_fieldname": "document_type"
  },
  {
   "group": "Rules",
   "link_doctype": "Energy Point Rule",
   "link_fieldname": "reference_doctype"
  }
 ],
<<<<<<< HEAD
 "modified": "2022-08-30 11:43:27.315351",
=======
 "modified": "2022-09-02 12:05:59.589751",
>>>>>>> c3644093
 "modified_by": "Administrator",
 "module": "Core",
 "name": "DocType",
 "naming_rule": "Set by user",
 "owner": "Administrator",
 "permissions": [
  {
   "create": 1,
   "delete": 1,
   "email": 1,
   "print": 1,
   "read": 1,
   "report": 1,
   "role": "System Manager",
   "write": 1
  },
  {
   "create": 1,
   "delete": 1,
   "email": 1,
   "print": 1,
   "read": 1,
   "report": 1,
   "role": "Administrator",
   "share": 1,
   "write": 1
  }
 ],
 "route": "doctype",
 "search_fields": "module",
 "show_name_in_global_search": 1,
 "sort_field": "modified",
 "sort_order": "DESC",
 "states": [],
 "track_changes": 1,
 "translated_doctype": 1
}<|MERGE_RESOLUTION|>--- conflicted
+++ resolved
@@ -709,11 +709,7 @@
    "link_fieldname": "reference_doctype"
   }
  ],
-<<<<<<< HEAD
- "modified": "2022-08-30 11:43:27.315351",
-=======
- "modified": "2022-09-02 12:05:59.589751",
->>>>>>> c3644093
+ "modified": "2022-10-12 14:13:27.315351",
  "modified_by": "Administrator",
  "module": "Core",
  "name": "DocType",
