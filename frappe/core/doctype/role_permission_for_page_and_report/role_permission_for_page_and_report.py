# Copyright (c) 2015, Frappe Technologies and contributors
# License: MIT. See LICENSE

import frappe
from frappe.core.doctype.report.report import is_prepared_report_enabled
from frappe.model.document import Document
from frappe.permissions import ALL_USER_ROLE
from frappe.utils import cint


class RolePermissionforPageandReport(Document):
	# begin: auto-generated types
	# This code is auto-generated. Do not modify anything in this block.

	from typing import TYPE_CHECKING

	if TYPE_CHECKING:
		from frappe.core.doctype.has_role.has_role import HasRole
		from frappe.types import DF

		enable_prepared_report: DF.Check
		page: DF.Link | None
		report: DF.Link | None
		roles: DF.Table[HasRole]
		set_role_for: DF.Literal["", "Page", "Report"]
	# end: auto-generated types
	@frappe.whitelist()
	def set_report_page_data(self):
		self.set_custom_roles()
		self.check_prepared_report_disabled()

	def set_custom_roles(self):
		args = self.get_args()
		self.set("roles", [])

		name = frappe.db.get_value("Custom Role", args, "name")
		if name:
			doc = frappe.get_doc("Custom Role", name)
			roles = doc.roles
		else:
			roles = self.get_standard_roles()

		self.set("roles", roles)

	def check_prepared_report_disabled(self):
		if self.report:
			self.enable_prepared_report = is_prepared_report_enabled(self.report)

	def get_standard_roles(self):
		doctype = self.set_role_for
		docname = self.page if self.set_role_for == "Page" else self.report
		doc = frappe.get_doc(doctype, docname)
		return doc.roles

	@frappe.whitelist()
	def reset_roles(self):
		roles = self.get_standard_roles()
		self.set("roles", roles)
		self.update_custom_roles()
		self.update_disable_prepared_report()

	@frappe.whitelist()
	def update_report_page_data(self):
		self.update_custom_roles()
		self.update_disable_prepared_report()

	def update_custom_roles(self):
		args = self.get_args()
		name = frappe.db.get_value("Custom Role", args, "name")

		args.update({"doctype": "Custom Role", "roles": self.get_roles()})

		if self.report:
			args.update({"ref_doctype": frappe.db.get_value("Report", self.report, "ref_doctype")})

		if name:
			custom_role = frappe.get_doc("Custom Role", name)
			custom_role.set("roles", self.get_roles())
			custom_role.save()
		else:
			frappe.get_doc(args).insert()

	def update_disable_prepared_report(self):
		if self.report:
			# intentionally written update query in frappe.db.sql instead of frappe.db.set_value
			frappe.db.sql(
<<<<<<< HEAD
				"""update `tabReport` set disable_prepared_report = %s
=======
				"""update `tabReport` set prepared_report = %s
>>>>>>> 9ef10818
				where name = %s""",
				(self.enable_prepared_report, self.report),
			)

	def get_args(self, row=None):
		name = self.page if self.set_role_for == "Page" else self.report
		check_for_field = self.set_role_for.replace(" ", "_").lower()

		return {check_for_field: name}

	def get_roles(self):
		return [
			{"role": data.role, "parenttype": "Custom Role"}
			for data in self.roles
			if data.role != ALL_USER_ROLE
		]

	def update_status(self):
		return frappe.render_template<|MERGE_RESOLUTION|>--- conflicted
+++ resolved
@@ -84,11 +84,7 @@
 		if self.report:
 			# intentionally written update query in frappe.db.sql instead of frappe.db.set_value
 			frappe.db.sql(
-<<<<<<< HEAD
-				"""update `tabReport` set disable_prepared_report = %s
-=======
 				"""update `tabReport` set prepared_report = %s
->>>>>>> 9ef10818
 				where name = %s""",
 				(self.enable_prepared_report, self.report),
 			)
