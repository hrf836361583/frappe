# Copyright (c) 2015, Frappe Technologies Pvt. Ltd. and Contributors
# MIT License. See license.txt

from __future__ import unicode_literals
"""
record of files

naming for same name files: file.gif, file-1.gif, file-2.gif etc
"""

import frappe
import json
import urllib
import os
import shutil
import requests
import requests.exceptions
import StringIO
import mimetypes, imghdr

from frappe.utils.file_manager import delete_file_data_content, get_content_hash, get_random_filename
from frappe import _
from frappe.utils.nestedset import NestedSet
from frappe.utils import strip, get_files_path
from PIL import Image, ImageOps
import zipfile

class FolderNotEmpty(frappe.ValidationError): pass

exclude_from_linked_with = True

class File(NestedSet):
	nsm_parent_field = 'folder'
	no_feed_on_delete = True

	def before_insert(self):
		frappe.local.rollback_observers.append(self)
		self.set_folder_name()

	def get_name_based_on_parent_folder(self):
		path = get_breadcrumbs(self.folder)
		folder_name = frappe.get_value("File", self.folder, "file_name")
		return "/".join([d.file_name for d in path] + [folder_name, self.file_name])

	def autoname(self):
		"""Set name for folder"""
		if self.is_folder:
			if self.folder:
				self.name = self.get_name_based_on_parent_folder()
			else:
				# home
				self.name = self.file_name
		else:
			self.name = frappe.generate_hash("", 10)

	def after_insert(self):
		self.update_parent_folder_size()

	def after_rename(self, olddn, newdn, merge=False):
		for successor in self.get_successor():
			setup_folder_path(successor, self.name)

	def get_successor(self):
		return frappe.db.sql_list("select name from tabFile where folder='%s'"%self.name) or []

	def validate(self):
		if self.is_new():
			self.validate_duplicate_entry()
		self.validate_folder()

		if not self.flags.ignore_file_validate:
			self.validate_file()
			self.generate_content_hash()

		self.set_folder_size()

		if frappe.db.exists('File', {'name': self.name, 'is_folder': 0}):
			if not self.is_folder and (self.is_private != self.db_get('is_private')):
				private_files = frappe.get_site_path('private', 'files')
				public_files = frappe.get_site_path('public', 'files')

				if not self.is_private:
					shutil.move(os.path.join(private_files, self.file_name),
						os.path.join(public_files, self.file_name))

					self.file_url = "/files/{0}".format(self.file_name)

				else:
					shutil.move(os.path.join(public_files, self.file_name),
						os.path.join(private_files, self.file_name))

					self.file_url = "/private/files/{0}".format(self.file_name)

	def set_folder_size(self):
		"""Set folder size if folder"""
		if self.is_folder and not self.is_new():
			self.file_size = self.get_folder_size()
			self.db_set('file_size', self.file_size)

			for folder in self.get_ancestors():
				frappe.db.set_value("File", folder, "file_size", self.get_folder_size(folder))

	def get_folder_size(self, folder=None):
		"""Returns folder size for current folder"""
		if not folder:
			folder = self.name
		file_size =  frappe.db.sql("""select sum(ifnull(file_size,0))
			from tabFile where folder=%s """, (folder))[0][0]

		return file_size

	def update_parent_folder_size(self):
		"""Update size of parent folder"""
		if self.folder and not self.is_folder: # it not home
			frappe.get_doc("File", self.folder).set_folder_size()

	def set_folder_name(self):
		"""Make parent folders if not exists based on reference doctype and name"""
		if self.attached_to_doctype and not self.folder:
			self.folder = frappe.db.get_value("File", {"is_attachments_folder": 1})

	def validate_folder(self):
		if not self.is_home_folder and not self.folder and \
			not self.flags.ignore_folder_validate:
			frappe.throw(_("Folder is mandatory"))

	def validate_file(self):
		"""Validates existence of public file
		TODO: validate for private file
		"""
		if (self.file_url or "").startswith("/files/"):
			if not self.file_name:
				self.file_name = self.file_url.split("/files/")[-1]

			if not os.path.exists(get_files_path(self.file_name.lstrip("/"))):
				frappe.throw(_("File {0} does not exist").format(self.file_url), IOError)

	def validate_duplicate_entry(self):
		if not self.flags.ignore_duplicate_entry_error and not self.is_folder:
			# check duplicate name

			# check duplicate assignement
			n_records = frappe.db.sql("""select name from `tabFile`
				where content_hash=%s
				and name!=%s
				and attached_to_doctype=%s
				and attached_to_name=%s""", (self.content_hash, self.name, self.attached_to_doctype,
					self.attached_to_name))
			if len(n_records) > 0:
				self.duplicate_entry = n_records[0][0]
				frappe.throw(frappe._("Same file has already been attached to the record"), frappe.DuplicateEntryError)

	def generate_content_hash(self):
		if self.content_hash or not self.file_url:
			return

		if self.file_url.startswith("/files/"):
			try:
				with open(get_files_path(self.file_name.lstrip("/")), "r") as f:
					self.content_hash = get_content_hash(f.read())
			except IOError:
				frappe.msgprint(_("File {0} does not exist").format(self.file_url))
				raise

	def on_trash(self):
		if self.is_home_folder or self.is_attachments_folder:
			frappe.throw(_("Cannot delete Home and Attachments folders"))
		self.check_folder_is_empty()
		self.check_reference_doc_permission()
		super(File, self).on_trash()
		self.delete_file()

	def make_thumbnail(self):
		if self.file_url:
			if self.file_url.startswith("/files"):
				try:
					image, filename, extn = get_local_image(self.file_url)
				except IOError:
					return

			else:
				try:
					image, filename, extn = get_web_image(self.file_url)
				except (requests.exceptions.HTTPError, requests.exceptions.SSLError, IOError):
					return

			thumbnail = ImageOps.fit(
				image,
				(300, 300),
				Image.ANTIALIAS
			)

			thumbnail_url = filename + "_small." + extn

			path = os.path.abspath(frappe.get_site_path("public", thumbnail_url.lstrip("/")))

			try:
				thumbnail.save(path)
				self.db_set("thumbnail_url", thumbnail_url)
			except IOError:
				frappe.msgprint("Unable to write file format for {0}".format(path))
				return

			return thumbnail_url

	def after_delete(self):
		self.update_parent_folder_size()

	def check_folder_is_empty(self):
		"""Throw exception if folder is not empty"""
		files = frappe.get_all("File", filters={"folder": self.name}, fields=("name", "file_name"))

		if self.is_folder and files:
			frappe.throw(_("Folder {0} is not empty").format(self.name), FolderNotEmpty)

	def check_reference_doc_permission(self):
		"""Check if permission exists for reference document"""
		if self.attached_to_name:
			# check persmission
			try:
				if not self.flags.ignore_permissions and \
					not frappe.has_permission(self.attached_to_doctype,
						"write", self.attached_to_name):
					frappe.throw(frappe._("No permission to write / remove."),
						frappe.PermissionError)
			except frappe.DoesNotExistError:
				pass

	def delete_file(self):
		"""If file not attached to any other record, delete it"""
		if self.file_name and self.content_hash and (not frappe.db.count("File",
			{"content_hash": self.content_hash, "name": ["!=", self.name]})):
				delete_file_data_content(self)

		elif self.file_url:
			delete_file_data_content(self, only_thumbnail=True)

	def on_rollback(self):
		self.flags.on_rollback = True
		self.on_trash()

def on_doctype_update():
	frappe.db.add_index("File", ["attached_to_doctype", "attached_to_name"])

def make_home_folder():
	home = frappe.get_doc({
		"doctype": "File",
		"is_folder": 1,
		"is_home_folder": 1,
		"file_name": _("Home")
	}).insert()

	frappe.get_doc({
		"doctype": "File",
		"folder": home.name,
		"is_folder": 1,
		"is_attachments_folder": 1,
		"file_name": _("Attachments")
	}).insert()

@frappe.whitelist()
def get_breadcrumbs(folder):
	"""returns name, file_name of parent folder"""
	values = frappe.db.get_value("File", folder, ["lft", "rgt"], as_dict=True)
	if not values:
		frappe.throw(_("Folder {0} does not exist").format(folder))

	return frappe.db.sql("""select name, file_name from tabFile
		where lft < %s and rgt > %s order by lft asc""", (values.lft, values.rgt), as_dict=1)

@frappe.whitelist()
def create_new_folder(file_name, folder):
	""" create new folder under current parent folder """
	file = frappe.new_doc("File")
	file.file_name = file_name
	file.is_folder = 1
	file.folder = folder
	file.insert()

@frappe.whitelist()
def move_file(file_list, new_parent, old_parent):
	if isinstance(file_list, basestring):
		file_list = json.loads(file_list)

	for file_obj in file_list:
		setup_folder_path(file_obj.get("name"), new_parent)

	# recalculate sizes
	frappe.get_doc("File", old_parent).save()
	frappe.get_doc("File", new_parent).save()

def setup_folder_path(filename, new_parent):
	file = frappe.get_doc("File", filename)
	file.folder = new_parent
	file.save()

	if file.is_folder:
		frappe.rename_doc("File", file.name, file.get_name_based_on_parent_folder(), ignore_permissions=True)

def get_extension(filename, extn, content):
	mimetype = None
	if extn:
		mimetype = mimetypes.guess_type(filename + "." + extn)[0]

	if mimetype is None or not mimetype.startswith("image/") and content:
		# detect file extension by reading image header properties
		extn = imghdr.what(filename + "." + (extn or ""), h=content)

	return extn

def get_local_image(file_url):
	file_path = frappe.get_site_path("public", file_url.lstrip("/"))

	try:
		image = Image.open(file_path)
	except IOError:
		frappe.msgprint("Unable to read file format for {0}".format(file_url))
		raise

	content = None

	try:
		filename, extn = file_url.rsplit(".", 1)
	except ValueError:
		# no extn
		with open(file_path, "r") as f:
			content = f.read()

		filename = file_url
		extn = None

	extn = get_extension(filename, extn, content)

	return image, filename, extn

def get_web_image(file_url):
	# downlaod
	file_url = frappe.utils.get_url(file_url)
	r = requests.get(file_url, stream=True)
	try:
		r.raise_for_status()
	except requests.exceptions.HTTPError, e:
		if "404" in e.args[0]:
			frappe.msgprint(_("File '{0}' not found").format(file_url))
		else:
			frappe.msgprint("Unable to read file format for {0}".format(file_url))
		raise

	image = Image.open(StringIO.StringIO(r.content))

	try:
		filename, extn = file_url.rsplit("/", 1)[1].rsplit(".", 1)
	except ValueError:
		# the case when the file url doesn't have filename or extension
		# but is fetched due to a query string. example: https://encrypted-tbn3.gstatic.com/images?q=something
		filename = get_random_filename()
		extn = None

	extn = get_extension(filename, extn, r.content)
	filename = "/files/" + strip(urllib.unquote(filename))

	return image, filename, extn

def check_file_permission(file_url):
	for file in frappe.get_all("File", filters={"file_url": file_url, "is_private": 1}, fields=["name", "attached_to_doctype", "attached_to_name"]):

		if (frappe.has_permission("File", ptype="read", doc=file.name)
			or frappe.has_permission(file.attached_to_doctype, ptype="read", doc=file.attached_to_name)):
			return True

<<<<<<< HEAD
	raise frappe.PermissionError

@frappe.whitelist()
def extraxt_uploaded_file(file_name, ):
	if ".zip" in file_name:
		zip_path = frappe.get_site_path("public", "files")
		zip_path_with_filename=frappe.get_site_path("public", "files", file_name)
		with zipfile.ZipFile(zip_path_with_filename) as zf:
			zf.extractall(zip_path)
			for info in zf.infolist():
				data = info.filename
				file_doc=frappe.new_doc("File")
				file_doc.file_name=info.filename
				file_doc.file_size=info.file_size
				file_doc.folder="Home/Attachments"
				file_doc.file_url = "/files/" + file_name
				file_doc.validate()
				file_doc.insert()
	else:
		frappe.throw("Please upload .zip file")
=======
	raise frappe.PermissionError
>>>>>>> f0b69115
<|MERGE_RESOLUTION|>--- conflicted
+++ resolved
@@ -368,7 +368,6 @@
 			or frappe.has_permission(file.attached_to_doctype, ptype="read", doc=file.attached_to_name)):
 			return True
 
-<<<<<<< HEAD
 	raise frappe.PermissionError
 
 @frappe.whitelist()
@@ -388,7 +387,4 @@
 				file_doc.validate()
 				file_doc.insert()
 	else:
-		frappe.throw("Please upload .zip file")
-=======
-	raise frappe.PermissionError
->>>>>>> f0b69115
+		frappe.throw("Please upload .zip file")