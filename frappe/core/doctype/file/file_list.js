frappe.provide("frappe.ui");

frappe.listview_settings['File'] = {
	hide_name_column: true,
	use_route: true,
	add_fields: ["is_folder", "file_name", "file_url", "folder", "is_private"],
	formatters: {
		file_size: function(value) {
			// formatter for file size
			if(value > 1048576) {
				value = flt(flt(value) / 1048576, 1) + "M";
			} else if (value > 1024) {
				value = flt(flt(value) / 1024, 1) + "K";
			}
			return value;
		}
	},
	prepare_data: function(data) {
		// set image icons
		var icon = "";

		if(data.is_folder) {
			icon += '<i class="fa fa-folder-close-alt fa-fw"></i> ';
		} else if(frappe.utils.is_image_file(data.file_name)) {
			icon += '<i class="fa fa-picture fa-fw"></i> ';
		} else {
			icon += '<i class="fa fa-file-alt fa-fw"></i> ';
		}

		data._title = icon + (data.file_name ? data.file_name : data.file_url);

		if (data.is_private) {
			data._title += ' <i class="fa fa-lock fa-fw text-warning"></i>';
		}
	},
	onload: function(doclist) {
		doclist.filter_area = doclist.wrapper.find(".show_filters");

		doclist.breadcrumb = $('<ol class="breadcrumb for-file-list"></ol>')
			.insertBefore(doclist.filter_area);
		doclist.list_renderer.settings.setup_menu(doclist);
		doclist.list_renderer.settings.setup_dragdrop(doclist);

		doclist.$page.on("click", ".list-row-checkbox", function(event) {
			doclist.list_renderer.settings.add_menu_item_copy(doclist);
		});
	},
	list_view_doc:function(doclist){
		$(doclist.wrapper).on("click", 'button[list_view_doc="'+doclist.doctype+'"]', function() {
			frappe.ui.get_upload_dialog({
				"args": {
					"folder": doclist.current_folder,
					"from_form": 1
				},
				callback: function() {
					doclist.refresh();
				}
			});
		});
	},
	setup_menu: function(doclist) {
		doclist.page.add_menu_item(__("New Folder"), function() {
			var d = frappe.prompt(__("Name"), function(values) {
				if((values.value.indexOf("/") > -1)){
					frappe.throw(__("Folder name should not include '/' (slash)"));
					return;
				}
				var data =  {
					"file_name": values.value,
					"folder": doclist.current_folder
				};
				frappe.call({
					method: "frappe.core.doctype.file.file.create_new_folder",
					args: data,
					callback: function(r) { }
				});
			}, __('Enter folder name'), __("Create"));
		});

		doclist.page.add_menu_item(__("Edit Folder"), function() {
			frappe.set_route("Form", "File", doclist.current_folder);
		});

		doclist.page.add_menu_item(__("Import .zip"), function() {
			// make upload dialog
			frappe.ui.get_upload_dialog({
				args: {
					folder: doclist.current_folder,
					from_form: 1
				},
				callback: function(attachment, r) {
					frappe.call({
						method: "frappe.core.doctype.file.file.unzip_file",
						args: {
							name: r.message["name"],
						},
						callback: function(r) {
							if(!r.exc) {
								//doclist.refresh();
							} else {
								frappe.msgprint(__("Error in uploading files" + r.exc));
							}
						}
					});
				},
			});
		});
	},
	setup_dragdrop: function(doclist) {
		$(doclist.$page).on('dragenter dragover', false)
			.on('drop', function (e) {
				var dataTransfer = e.originalEvent.dataTransfer;
				if (!(dataTransfer && dataTransfer.files && dataTransfer.files.length > 0)) {
					return;
				}
				e.stopPropagation();
				e.preventDefault();
				frappe.upload.multifile_upload(dataTransfer.files, {
					"folder": doclist.current_folder,
					"from_form": 1
				}, {
					confirm_is_private: 1
				});
			});
	},
	add_menu_item_copy: function(doclist){
		if (!doclist.copy) {
			var copy_menu = doclist.page.add_menu_item(__("Copy"), function() {
				if(doclist.$page.find(".list-row-checkbox:checked").length){
					doclist.selected_files = doclist.get_checked_items();
					doclist.old_parent = doclist.current_folder;
					doclist.list_renderer.settings.add_menu_item_paste(doclist);
				}
				else{
					frappe.throw(__("Please select file to copy"));
				}
			});
			doclist.copy = true;
		}
	},
	add_menu_item_paste:function(doclist){
		var paste_menu = doclist.page.add_menu_item(__("Paste"), function(){
			frappe.call({
				method:"frappe.core.doctype.file.file.move_file",
				args: {
					"file_list": doclist.selected_files,
					"new_parent": doclist.current_folder,
					"old_parent": doclist.old_parent
				},
				callback:function(r){
					doclist.paste = false;
					frappe.msgprint(__(r.message));
					doclist.selected_files = [];
					$(paste_menu).remove();
				}
			});
		});
	},
	before_run: function(doclist) {
		var name_filter = doclist.filter_list.get_filter("file_name");
		if(name_filter) {
			doclist.filter_area.removeClass("hide");
			doclist.breadcrumb.addClass("hide");
		} else {
			doclist.filter_area.addClass("hide");
			doclist.breadcrumb.removeClass("hide");
		}
	},
	refresh: function(doclist) {
		var name_filter = doclist.filter_list.get_filter("file_name");

		var folder_filter = doclist.filter_list.get_filter("folder");
		if(folder_filter) {
			folder_filter.remove(true);
		}

		if(name_filter) return;

		var route = frappe.get_route();
		if(route[2]) {
			doclist.current_folder = route.slice(2).join("/");
			doclist.current_folder_name = route.slice(-1)[0];
		}

		if(!doclist.current_folder || doclist.current_folder=="List") {
			doclist.current_folder = frappe.boot.home_folder;
			doclist.current_folder_name = __("Home");
		}

		doclist.filter_list.add_filter("File", "folder", "=", doclist.current_folder, true);
		doclist.dirty = true;
		doclist.fresh = false;

		doclist.page.set_title(doclist.current_folder_name);
		frappe.utils.set_title(doclist.current_folder_name);
	},
	set_primary_action:function(doclist){
		doclist.page.clear_primary_action();
		doclist.page.set_primary_action(__("New"), function() {
			frappe.ui.get_upload_dialog({
				"args": {
					"folder": doclist.current_folder,
					"from_form": 1
				},
				callback: function() {
					doclist.refresh();
				}
			});
		}, "octicon octicon-plus");
	},
	post_render_item: function(list, row, data) {
		if(data.is_folder) {
			$(row).find(".list-id").attr("href", "#List/File/" + data.name);
		}
	},
	set_file_route: function(name) {
		frappe.set_route(["List", "File"].concat(decodeURIComponent(name).split("/")));
	},
	post_render: function(doclist) {
		frappe.call({
			method: "frappe.core.doctype.file.file.get_breadcrumbs",
			args: {
				folder: doclist.current_folder
			},
			callback: function(r) {
				doclist.breadcrumb.empty();
				if(r.message && r.message.length) {
					$.each(r.message, function(i, folder) {
						$('<li><a href="#List/File/'+folder.name+'">'
							+ folder.file_name+'</a></li>')
							.appendTo(doclist.breadcrumb);
					});
				}
				$('<li class="active">'+ doclist.current_folder_name+'</li>')
					.appendTo(doclist.breadcrumb);
			}
		});
<<<<<<< HEAD
	}
=======
	},
>>>>>>> 7074d0cf
};<|MERGE_RESOLUTION|>--- conflicted
+++ resolved
@@ -235,9 +235,5 @@
 					.appendTo(doclist.breadcrumb);
 			}
 		});
-<<<<<<< HEAD
 	}
-=======
-	},
->>>>>>> 7074d0cf
 };