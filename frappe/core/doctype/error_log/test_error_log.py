--- conflicted
+++ resolved
@@ -1,19 +1,12 @@
 # Copyright (c) 2015, Frappe Technologies and Contributors
 # License: MIT. See LICENSE
-<<<<<<< HEAD
-=======
 from unittest.mock import patch
 
->>>>>>> 9ef10818
 from ldap3.core.exceptions import LDAPException, LDAPInappropriateAuthenticationResult
 
 import frappe
 from frappe.tests.utils import FrappeTestCase
-<<<<<<< HEAD
-from frappe.utils.error import _is_ldap_exception
-=======
 from frappe.utils.error import _is_ldap_exception, guess_exception_source
->>>>>>> 9ef10818
 
 # test_records = frappe.get_test_records('Error Log')
 
@@ -29,9 +22,6 @@
 		exc = [LDAPException, LDAPInappropriateAuthenticationResult]
 
 		for e in exc:
-<<<<<<< HEAD
-			self.assertTrue(_is_ldap_exception(e()))
-=======
 			self.assertTrue(_is_ldap_exception(e()))
 
 
@@ -73,5 +63,4 @@
 	def test_exc_source_guessing(self, _installed_apps):
 		for source, exc in TEST_EXCEPTIONS.items():
 			result = guess_exception_source(exc)
-			self.assertEqual(result, source)
->>>>>>> 9ef10818
+			self.assertEqual(result, source)