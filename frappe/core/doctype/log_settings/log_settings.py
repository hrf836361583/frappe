--- conflicted
+++ resolved
@@ -16,17 +16,12 @@
 	"Email Queue": 30,
 	"Scheduled Job Log": 90,
 	"Route History": 90,
-<<<<<<< HEAD
-	"Prepared Report": 30,
-	"Webhook Request Log": 30,
-=======
 	"Submission Queue": 30,
 	"Prepared Report": 30,
 	"Webhook Request Log": 30,
 	"Integration Request": 90,
 	"Unhandled Email": 30,
 	"Reminder": 30,
->>>>>>> 9ef10818
 }
 
 
@@ -61,19 +56,11 @@
 		logs_to_clear: DF.Table[LogsToClear]
 	# end: auto-generated types
 	def validate(self):
-<<<<<<< HEAD
-		self._remove_unsupported_doctypes()
-		self._deduplicate_entries()
-		self.add_default_logtypes()
-
-	def _remove_unsupported_doctypes(self):
-=======
 		self.remove_unsupported_doctypes()
 		self._deduplicate_entries()
 		self.add_default_logtypes()
 
 	def remove_unsupported_doctypes(self):
->>>>>>> 9ef10818
 		for entry in list(self.logs_to_clear):
 			if _supports_log_clearing(entry.ref_doctype):
 				continue
