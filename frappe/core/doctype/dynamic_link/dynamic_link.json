--- conflicted
+++ resolved
@@ -35,11 +35,7 @@
   }
  ],
  "istable": 1,
-<<<<<<< HEAD
- "modified": "2019-08-30 14:39:27.979187",
-=======
  "modified": "2019-10-10 22:05:54.736093",
->>>>>>> 6d762217
  "modified_by": "Administrator",
  "module": "Core",
  "name": "Dynamic Link",
