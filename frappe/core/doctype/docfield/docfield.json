--- conflicted
+++ resolved
@@ -572,11 +572,7 @@
  "index_web_pages_for_search": 1,
  "istable": 1,
  "links": [],
-<<<<<<< HEAD
- "modified": "2023-10-20 17:14:07.896278",
-=======
  "modified": "2023-10-25 06:53:45.194081",
->>>>>>> c7fa8e69
  "modified_by": "Administrator",
  "module": "Core",
  "name": "DocField",
