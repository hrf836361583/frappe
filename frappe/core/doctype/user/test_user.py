--- conflicted
+++ resolved
@@ -430,11 +430,15 @@
 		frappe.response.docs = []
 		getdoc("User", "Administrator")
 		doc = frappe.response.docs[0]
-<<<<<<< HEAD
-		self.assertListEqual(doc.get("__onload").get('all_modules', []),
+		
+    self.assertListEqual(doc.get("__onload").get('all_modules', []),
 			[m.get("module_name") for m in get_modules_from_all_apps()])
-	
-	def test_reset_password_link_expiry(self):
+		self.assertListEqual(
+			doc.get("__onload").get("all_modules", []),
+			[m.get("module_name") for m in get_modules_from_all_apps()],
+		)
+  
+  def test_reset_password_link_expiry(self):
 		new_password = "new_password"
 
 		# set the reset password expiry to 1 second
@@ -445,12 +449,6 @@
 		test_user.reset_password()
 		time.sleep(1)  # sleep for 1 sec to expire the reset link
 		self.assertEqual(update_password(new_password, key=test_user.reset_password_key), "The Link specified has been expired")
-=======
-		self.assertListEqual(
-			doc.get("__onload").get("all_modules", []),
-			[m.get("module_name") for m in get_modules_from_all_apps()],
-		)
->>>>>>> 0ae72488
 
 
 def delete_contact(user):
