--- conflicted
+++ resolved
@@ -1,11 +1,7 @@
 # Copyright (c) 2015, Frappe Technologies Pvt. Ltd. and Contributors
 # License: MIT. See LICENSE
 from bs4 import BeautifulSoup
-<<<<<<< HEAD
 from datetime import timedelta
-=======
-
->>>>>>> 0ae72488
 import frappe
 import frappe.defaults
 import frappe.permissions
