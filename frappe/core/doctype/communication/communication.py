--- conflicted
+++ resolved
@@ -558,14 +558,7 @@
 	for email_string in email_strings:
 		if email_string:
 			result = getaddresses([email_string])
-<<<<<<< HEAD
-			for email in result:
-				if "@" in email[1]:
-					email_addrs.append(email[1])
-
-=======
 			email_addrs.extend(email[1] for email in result)
->>>>>>> 9ef10818
 	return email_addrs
 
 
