# Copyright (c) 2015, Frappe Technologies Pvt. Ltd. and Contributors
# MIT License. See license.txt

from __future__ import unicode_literals, absolute_import
from six.moves import range
import frappe
import json
from email.utils import formataddr, parseaddr
from frappe.utils import (get_url, get_formatted_email, cint,
	validate_email_add, split_emails, time_diff_in_seconds)
from frappe.utils.file_manager import get_file
from frappe.email.queue import check_email_limit
from frappe.utils.scheduler import log
from frappe.email.email_body import get_message_id
import frappe.email.smtp
import pymysql
import time
from frappe import _
from frappe.utils.background_jobs import enqueue

@frappe.whitelist()
def make(doctype=None, name=None, content=None, subject=None, sent_or_received = "Sent",
	sender=None, sender_full_name=None, recipients=None, communication_medium="Email", send_email=False,
	print_html=None, print_format=None, attachments='[]', send_me_a_copy=False, cc=None, flags=None,read_receipt=None):
	"""Make a new communication.

	:param doctype: Reference DocType.
	:param name: Reference Document name.
	:param content: Communication body.
	:param subject: Communication subject.
	:param sent_or_received: Sent or Received (default **Sent**).
	:param sender: Communcation sender (default current user).
	:param recipients: Communication recipients as list.
	:param communication_medium: Medium of communication (default **Email**).
	:param send_mail: Send via email (default **False**).
	:param print_html: HTML Print format to be sent as attachment.
	:param print_format: Print Format name of parent document to be sent as attachment.
	:param attachments: List of attachments as list of files or JSON string.
	:param send_me_a_copy: Send a copy to the sender (default **False**).
	"""

	is_error_report = (doctype=="User" and name==frappe.session.user and subject=="Error Report")
	send_me_a_copy = cint(send_me_a_copy)

	if doctype and name and not is_error_report and not frappe.has_permission(doctype, "email", name) and not (flags or {}).get('ignore_doctype_permissions'):
		raise frappe.PermissionError("You are not allowed to send emails related to: {doctype} {name}".format(
			doctype=doctype, name=name))

	if not sender:
		sender = get_formatted_email(frappe.session.user)

	comm = frappe.get_doc({
		"doctype":"Communication",
		"subject": subject,
		"content": content,
		"sender": sender,
		"sender_full_name":sender_full_name,
		"recipients": recipients,
		"cc": cc or None,
		"communication_medium": communication_medium,
		"sent_or_received": sent_or_received,
		"reference_doctype": doctype,
		"reference_name": name,
		"message_id":get_message_id().strip(" <>"),
		"read_receipt":read_receipt,
		"has_attachment": 1 if attachments else 0
	})
	comm.insert(ignore_permissions=True)

	if not doctype:
		# if no reference given, then send it against the communication
		comm.db_set(dict(reference_doctype='Communication', reference_name=comm.name))

	if isinstance(attachments, basestring):
		attachments = json.loads(attachments)

	# if not committed, delayed task doesn't find the communication
	if attachments:
		add_attachments(comm.name, attachments)

	frappe.db.commit()

	if cint(send_email):
		comm.send(print_html, print_format, attachments, send_me_a_copy=send_me_a_copy)

	return {
		"name": comm.name,
		"emails_not_sent_to": ", ".join(comm.emails_not_sent_to) if hasattr(comm, "emails_not_sent_to") else None
	}

def validate_email(doc):
	"""Validate Email Addresses of Recipients and CC"""
	if not (doc.communication_type=="Communication" and doc.communication_medium == "Email") or doc.flags.in_receive:
		return

	# validate recipients
	for email in split_emails(doc.recipients):
		validate_email_add(email, throw=True)

	# validate CC
	for email in split_emails(doc.cc):
		validate_email_add(email, throw=True)

	# validate sender

def notify(doc, print_html=None, print_format=None, attachments=None,
	recipients=None, cc=None, fetched_from_email_account=False):
	"""Calls a delayed task 'sendmail' that enqueus email in Email Queue queue

	:param print_html: Send given value as HTML attachment
	:param print_format: Attach print format of parent document
	:param attachments: A list of filenames that should be attached when sending this email
	:param recipients: Email recipients
	:param cc: Send email as CC to
	:param fetched_from_email_account: True when pulling email, the notification shouldn't go to the main recipient

	"""
	recipients, cc = get_recipients_and_cc(doc, recipients, cc,
		fetched_from_email_account=fetched_from_email_account)

	if not recipients:
		return

	doc.emails_not_sent_to = set(doc.all_email_addresses) - set(doc.sent_email_addresses)

	if frappe.flags.in_test:
		# for test cases, run synchronously
		doc._notify(print_html=print_html, print_format=print_format, attachments=attachments,
			recipients=recipients, cc=cc)
	else:
		check_email_limit(list(set(doc.sent_email_addresses)))
		enqueue(sendmail, queue="default", timeout=300, event="sendmail",
			communication_name=doc.name,
			print_html=print_html, print_format=print_format, attachments=attachments,
			recipients=recipients, cc=cc, lang=frappe.local.lang, session=frappe.local.session)

def _notify(doc, print_html=None, print_format=None, attachments=None,
	recipients=None, cc=None):

	prepare_to_notify(doc, print_html, print_format, attachments)

	if doc.outgoing_email_account.send_unsubscribe_message:
		unsubscribe_message = _("Leave this conversation")
	else:
		unsubscribe_message = ""

	frappe.sendmail(
		recipients=(recipients or []),
		cc=(cc or []),
		expose_recipients="header",
		sender=doc.sender,
		reply_to=doc.incoming_email_account,
		subject=doc.subject,
		content=doc.content,
		reference_doctype=doc.reference_doctype,
		reference_name=doc.reference_name,
		attachments=doc.attachments,
		message_id=doc.message_id,
		unsubscribe_message=unsubscribe_message,
		delayed=True,
		communication=doc.name,
		read_receipt=doc.read_receipt,
		is_notification=True if doc.sent_or_received =="Received" else False
	)

def update_parent_status(doc):
	"""Update status of parent document based on who is replying."""
	if doc.communication_type != "Communication":
		return

	parent = doc.get_parent_doc()
	if not parent:
		return

	status_field = parent.meta.get_field("status")

	if status_field:
		options = (status_field.options or '').splitlines()

		# if status has a "Replied" option, then update the status
		if 'Replied' in options:
			to_status = "Open" if doc.sent_or_received=="Received" else "Replied"

			if to_status in options:
				parent.db_set("status", to_status)

	update_mins_to_first_communication(parent, doc)
	parent.run_method('notify_communication', doc)

	parent.notify_update()

def get_recipients_and_cc(doc, recipients, cc, fetched_from_email_account=False):
	doc.all_email_addresses = []
	doc.sent_email_addresses = []
	doc.previous_email_sender = None

	if not recipients:
		recipients = get_recipients(doc, fetched_from_email_account=fetched_from_email_account)

	if not cc:
		cc = get_cc(doc, recipients, fetched_from_email_account=fetched_from_email_account)

	if fetched_from_email_account:
		# email was already sent to the original recipient by the sender's email service
		original_recipients, recipients = recipients, []

		# send email to the sender of the previous email in the thread which this email is a reply to
		#provides erratic results and can send external
		#if doc.previous_email_sender:
		#	recipients.append(doc.previous_email_sender)

		# cc that was received in the email
		original_cc = split_emails(doc.cc)

		# don't cc to people who already received the mail from sender's email service
		cc = list(set(cc) - set(original_cc) - set(original_recipients))

	if 'Administrator' in recipients:
		recipients.remove('Administrator')

	return recipients, cc

def prepare_to_notify(doc, print_html=None, print_format=None, attachments=None):
	"""Prepare to make multipart MIME Email

	:param print_html: Send given value as HTML attachment.
	:param print_format: Attach print format of parent document."""

	view_link = frappe.utils.cint(frappe.db.get_value("Print Settings", "Print Settings", "attach_view_link"))

	if print_format and view_link:
		doc.content += get_attach_link(doc, print_format)

	set_incoming_outgoing_accounts(doc)

	if not doc.sender:
		doc.sender = doc.outgoing_email_account.email_id

	if not doc.sender_full_name:
		doc.sender_full_name = doc.outgoing_email_account.name or _("Notification")

	if doc.sender:
		# combine for sending to get the format 'Jane <jane@example.com>'
		doc.sender = formataddr([doc.sender_full_name, doc.sender])

	doc.attachments = []

	if print_html or print_format:
		doc.attachments.append(frappe.attach_print(doc.reference_doctype, doc.reference_name,
			print_format=print_format, html=print_html))

	if attachments:
		if isinstance(attachments, basestring):
			attachments = json.loads(attachments)

		for a in attachments:
			if isinstance(a, basestring):
				# is it a filename?
				try:
					file = get_file(a)
					doc.attachments.append({"fname": file[0], "fcontent": file[1]})
				except IOError:
					frappe.throw(_("Unable to find attachment {0}").format(a))
			else:
				doc.attachments.append(a)

def set_incoming_outgoing_accounts(doc):
	doc.incoming_email_account = doc.outgoing_email_account = None

	if not doc.incoming_email_account and doc.sender:
		doc.incoming_email_account = frappe.db.get_value("Email Account",
			{"email_id": doc.sender, "enable_incoming": 1}, "email_id")

	if not doc.incoming_email_account and doc.reference_doctype:
		doc.incoming_email_account = frappe.db.get_value("Email Account",
			{"append_to": doc.reference_doctype, }, "email_id")

		doc.outgoing_email_account = frappe.db.get_value("Email Account",
			{"append_to": doc.reference_doctype, "enable_outgoing": 1},
			["email_id", "always_use_account_email_id_as_sender", "name"], as_dict=True)

	if not doc.incoming_email_account:
		doc.incoming_email_account = frappe.db.get_value("Email Account",
			{"default_incoming": 1, "enable_incoming": 1},  "email_id")

	if not doc.outgoing_email_account:
		doc.outgoing_email_account = frappe.db.get_value("Email Account",
			{"default_outgoing": 1, "enable_outgoing": 1},
			["email_id", "always_use_account_email_id_as_sender", "name", "send_unsubscribe_message"], as_dict=True) or frappe._dict()

def get_recipients(doc, fetched_from_email_account=False):
	"""Build a list of email addresses for To"""
	# [EDGE CASE] doc.recipients can be None when an email is sent as BCC
	recipients = split_emails(doc.recipients)

	#if fetched_from_email_account and doc.in_reply_to:
		# add sender of previous reply
		#doc.previous_email_sender = frappe.db.get_value("Communication", doc.in_reply_to, "sender")
		#recipients.append(doc.previous_email_sender)

	if recipients:
		recipients = filter_email_list(doc, recipients, [])

	return recipients

def get_cc(doc, recipients=None, fetched_from_email_account=False):
	"""Build a list of email addresses for CC"""
	# get a copy of CC list
	cc = split_emails(doc.cc)

	if doc.reference_doctype and doc.reference_name:
		if fetched_from_email_account:
			# if it is a fetched email, add follows to CC
			cc.append(get_owner_email(doc))
			cc += get_assignees(doc)

	if getattr(doc, "send_me_a_copy", False) and doc.sender not in cc:
		cc.append(doc.sender)

	if cc:
		# exclude unfollows, recipients and unsubscribes
		exclude = [] #added to remove account check
		exclude += [d[0] for d in frappe.db.get_all("User", ["name"], {"thread_notify": 0}, as_list=True)]
		exclude += [(parseaddr(email)[1] or "").lower() for email in recipients]

		if fetched_from_email_account:
			# exclude sender when pulling email
			exclude += [parseaddr(doc.sender)[1]]

		if doc.reference_doctype and doc.reference_name:
			exclude += [d[0] for d in frappe.db.get_all("Email Unsubscribe", ["email"],
				{"reference_doctype": doc.reference_doctype, "reference_name": doc.reference_name}, as_list=True)]

		cc = filter_email_list(doc, cc, exclude, is_cc=True)

	return cc


def add_attachments(name, attachments):
	'''Add attachments to the given Communiction'''
	from frappe.utils.file_manager import save_url

	# loop through attachments
	for a in attachments:
		if isinstance(a, basestring):
			attach = frappe.db.get_value("File", {"name":a},
				["file_name", "file_url", "is_private"], as_dict=1)

			# save attachments to new doc
			save_url(attach.file_url, attach.file_name, "Communication", name,
				"Home/Attachments", attach.is_private)

def filter_email_list(doc, email_list, exclude, is_cc=False):
	# temp variables
	filtered = []
	email_address_list = []

	for email in list(set(email_list)):
		email_address = (parseaddr(email)[1] or "").lower()
		if not email_address:
			continue

		# this will be used to eventually find email addresses that aren't sent to
		doc.all_email_addresses.append(email_address)

		if (email in exclude) or (email_address in exclude):
			continue

		if is_cc:
			is_user_enabled = frappe.db.get_value("User", email_address, "enabled")
			if is_user_enabled==0:
				# don't send to disabled users
				continue

		# make sure of case-insensitive uniqueness of email address
		if email_address not in email_address_list:
			# append the full email i.e. "Human <human@example.com>"
			filtered.append(email)
			email_address_list.append(email_address)

	doc.sent_email_addresses.extend(email_address_list)

	return filtered

def get_owner_email(doc):
	owner = doc.get_parent_doc().owner
	return get_formatted_email(owner) or owner

def get_assignees(doc):
	return [( get_formatted_email(d.owner) or d.owner ) for d in
		frappe.db.get_all("ToDo", filters={
			"reference_type": doc.reference_doctype,
			"reference_name": doc.reference_name,
			"status": "Open"
		}, fields=["owner"])
	]

def get_attach_link(doc, print_format):
	"""Returns public link for the attachment via `templates/emails/print_link.html`."""
	return frappe.get_template("templates/emails/print_link.html").render({
		"url": get_url(),
		"doctype": doc.reference_doctype,
		"name": doc.reference_name,
		"print_format": print_format,
		"key": doc.get_parent_doc().get_signature()
	})

def sendmail(communication_name, print_html=None, print_format=None, attachments=None,
	recipients=None, cc=None, lang=None, session=None):
	try:

		if lang:
			frappe.local.lang = lang

		if session:
			# hack to enable access to private files in PDF
			session['data'] = frappe._dict(session['data'])
			frappe.local.session.update(session)

		# upto 3 retries
		for i in range(3):
			try:
				communication = frappe.get_doc("Communication", communication_name)
				communication._notify(print_html=print_html, print_format=print_format, attachments=attachments,
					recipients=recipients, cc=cc)

<<<<<<< HEAD
			except pymysql.OperationalError, e:
=======
			except MySQLdb.OperationalError as e:
>>>>>>> 6b2f8423
				# deadlock, try again
				if e.args[0]==1213:
					frappe.db.rollback()
					time.sleep(1)
					continue
				else:
					raise
			else:
				break

	except:
		traceback = log("frappe.core.doctype.communication.email.sendmail", frappe.as_json({
			"communication_name": communication_name,
			"print_html": print_html,
			"print_format": print_format,
			"attachments": attachments,
			"recipients": recipients,
			"cc": cc,
			"lang": lang
		}))
		frappe.logger(__name__).error(traceback)
		raise

def update_mins_to_first_communication(parent, communication):
	if parent.meta.has_field('mins_to_first_response') and not parent.get('mins_to_first_response'):
		if frappe.db.get_all('User', filters={'email': communication.sender,
			'user_type': 'System User', 'enabled': 1}, limit=1):
			first_responded_on = communication.creation
			if parent.meta.has_field('first_responded_on'):
				parent.db_set('first_responded_on', first_responded_on)
			parent.db_set('mins_to_first_response', round(time_diff_in_seconds(first_responded_on, parent.creation) / 60), 2)<|MERGE_RESOLUTION|>--- conflicted
+++ resolved
@@ -424,11 +424,7 @@
 				communication._notify(print_html=print_html, print_format=print_format, attachments=attachments,
 					recipients=recipients, cc=cc)
 
-<<<<<<< HEAD
-			except pymysql.OperationalError, e:
-=======
-			except MySQLdb.OperationalError as e:
->>>>>>> 6b2f8423
+			except pymysql.OperationalError as e:
 				# deadlock, try again
 				if e.args[0]==1213:
 					frappe.db.rollback()
