{
 "actions": [],
 "autoname": "Prompt",
 "creation": "2019-09-30 11:56:57.943241",
 "doctype": "DocType",
 "editable_grid": 1,
 "engine": "InnoDB",
 "field_order": [
  "script_type",
  "disabled",
  "column_break_3",
  "reference_doctype",
  "doctype_event",
  "api_method",
  "allow_guest",
  "section_break_8",
  "script"
 ],
 "fields": [
  {
   "fieldname": "script_type",
   "fieldtype": "Select",
   "in_list_view": 1,
   "label": "Script Type",
   "options": "DocType Event\nScheduler Event\nAPI",
   "reqd": 1
  },
  {
   "fieldname": "script",
   "fieldtype": "Code",
   "label": "Script",
   "reqd": 1
  },
  {
   "depends_on": "eval:doc.script_type==='DocType Event'",
   "fieldname": "reference_doctype",
   "fieldtype": "Link",
   "in_list_view": 1,
   "label": "Reference Document Type",
   "options": "DocType"
  },
  {
   "depends_on": "eval:doc.script_type==='DocType Event'",
   "fieldname": "doctype_event",
   "fieldtype": "Select",
   "label": "DocType Event",
   "options": "Before Insert\nBefore Save\nAfter Save\nBefore Submit\nAfter Submit\nBefore Cancel\nAfter Cancel\nBefore Delete\nAfter Delete\nBefore Save (Submitted Document)\nAfter Save (Submitted Document)"
  },
  {
   "depends_on": "eval:doc.script_type==='API'",
   "fieldname": "api_method",
   "fieldtype": "Data",
   "label": "API Method"
  },
  {
   "default": "0",
   "depends_on": "eval:doc.script_type==='API'",
   "fieldname": "allow_guest",
   "fieldtype": "Check",
   "label": "Allow Guest"
  },
  {
   "default": "0",
   "fieldname": "disabled",
   "fieldtype": "Check",
   "label": "Disabled"
  },
  {
   "fieldname": "column_break_3",
   "fieldtype": "Column Break"
  },
  {
   "fieldname": "section_break_8",
   "fieldtype": "Section Break"
  }
 ],
 "links": [],
<<<<<<< HEAD
 "modified": "2019-12-17 12:55:07.389775",
=======
 "modified": "2020-04-06 11:24:38.161555",
>>>>>>> e5a87aa4
 "modified_by": "Administrator",
 "module": "Core",
 "name": "Server Script",
 "owner": "Administrator",
 "permissions": [
  {
   "create": 1,
   "delete": 1,
   "email": 1,
   "export": 1,
   "print": 1,
   "read": 1,
   "report": 1,
   "role": "Script Manager",
   "share": 1,
   "write": 1
  }
 ],
 "sort_field": "modified",
 "sort_order": "DESC",
 "track_changes": 1
}<|MERGE_RESOLUTION|>--- conflicted
+++ resolved
@@ -75,11 +75,7 @@
   }
  ],
  "links": [],
-<<<<<<< HEAD
- "modified": "2019-12-17 12:55:07.389775",
-=======
  "modified": "2020-04-06 11:24:38.161555",
->>>>>>> e5a87aa4
  "modified_by": "Administrator",
  "module": "Core",
  "name": "Server Script",
