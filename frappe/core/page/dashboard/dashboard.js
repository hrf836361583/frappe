// Copyright (c) 2019, Frappe Technologies Pvt. Ltd. and Contributors
// MIT License. See license.txt

frappe.provide('frappe.dashboards');
frappe.provide('frappe.dashboards.chart_sources');


frappe.pages['dashboard'].on_page_load = function(wrapper) {
	var page = frappe.ui.make_app_page({
		parent: wrapper,
		title: __("Dashboard"),
		single_column: true
	});

	frappe.dashboard = new Dashboard(wrapper);
	$(wrapper).bind('show', function() {
		frappe.dashboard.show();
	});
};

class Dashboard {
	constructor(wrapper) {
		this.wrapper = $(wrapper);
		$(`<div class="dashboard">
			<div class="dashboard-graph row"></div>
		</div>`).appendTo(this.wrapper.find(".page-content").empty());
		this.container = this.wrapper.find(".dashboard-graph");
		this.page = wrapper.page;
	}

	show() {
		this.route = frappe.get_route();
		if (this.route.length > 1) {
			// from route
			this.show_dashboard(this.route.slice(-1)[0]);
		} else {
			// last opened
			if (frappe.last_dashboard) {
				frappe.set_route('dashboard', frappe.last_dashboard);
			} else {
				// default dashboard
				frappe.db.get_list('Dashboard', {filters: {is_default: 1}}).then(data => {
					if (data && data.length) {
						frappe.set_route('dashboard', data[0].name);
					} else {
						// no default, get the latest one
						frappe.db.get_list('Dashboard', {limit: 1}).then(data => {
							if (data && data.length) {
								frappe.set_route('dashboard', data[0].name);
							} else {
								// create a new dashboard!
								frappe.new_doc('Dashboard');
							}
						});
					}
				});
			}
		}
	}

	show_dashboard(current_dashboard_name) {
		if(this.dashboard_name !== current_dashboard_name) {
			this.dashboard_name = current_dashboard_name;
			let title = this.dashboard_name;
			if (!this.dashboard_name.toLowerCase().includes(__('dashboard'))) {
				// ensure dashboard title has "dashboard"
				title = __('{0} Dashboard', [title]);
			}
			this.page.set_title(title);
			this.set_dropdown();
			this.container.empty();
			this.refresh();
		}
		this.charts = {};
		frappe.last_dashboard = current_dashboard_name;
	}

	refresh() {
		this.get_dashboard_doc().then((doc) => {
			this.dashboard_doc = doc;
			this.charts = this.dashboard_doc.charts;

			this.charts.map((chart) => {
				let chart_container = $("<div></div>");
				chart_container.appendTo(this.container);

				frappe.model.with_doc("Dashboard Chart", chart.chart).then( chart_doc => {
					let dashboard_chart = new frappe.ui.DashboardChart(chart_doc, chart_container);
					dashboard_chart.show();
				});
			});
		});
	}

	get_dashboard_doc() {
		return frappe.model.with_doc('Dashboard', this.dashboard_name);
	}

	set_dropdown() {
		this.page.clear_menu();

		this.page.add_menu_item('Edit...', () => {
			frappe.set_route('Form', 'Dashboard', frappe.dashboard.dashboard_name);
		}, 1);

		this.page.add_menu_item('New...', () => {
			frappe.new_doc('Dashboard');
		}, 1);

		frappe.db.get_list("Dashboard").then(dashboards => {
			dashboards.map(dashboard => {
				let name = dashboard.name;
				if(name != this.dashboard_name){
					this.page.add_menu_item(name, () => frappe.set_route("dashboard", name));
				}
			});
		});
	}
<<<<<<< HEAD
}

class DashboardChart {
	constructor(chart_doc, chart_container) {
		this.chart_doc = chart_doc;
		this.container = chart_container;
	}

	show() {
		this.get_settings().then(() => {
			this.prepare_chart_object();
			this.prepare_container();
			this.setup_filter_button();

			if (this.chart_doc.timeseries && this.chart_doc.chart_type !== 'Custom') {
				this.render_time_series_filters();
			}
			this.prepare_chart_actions();
			this.fetch(this.filters).then( data => {
				if (this.chart_doc.chart_type == 'Report') {
					data = this.get_report_chart_data(data);
				}
				this.update_last_synced();
				this.data = data;
				this.render();
			});
		});
	}

	prepare_container() {
		const column_width_map = {
			"Half": "6",
			"Full": "12",
		};
		let columns = column_width_map[this.chart_doc.width];
		this.chart_container = $(`<div class="col-sm-${columns} chart-column-container">
			<div class="chart-wrapper">
				<div class="chart-loading-state text-muted">${__("Loading...")}</div>
				<div class="chart-empty-state hide text-muted">${__("No Data")}</div>
			</div>
		</div>`);
		this.chart_container.appendTo(this.container);

		let last_synced_text = $(`<span class="text-muted last-synced-text"></span>`);
		last_synced_text.prependTo(this.chart_container);
	}

	render_time_series_filters() {
		let filters = [
			{
				label: this.chart_doc.timespan,
				options: ['Select Date Range', 'Last Year', 'Last Quarter', 'Last Month', 'Last Week'],
				action: (selected_item) => {
					this.selected_timespan = selected_item;

					if (this.selected_timespan === 'Select Date Range') {
						this.render_date_range_fields();
					} else {
						this.selected_from_date = null;
						this.selected_to_date = null;
						if (this.date_field_wrapper) this.date_field_wrapper.hide();
						this.fetch_and_update_chart();
					}
				}
			},
			{
				label: this.chart_doc.time_interval,
				options: ['Yearly', 'Quarterly', 'Monthly', 'Weekly', 'Daily'],
				action: (selected_item) => {
					this.selected_time_interval = selected_item;
					this.fetch_and_update_chart();
				}
			},
		];

		frappe.dashboard_utils.render_chart_filters(filters, 'chart-actions', this.chart_container, 1);
	}

	fetch_and_update_chart() {
		this.args = {
			timespan: this.selected_timespan,
			time_interval: this.selected_time_interval,
			from_date: this.selected_from_date,
			to_date: this.selected_to_date
		};

		this.fetch(this.filters, true, this.args).then(data => {
			if (this.chart_doc.chart_type == 'Report') {
				data = this.get_report_chart_data(data);
			}

			this.update_chart_object();
			this.data = data;
			this.render();
		});
	}

	render_date_range_fields() {
		if (!this.date_field_wrapper || !this.date_field_wrapper.is(':visible')) {
			this.date_field_wrapper = 
				$(`<div class="dashboard-date-field pull-right"></div>`)
					.insertBefore(this.chart_container.find('.chart-wrapper'));

			this.date_range_field = frappe.ui.form.make_control({
				df: {
					fieldtype: 'DateRange',
					fieldname: 'from_date',
					placeholder: 'Date Range',
					input_class: 'input-xs',
					reqd: 1,
					change: () => {
						let selected_date_range = this.date_range_field.get_value();
						this.selected_from_date = selected_date_range[0];
						this.selected_to_date = selected_date_range[1];

						if (selected_date_range && selected_date_range.length == 2) {
							this.fetch_and_update_chart();
						}
					}
				},
				parent: this.date_field_wrapper,
				render_input: 1
			});
		}
	}

	get_report_chart_data(result) {
		if (result.chart && this.chart_doc.is_custom) {
			return result.chart.data;
		} else {
			let y_fields = [];
			this.chart_doc.y_axis.map( field => {
				y_fields.push(field.y_field);
			});

			let chart_fields = {
				y_fields: y_fields,
				x_field: this.chart_doc.x_field,
				chart_type: this.chart_doc.type,
				color: this.chart_doc.color
			};
			let columns = result.columns.map((col)=> {
				return frappe.report_utils.prepare_field_from_column(col);
			});

			let data = frappe.report_utils.make_chart_options(columns, result, chart_fields).data;
			return data;
		}
	}

	prepare_chart_actions() {
		let actions = [
			{
				label: __("Refresh"),
				action: 'action-refresh',
				handler: () => {
					this.fetch_and_update_chart();
				}
			},
			{
				label: __("Edit..."),
				action: 'action-edit',
				handler: () => {
					frappe.set_route('Form', 'Dashboard Chart', this.chart_doc.name);
				}
			}
		];
		if (this.chart_doc.document_type) {
			actions.push({
				label: __("{0} List", [this.chart_doc.document_type]),
				action: 'action-list',
				handler: () => {
					frappe.set_route('List', this.chart_doc.document_type);
				}
			});
		} else if (this.chart_doc.chart_type === 'Report') {
			actions.push({
				label: __("{0} Report", [this.chart_doc.report_name]),
				action: 'action-list',
				handler: () => {
					frappe.set_route('query-report', this.chart_doc.report_name);
				}
			})
		}
		this.set_chart_actions(actions);
	}

	setup_filter_button() {
		
		this.is_document_type = this.chart_doc.chart_type!== 'Report' && this.chart_doc.chart_type!=='Custom';
		this.filter_button = 
			$(`<div class="filter-chart btn btn-default btn-xs pull-right">${__("Filter")}</div>`);
		this.filter_button.prependTo(this.chart_container);

		this.filter_button.on('click', () => {
			let fields;
	
			frappe.dashboard_utils.get_filters_for_chart_type(this.chart_doc)
				.then(filters => {
					if (!this.is_document_type) {
						if (!filters) {
							fields = [{
								fieldtype: "HTML",
								options: __("No Filters Set")
							}];
						} else {
							fields = filters.filter(f => {
								if (f.on_change && !f.reqd) {
									return false;
								}
								if (f.get_query || f.get_data) {
									f.read_only = 1;
								}
								return f.fieldname;
							});
						}
					} else {
						fields = [{
							fieldtype: 'HTML',
							fieldname: 'filter_area',
						}];
					}

					this.setup_filter_dialog(fields);
				});
		});
	}

	setup_filter_dialog(fields) {

		let me = this;
		let dialog = new frappe.ui.Dialog({
			title: __(`Set Filters for ${this.chart_doc.chart_name}`),
			fields: fields,
			primary_action: function() {
				let values = this.get_values();
				if (values) {
					this.hide();
					if (me.is_document_type) {
						me.filters = me.filter_group.get_filters();
					} else {
						me.filters = values;
					}
					me.fetch_and_update_chart();
				}
			},
			primary_action_label: "Set"
		});

		if (this.is_document_type) {
			this.create_filter_group_and_add_filters(dialog.get_field('filter_area').$wrapper);
		}

		dialog.show();
		dialog.set_values(this.filters);	
	
	}

	create_filter_group_and_add_filters(parent) {
		this.filter_group = new frappe.ui.FilterGroup({
			parent: parent,
			doctype: this.chart_doc.document_type,
			on_change: () => {},
		});

		frappe.model.with_doctype(this.chart_doc.document_type, () => {
			this.filter_group.add_filters_to_filter_group(this.filters);
		});
	}

	set_chart_actions(actions) {
		this.chart_actions = $(`<div class="chart-actions btn-group dropdown pull-right">
			<a class="dropdown-toggle" data-toggle="dropdown" aria-haspopup="true" aria-expanded="false">
				<button class="btn btn-default btn-xs"><span class="caret"></span></button>
			</a>
			<ul class="dropdown-menu" style="max-height: 300px; overflow-y: auto;">
				${actions.map(action => `<li><a data-action="${action.action}">${action.label}</a></li>`).join('')}
			</ul>
		</div>
		`);

		this.chart_actions.find("a[data-action]").each((i, o) => {
			const action = o.dataset.action;
			$(o).click(actions.find(a => a.action === action));
		});
		this.chart_actions.prependTo(this.chart_container);
	}

	fetch(filters, refresh=false, args) {
		this.chart_container.find('.chart-loading-state').removeClass('hide');
		let method = this.settings ? this.settings.method
			: 'frappe.desk.doctype.dashboard_chart.dashboard_chart.get';

		if (this.chart_doc.chart_type == 'Report') {
			args = {
				report_name: this.chart_doc.report_name,
				filters: filters,
			};
		} else {
			args = {
				chart_name: this.chart_doc.name,
				filters: filters,
				refresh: refresh ? 1 : 0,
				time_interval: args && args.time_interval? args.time_interval: null,
				timespan: args && args.timespan? args.timespan: null,
				from_date: args && args.from_date? args.from_date: null,
				to_date: args && args.to_date? args.to_date: null,
			};
		}
		return frappe.xcall(
			method,
			args
		);
	}

	render() {
		const chart_type_map = {
			'Line': 'line',
			'Bar': 'bar',
			'Percentage': 'percentage',
			'Pie': 'pie'
		};

		let colors = [];

		if (this.chart_doc.y_axis.length) {
			this.chart_doc.y_axis.map( field => {
				colors.push(field.color);
			});
		} else if (['Line', 'Bar'].includes(this.chart_doc.type)) {
			colors = [this.chart_doc.color || "light-blue"];
		}

		this.chart_container.find('.chart-loading-state').addClass('hide');
		if (!this.data) {
			this.chart_container.find('.chart-empty-state').removeClass('hide');
		} else {
			let chart_args = {
				title: this.chart_doc.chart_name,
				data: this.data,
				type: chart_type_map[this.chart_doc.type],
				colors: colors,
				axisOptions: {
					xIsSeries: this.chart_doc.timeseries,
					shortenYAxisNumbers: 1
				}
			};
			if (!this.chart) {
				this.chart = new frappe.Chart(this.chart_container.find(".chart-wrapper")[0], chart_args);
			} else {
				this.chart.update(this.data);
			}
		}
	}

	update_last_synced() {
		let last_synced_text = __("Last synced {0}", [comment_when(this.chart_doc.last_synced_on)]);
		this.container.find(".last-synced-text").html(last_synced_text);
	}

	update_chart_object() {
		frappe.db.get_doc("Dashboard Chart", this.chart_doc.name).then(doc => {
			this.chart_doc = doc;
			this.prepare_chart_object();
			this.update_last_synced();
		});
	}

	prepare_chart_object() {
		this.filters = this.filters || JSON.parse(this.chart_doc.filters_json || '[]');
	}

	get_settings() {
		if (this.chart_doc.chart_type == 'Custom') {
			// custom source
			if (frappe.dashboards.chart_sources[this.chart_doc.source]) {
				this.settings = frappe.dashboards.chart_sources[this.chart_doc.source];
				return Promise.resolve();
			} else {
				const method = 'frappe.desk.doctype.dashboard_chart_source.dashboard_chart_source.get_config';
				return frappe.xcall(method, {name: this.chart_doc.source}).then(config => {
					frappe.dom.eval(config);
					this.settings = frappe.dashboards.chart_sources[this.chart_doc.source];
				});
			}
		} else if (this.chart_doc.chart_type == 'Report') {
			this.settings = {
				'method': 'frappe.desk.query_report.run'
			};
			return Promise.resolve();
		} else {
			return Promise.resolve();
		}
	}
=======
>>>>>>> cadb2bb4
}<|MERGE_RESOLUTION|>--- conflicted
+++ resolved
@@ -116,7 +116,6 @@
 			});
 		});
 	}
-<<<<<<< HEAD
 }
 
 class DashboardChart {
@@ -216,7 +215,7 @@
 
 	render_date_range_fields() {
 		if (!this.date_field_wrapper || !this.date_field_wrapper.is(':visible')) {
-			this.date_field_wrapper = 
+			this.date_field_wrapper =
 				$(`<div class="dashboard-date-field pull-right"></div>`)
 					.insertBefore(this.chart_container.find('.chart-wrapper'));
 
@@ -305,15 +304,15 @@
 	}
 
 	setup_filter_button() {
-		
+
 		this.is_document_type = this.chart_doc.chart_type!== 'Report' && this.chart_doc.chart_type!=='Custom';
-		this.filter_button = 
+		this.filter_button =
 			$(`<div class="filter-chart btn btn-default btn-xs pull-right">${__("Filter")}</div>`);
 		this.filter_button.prependTo(this.chart_container);
 
 		this.filter_button.on('click', () => {
 			let fields;
-	
+
 			frappe.dashboard_utils.get_filters_for_chart_type(this.chart_doc)
 				.then(filters => {
 					if (!this.is_document_type) {
@@ -371,8 +370,8 @@
 		}
 
 		dialog.show();
-		dialog.set_values(this.filters);	
-	
+		dialog.set_values(this.filters);
+
 	}
 
 	create_filter_group_and_add_filters(parent) {
@@ -511,6 +510,4 @@
 			return Promise.resolve();
 		}
 	}
-=======
->>>>>>> cadb2bb4
 }