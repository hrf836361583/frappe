# Copyright (c) 2015, Frappe Technologies Pvt. Ltd. and Contributors
# License: MIT. See LICENSE

import json

import frappe
from frappe.model.document import Document
from frappe.utils.jinja import validate_template


class EmailTemplate(Document):
<<<<<<< HEAD
=======
	# begin: auto-generated types
	# This code is auto-generated. Do not modify anything in this block.

	from typing import TYPE_CHECKING

	if TYPE_CHECKING:
		from frappe.types import DF

		response: DF.TextEditor | None
		response_html: DF.Code | None
		subject: DF.Data
		use_html: DF.Check
	# end: auto-generated types
>>>>>>> 9ef10818
	@property
	def response_(self):
		return self.response_html if self.use_html else self.response

	def validate(self):
		validate_template(self.subject)
		validate_template(self.response_)

	def get_formatted_subject(self, doc):
		return frappe.render_template(self.subject, doc)

	def get_formatted_response(self, doc):
		return frappe.render_template(self.response_, doc)

	def get_formatted_email(self, doc):
		if isinstance(doc, str):
			doc = json.loads(doc)

		return {
			"subject": self.get_formatted_subject(doc),
			"message": self.get_formatted_response(doc),
		}


@frappe.whitelist()
def get_email_template(template_name, doc):
	"""Returns the processed HTML of a email template with the given doc"""

	email_template = frappe.get_doc("Email Template", template_name)
	return email_template.get_formatted_email(doc)<|MERGE_RESOLUTION|>--- conflicted
+++ resolved
@@ -9,8 +9,6 @@
 
 
 class EmailTemplate(Document):
-<<<<<<< HEAD
-=======
 	# begin: auto-generated types
 	# This code is auto-generated. Do not modify anything in this block.
 
@@ -24,7 +22,6 @@
 		subject: DF.Data
 		use_html: DF.Check
 	# end: auto-generated types
->>>>>>> 9ef10818
 	@property
 	def response_(self):
 		return self.response_html if self.use_html else self.response
