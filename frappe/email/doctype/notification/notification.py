# -*- coding: utf-8 -*-
# Copyright (c) 2018, Frappe Technologies and contributors
# For license information, please see license.txt

from __future__ import unicode_literals
import frappe
import json, os
from frappe import _
from frappe.model.document import Document
from frappe.core.doctype.role.role import get_emails_from_role
from frappe.utils import validate_email_address, nowdate, parse_val, is_html, add_to_date
from frappe.utils.jinja import validate_template
from frappe.modules.utils import export_module_json, get_doc_module
from six import string_types
from frappe.integrations.doctype.slack_webhook_url.slack_webhook_url import send_slack_message
from frappe.desk.doctype.notification_log.notification_log import enqueue_create_notification

class Notification(Document):
	def onload(self):
		'''load message'''
		if self.is_standard:
			self.message = self.get_template()

	def autoname(self):
		if not self.name:
			self.name = self.subject

	def validate(self):
		validate_template(self.subject)
		validate_template(self.message)

		if self.event in ("Days Before", "Days After") and not self.date_changed:
			frappe.throw(_("Please specify which date field must be checked"))

		if self.event=="Value Change" and not self.value_changed:
			frappe.throw(_("Please specify which value field must be checked"))

		self.validate_forbidden_types()
		self.validate_condition()
		self.validate_standard()
		frappe.cache().hdel('notifications', self.document_type)

	def on_update(self):
		path = export_module_json(self, self.is_standard, self.module)
		if path:
			# js
			if not os.path.exists(path + '.md') and not os.path.exists(path + '.html'):
				with open(path + '.md', 'w') as f:
					f.write(self.message)

			# py
			if not os.path.exists(path + '.py'):
				with open(path + '.py', 'w') as f:
					f.write("""from __future__ import unicode_literals

import frappe

def get_context(context):
	# do your magic here
	pass
""")

	def validate_standard(self):
		if self.is_standard and not frappe.conf.developer_mode:
			frappe.throw(_('Cannot edit Standard Notification. To edit, please disable this and duplicate it'))

	def validate_condition(self):
		temp_doc = frappe.new_doc(self.document_type)
		if self.condition:
			try:
				frappe.safe_eval(self.condition, None, get_context(temp_doc.as_dict()))
			except Exception:
				frappe.throw(_("The Condition '{0}' is invalid").format(self.condition))

	def validate_forbidden_types(self):
		forbidden_document_types = ("Email Queue",)
		if (self.document_type in forbidden_document_types
			or frappe.get_meta(self.document_type).istable):
			# currently notifications don't work on child tables as events are not fired for each record of child table

			frappe.throw(_("Cannot set Notification on Document Type {0}").format(self.document_type))

	def get_documents_for_today(self):
		'''get list of documents that will be triggered today'''
		docs = []

		diff_days = self.days_in_advance
		if self.event=="Days After":
			diff_days = -diff_days

		reference_date = add_to_date(nowdate(), days=diff_days)
		reference_date_start = reference_date + ' 00:00:00.000000'
		reference_date_end = reference_date + ' 23:59:59.000000'

		doc_list = frappe.get_all(self.document_type,
			fields='name',
			filters=[
				{ self.date_changed: ('>=', reference_date_start) },
				{ self.date_changed: ('<=', reference_date_end) }
			])

		for d in doc_list:
			doc = frappe.get_doc(self.document_type, d.name)

			if self.condition and not frappe.safe_eval(self.condition, None, get_context(doc)):
				continue

			docs.append(doc)

		return docs

	def send(self, doc):
		'''Build recipients and send Notification'''

		context = get_context(doc)
		context = {"doc": doc, "alert": self, "comments": None}
		if doc.get("_comments"):
			context["comments"] = json.loads(doc.get("_comments"))

		if self.is_standard:
			self.load_standard_properties(context)
		try:
			if self.channel == 'Email':
				self.send_an_email(doc, context)

			if self.channel == 'Slack':
				self.send_a_slack_msg(doc, context)

			if self.channel == 'System Notification' or self.send_system_notification:
				self.create_system_notification(doc, context)
		except:
			frappe.log_error(title='Failed to send notification', message=frappe.get_traceback())

		if self.set_property_after_alert:
			allow_update = True
			if doc.docstatus == 1 and not doc.meta.get_field(self.set_property_after_alert).allow_on_submit:
				allow_update = False
			try:
				if allow_update and not doc.flags.in_notification_update:
					doc.set(self.set_property_after_alert, self.property_value)
					doc.flags.updater_reference = {
						'doctype': self.doctype,
						'docname': self.name,
						'label': _('via Notification')
					}
					doc.flags.in_notification_update = True
					doc.save(ignore_permissions=True)
					doc.flags.in_notification_update = False
			except Exception:
				frappe.log_error(title='Document update failed', message=frappe.get_traceback())
<<<<<<< HEAD
=======

	def create_system_notification(self, doc, context):
		subject = self.subject
		if "{" in subject:
			subject = frappe.render_template(self.subject, context)

		attachments = self.get_attachment(doc)
		recipients, cc, bcc = self.get_list_of_recipients(doc, context)
		users = recipients + cc + bcc

		notification_doc = {
			'type': 'Alert',
			'document_type': doc.doctype,
			'document_name': doc.name,
			'subject': subject,
			'email_content': frappe.render_template(self.message, context),
			'attached_file': attachments and json.dumps(attachments[0])
		}
		enqueue_create_notification(users, notification_doc)
>>>>>>> e5a87aa4

	def send_an_email(self, doc, context):
		from email.utils import formataddr
		subject = self.subject
		if "{" in subject:
			subject = frappe.render_template(self.subject, context)

		attachments = self.get_attachment(doc)
		recipients, cc, bcc = self.get_list_of_recipients(doc, context)
		if not (recipients or cc or bcc):
			return
		sender = None
		if self.sender and self.sender_email:
			sender = formataddr((self.sender, self.sender_email))
		frappe.sendmail(recipients = recipients,
			subject = subject,
			sender = sender,
			cc = cc,
			bcc = bcc,
			message = frappe.render_template(self.message, context),
			reference_doctype = doc.doctype,
			reference_name = doc.name,
			attachments = attachments,
			expose_recipients="header",
			print_letterhead = ((attachments
				and attachments[0].get('print_letterhead')) or False))

	def send_a_slack_msg(self, doc, context):
			send_slack_message(
				webhook_url=self.slack_webhook_url,
				message=frappe.render_template(self.message, context),
				reference_doctype = doc.doctype,
				reference_name = doc.name)

	def get_list_of_recipients(self, doc, context):
		recipients = []
		cc = []
		bcc = []
		for recipient in self.recipients:
			if recipient.condition:
				if not frappe.safe_eval(recipient.condition, None, context):
					continue
			if recipient.email_by_document_field:
				email_ids_value = doc.get(recipient.email_by_document_field)
				if validate_email_address(email_ids_value):
					email_ids = email_ids_value.replace(",", "\n")
					recipients = recipients + email_ids.split("\n")

				# else:
				# 	print "invalid email"
			if recipient.cc and "{" in recipient.cc:
				recipient.cc = frappe.render_template(recipient.cc, context)

			if recipient.cc:
				recipient.cc = recipient.cc.replace(",", "\n")
				cc = cc + recipient.cc.split("\n")

			if recipient.bcc and "{" in recipient.bcc:
				recipient.bcc = frappe.render_template(recipient.bcc, context)

			if recipient.bcc:
				recipient.bcc = recipient.bcc.replace(",", "\n")
				bcc = bcc + recipient.bcc.split("\n")

			#For sending emails to specified role
			if recipient.email_by_role:
				emails = get_emails_from_role(recipient.email_by_role)

				for email in emails:
					recipients = recipients + email.split("\n")

		if not recipients and not cc and not bcc:
			return None, None, None
		return list(set(recipients)), list(set(cc)), list(set(bcc))

	def get_attachment(self, doc):
		""" check print settings are attach the pdf """
		if not self.attach_print:
			return None

		print_settings = frappe.get_doc("Print Settings", "Print Settings")
		if (doc.docstatus == 0 and not print_settings.allow_print_for_draft) or \
			(doc.docstatus == 2 and not print_settings.allow_print_for_cancelled):

			# ignoring attachment as draft and cancelled documents are not allowed to print
			status = "Draft" if doc.docstatus == 0 else "Cancelled"
			frappe.throw(_("""Not allowed to attach {0} document, please enable Allow Print For {0} in Print Settings""").format(status),
				title=_("Error in Notification"))
		else:
			return [{
				"print_format_attachment": 1,
				"doctype": doc.doctype,
				"name": doc.name,
				"print_format": self.print_format,
				"print_letterhead": print_settings.with_letterhead,
				"lang": frappe.db.get_value('Print Format', self.print_format, 'default_print_language')
					if self.print_format else 'en'
			}]


	def get_template(self):
		module = get_doc_module(self.module, self.doctype, self.name)
		def load_template(extn):
			template = ''
			template_path = os.path.join(os.path.dirname(module.__file__),
				frappe.scrub(self.name) + extn)
			if os.path.exists(template_path):
				with open(template_path, 'r') as f:
					template = f.read()
			return template

		return load_template('.html') or load_template('.md')

	def load_standard_properties(self, context):
		'''load templates and run get_context'''
		module = get_doc_module(self.module, self.doctype, self.name)
		if module:
			if hasattr(module, 'get_context'):
				out = module.get_context(context)
				if out: context.update(out)

		self.message = self.get_template()

		if not is_html(self.message):
			self.message = frappe.utils.md_to_html(self.message)

@frappe.whitelist()
def get_documents_for_today(notification):
	notification = frappe.get_doc('Notification', notification)
	notification.check_permission('read')
	return [d.name for d in notification.get_documents_for_today()]

def trigger_daily_alerts():
	trigger_notifications(None, "daily")

def trigger_notifications(doc, method=None):
	if frappe.flags.in_import or frappe.flags.in_patch:
		# don't send notifications while syncing or patching
		return

	if method == "daily":
		doc_list = frappe.get_all('Notification',
			filters={
				'event': ('in', ('Days Before', 'Days After')),
				'enabled': 1
			})
		for d in doc_list:
			alert = frappe.get_doc("Notification", d.name)

			for doc in alert.get_documents_for_today():
				evaluate_alert(doc, alert, alert.event)
				frappe.db.commit()

def evaluate_alert(doc, alert, event):
	from jinja2 import TemplateError
	try:
		if isinstance(alert, string_types):
			alert = frappe.get_doc("Notification", alert)

		context = get_context(doc)

		if alert.condition:
			if not frappe.safe_eval(alert.condition, None, context):
				return

		if event=="Value Change" and not doc.is_new():
			if not frappe.db.has_column(doc.doctype, alert.value_changed):
				alert.db_set('enabled', 0)
				frappe.log_error('Notification {0} has been disabled due to missing field'.format(alert.name))
				return

			doc_before_save = doc.get_doc_before_save()
			field_value_before_save = doc_before_save.get(alert.value_changed) if doc_before_save else None

			field_value_before_save = parse_val(field_value_before_save)
			if (doc.get(alert.value_changed) == field_value_before_save):
				# value not changed
				return

		if event != "Value Change" and not doc.is_new():
			# reload the doc for the latest values & comments,
			# except for validate type event.
			doc.reload()
		alert.send(doc)
	except TemplateError:
		frappe.throw(_("Error while evaluating Notification {0}. Please fix your template.").format(alert))
	except Exception as e:
		error_log = frappe.log_error(message=frappe.get_traceback(), title=str(e))
		frappe.throw(_("Error in Notification: {}").format(
			frappe.utils.get_link_to_form('Error Log', error_log.name)))

def get_context(doc):
	return {"doc": doc, "nowdate": nowdate, "frappe": frappe._dict(utils=frappe.utils)}<|MERGE_RESOLUTION|>--- conflicted
+++ resolved
@@ -148,8 +148,6 @@
 					doc.flags.in_notification_update = False
 			except Exception:
 				frappe.log_error(title='Document update failed', message=frappe.get_traceback())
-<<<<<<< HEAD
-=======
 
 	def create_system_notification(self, doc, context):
 		subject = self.subject
@@ -169,7 +167,6 @@
 			'attached_file': attachments and json.dumps(attachments[0])
 		}
 		enqueue_create_notification(users, notification_doc)
->>>>>>> e5a87aa4
 
 	def send_an_email(self, doc, context):
 		from email.utils import formataddr
