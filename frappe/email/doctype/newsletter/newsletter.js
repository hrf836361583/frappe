--- conflicted
+++ resolved
@@ -112,10 +112,7 @@
 					options: {
 						minDate: new Date(),
 					},
-<<<<<<< HEAD
-=======
 					reqd: true,
->>>>>>> 9ef10818
 				},
 				{
 					label: __("Time"),
