--- conflicted
+++ resolved
@@ -154,11 +154,7 @@
  "idx": 1,
  "in_create": 1,
  "links": [],
-<<<<<<< HEAD
- "modified": "2023-03-16 12:15:17.850292",
-=======
  "modified": "2023-06-09 14:31:52.789186",
->>>>>>> 9ef10818
  "modified_by": "Administrator",
  "module": "Email",
  "name": "Email Queue",
