# Copyright (c) 2015, Frappe Technologies Pvt. Ltd. and Contributors
# License: MIT. See LICENSE
import re
from io import BytesIO

import openpyxl
import xlrd
from openpyxl import load_workbook
from openpyxl.styles import Font
from openpyxl.utils import get_column_letter

import frappe
from frappe import _
from frappe.utils.html_utils import unescape_html

ILLEGAL_CHARACTERS_RE = re.compile(r"[\000-\010]|[\013-\014]|[\016-\037]")


# return xlsx file object
def make_xlsx(data, sheet_name, wb=None, column_widths=None):
	column_widths = column_widths or []
	if wb is None:
		wb = openpyxl.Workbook(write_only=True)

	ws = wb.create_sheet(sheet_name, 0)

	for i, column_width in enumerate(column_widths):
		if column_width:
			ws.column_dimensions[get_column_letter(i + 1)].width = column_width

	row1 = ws.row_dimensions[1]
	row1.font = Font(name="Calibri", bold=True)

	for row in data:
		clean_row = []
		for item in row:
			if isinstance(item, str) and (sheet_name not in ["Data Import Template", "Data Export"]):
				value = handle_html(item)
			else:
				value = item

			if isinstance(item, str) and next(ILLEGAL_CHARACTERS_RE.finditer(value), None):
				# Remove illegal characters from the string
				value = ILLEGAL_CHARACTERS_RE.sub("", value)

			clean_row.append(value)

		ws.append(clean_row)

	xlsx_file = BytesIO()
	wb.save(xlsx_file)
	return xlsx_file


def handle_html(data):
	from frappe.core.utils import html2text

	# return if no html tags found
	data = frappe.as_unicode(data)

	if "<" not in data or ">" not in data:
		return data

	h = unescape_html(data or "")

	try:
		value = html2text(h, strip_links=True, wrap=False)
	except Exception:
		# unable to parse html, send it raw
		return data

	value = ", ".join(value.split("  \n"))
	value = " ".join(value.split("\n"))
	return ", ".join(value.split("# "))


def read_xlsx_file_from_attached_file(file_url=None, fcontent=None, filepath=None):
	if file_url:
		_file = frappe.get_doc("File", {"file_url": file_url})
		filename = _file.get_full_path()
	elif fcontent:
		filename = BytesIO(fcontent)
	elif filepath:
		filename = filepath
	else:
		return

	rows = []
	wb1 = load_workbook(filename=filename, read_only=True, data_only=True)
	ws1 = wb1.active
	for row in ws1.iter_rows():
		rows.append([cell.value for cell in row])
	return rows


def read_xls_file_from_attached_file(content):
	book = xlrd.open_workbook(file_contents=content)
	sheets = book.sheets()
	sheet = sheets[0]
	return [sheet.row_values(i) for i in range(sheet.nrows)]


def build_xlsx_response(data, filename):
<<<<<<< HEAD
	xlsx_file = make_xlsx(data, filename)
	# write out response as a xlsx type
	frappe.response["filename"] = _(filename) + ".xlsx"
	frappe.response["filecontent"] = xlsx_file.getvalue()
	frappe.response["type"] = "binary"
=======
	from frappe.desk.utils import provide_binary_file

	provide_binary_file(filename, "xlsx", make_xlsx(data, filename).getvalue())
>>>>>>> 9ef10818
<|MERGE_RESOLUTION|>--- conflicted
+++ resolved
@@ -10,7 +10,6 @@
 from openpyxl.utils import get_column_letter
 
 import frappe
-from frappe import _
 from frappe.utils.html_utils import unescape_html
 
 ILLEGAL_CHARACTERS_RE = re.compile(r"[\000-\010]|[\013-\014]|[\016-\037]")
@@ -101,14 +100,6 @@
 
 
 def build_xlsx_response(data, filename):
-<<<<<<< HEAD
-	xlsx_file = make_xlsx(data, filename)
-	# write out response as a xlsx type
-	frappe.response["filename"] = _(filename) + ".xlsx"
-	frappe.response["filecontent"] = xlsx_file.getvalue()
-	frappe.response["type"] = "binary"
-=======
 	from frappe.desk.utils import provide_binary_file
 
-	provide_binary_file(filename, "xlsx", make_xlsx(data, filename).getvalue())
->>>>>>> 9ef10818
+	provide_binary_file(filename, "xlsx", make_xlsx(data, filename).getvalue())