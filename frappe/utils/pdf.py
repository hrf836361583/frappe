--- conflicted
+++ resolved
@@ -106,17 +106,10 @@
 	)
 
 	if not options.get("margin-right"):
-<<<<<<< HEAD
 		options['margin-right'] = '14mm'
 
 	if not options.get("margin-left"):
 		options['margin-left'] = '14mm'
-=======
-		options["margin-right"] = "15mm"
-
-	if not options.get("margin-left"):
-		options["margin-left"] = "15mm"
->>>>>>> 8c9cef90
 
 	html, html_options = read_options_from_html(html)
 	options.update(html_options or {})
