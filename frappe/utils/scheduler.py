--- conflicted
+++ resolved
@@ -49,11 +49,7 @@
 
 	for site in sites:
 		try:
-<<<<<<< HEAD
-			enqueue_events_for_site(site=site, queued_jobs=jobs_per_site[site])
-=======
 			enqueue_events_for_site(site=site)
->>>>>>> e5a87aa4
 		except Exception as e:
 			print(e.__class__, 'Failed to enqueue events for site: {}'.format(site))
 
