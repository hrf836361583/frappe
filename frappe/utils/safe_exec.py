
import os, json, inspect
import mimetypes
from html2text import html2text
from RestrictedPython import compile_restricted, safe_globals
import RestrictedPython.Guards
import frappe
import frappe.utils
import frappe.utils.data
from frappe.website.utils import (get_shade, get_toc, get_next_link)
from frappe.modules import scrub
from frappe.www.printview import get_visible_columns
import frappe.exceptions
import frappe.integrations.utils

class ServerScriptNotEnabled(frappe.PermissionError): pass

def safe_exec(script, _globals=None, _locals=None):
	# script reports must be enabled via site_config.json
	if not frappe.conf.server_script_enabled:
		frappe.throw('Please Enable Server Scripts', ServerScriptNotEnabled)

	# build globals
	exec_globals = get_safe_globals()
	if _globals:
		exec_globals.update(_globals)

	# execute script compiled by RestrictedPython
	exec(compile_restricted(script), exec_globals, _locals) # pylint: disable=exec-used

def get_safe_globals():
	datautils = frappe._dict()
	if frappe.db:
		date_format = frappe.db.get_default("date_format") or "yyyy-mm-dd"
		time_format = frappe.db.get_default("time_format") or "HH:mm:ss"
	else:
		date_format = "yyyy-mm-dd"
		time_format = "HH:mm:ss"

	add_module_properties(frappe.utils.data, datautils, lambda obj: hasattr(obj, "__call__"))

	if "_" in getattr(frappe.local, 'form_dict', {}):
		del frappe.local.form_dict["_"]

	user = getattr(frappe.local, "session", None) and frappe.local.session.user or "Guest"

	out = frappe._dict(
		# make available limited methods of frappe
<<<<<<< HEAD
		json = json,
		dict = dict,
		frappe =  frappe._dict(
			flags = frappe.flags,

			format = frappe.format_value,
			format_value = frappe.format_value,
			date_format = date_format,
			format_date = frappe.utils.data.global_date_format,
			form_dict = getattr(frappe.local, 'form_dict', {}),

			get_meta = frappe.get_meta,
			get_doc = frappe.get_doc,
			get_cached_doc = frappe.get_cached_doc,
			get_list = frappe.get_list,
			get_all = frappe.get_all,
			get_system_settings = frappe.get_system_settings,

			utils = datautils,
			get_url = frappe.utils.get_url,
			render_template = frappe.render_template,
			msgprint = frappe.msgprint,

			user = user,
			get_fullname = frappe.utils.get_fullname,
			get_gravatar = frappe.utils.get_gravatar_url,
			full_name = frappe.local.session.data.full_name if getattr(frappe.local, "session", None) else "Guest",
			request = getattr(frappe.local, 'request', {}),
			session = frappe._dict(
				user = user,
				csrf_token = frappe.local.session.data.csrf_token if getattr(frappe.local, "session", None) else ''
=======
		json=json,
		dict=dict,
		_dict=frappe._dict,
		frappe=frappe._dict(
			flags=frappe.flags,
			format=frappe.format_value,
			format_value=frappe.format_value,
			date_format=date_format,
			time_format=time_format,
			format_date=frappe.utils.data.global_date_format,
			form_dict=getattr(frappe.local, 'form_dict', {}),

			get_meta=frappe.get_meta,
			get_doc=frappe.get_doc,
			get_cached_doc=frappe.get_cached_doc,
			get_list=frappe.get_list,
			get_all=frappe.get_all,
			get_system_settings=frappe.get_system_settings,

			utils=datautils,
			get_url=frappe.utils.get_url,
			render_template=frappe.render_template,
			msgprint=frappe.msgprint,

			user=user,
			get_fullname=frappe.utils.get_fullname,
			get_gravatar=frappe.utils.get_gravatar_url,
			full_name=frappe.local.session.data.full_name if getattr(frappe.local, "session", None) else "Guest",
			request=getattr(frappe.local, 'request', {}),
			session=frappe._dict(
				user=user,
				csrf_token=frappe.local.session.data.csrf_token if getattr(frappe.local, "session", None) else ''
>>>>>>> e5a87aa4
			),
			make_get_request = frappe.integrations.utils.make_get_request,
			make_post_request = frappe.integrations.utils.make_post_request,
			socketio_port=frappe.conf.socketio_port,
			get_hooks=frappe.get_hooks,
			sanitize_html=frappe.utils.sanitize_html
		),
		style=frappe._dict(
			border_color='#d1d8dd'
		),
<<<<<<< HEAD
		get_toc =  get_toc,
		get_next_link = get_next_link,
		_ =  frappe._,
		_dict = frappe._dict,
		get_shade = get_shade,
		scrub =  scrub,
		guess_mimetype = mimetypes.guess_type,
		html2text = html2text,
		dev_server =  1 if os.environ.get('DEV_SERVER', False) else 0
=======
		get_toc=get_toc,
		get_next_link=get_next_link,
		_=frappe._,
		get_shade=get_shade,
		scrub=scrub,
		guess_mimetype=mimetypes.guess_type,
		html2text=html2text,
		dev_server=1 if os.environ.get('DEV_SERVER', False) else 0
>>>>>>> e5a87aa4
	)

	add_module_properties(frappe.exceptions, out.frappe, lambda obj: inspect.isclass(obj) and issubclass(obj, Exception))

	if not frappe.flags.in_setup_help:
		out.get_visible_columns = get_visible_columns
		out.frappe.date_format = date_format
		out.frappe.time_format = time_format
		out.frappe.db = frappe._dict(
			get_list = frappe.get_list,
			get_all = frappe.get_all,
			get_value = frappe.db.get_value,
			set_value = frappe.db.set_value,
			get_single_value = frappe.db.get_single_value,
			get_default = frappe.db.get_default,
			escape = frappe.db.escape,
		)

	if frappe.response:
		out.frappe.response = frappe.response

	out.update(safe_globals)

	# default writer allows write access
	out._write_ = _write
	out._getitem_ = _getitem

	# allow iterators and list comprehension
	out._getiter_ = iter
	out._iter_unpack_sequence_ = RestrictedPython.Guards.guarded_iter_unpack_sequence
	out.sorted = sorted

	return out

def _getitem(obj, key):
	# guard function for RestrictedPython
	# allow any key to be accessed as long as it does not start with underscore
	if isinstance(key, str) and key.startswith('_'):
		raise SyntaxError('Key starts with _')
	return obj[key]

def _write(obj):
	# guard function for RestrictedPython
	# allow writing to any object
	return obj

def add_module_properties(module, data, filter_method):
	for key, obj in module.__dict__.items():
		if key.startswith("_"):
			# ignore
			continue

		if filter_method(obj):
			# only allow functions
			data[key] = obj<|MERGE_RESOLUTION|>--- conflicted
+++ resolved
@@ -46,39 +46,6 @@
 
 	out = frappe._dict(
 		# make available limited methods of frappe
-<<<<<<< HEAD
-		json = json,
-		dict = dict,
-		frappe =  frappe._dict(
-			flags = frappe.flags,
-
-			format = frappe.format_value,
-			format_value = frappe.format_value,
-			date_format = date_format,
-			format_date = frappe.utils.data.global_date_format,
-			form_dict = getattr(frappe.local, 'form_dict', {}),
-
-			get_meta = frappe.get_meta,
-			get_doc = frappe.get_doc,
-			get_cached_doc = frappe.get_cached_doc,
-			get_list = frappe.get_list,
-			get_all = frappe.get_all,
-			get_system_settings = frappe.get_system_settings,
-
-			utils = datautils,
-			get_url = frappe.utils.get_url,
-			render_template = frappe.render_template,
-			msgprint = frappe.msgprint,
-
-			user = user,
-			get_fullname = frappe.utils.get_fullname,
-			get_gravatar = frappe.utils.get_gravatar_url,
-			full_name = frappe.local.session.data.full_name if getattr(frappe.local, "session", None) else "Guest",
-			request = getattr(frappe.local, 'request', {}),
-			session = frappe._dict(
-				user = user,
-				csrf_token = frappe.local.session.data.csrf_token if getattr(frappe.local, "session", None) else ''
-=======
 		json=json,
 		dict=dict,
 		_dict=frappe._dict,
@@ -111,7 +78,6 @@
 			session=frappe._dict(
 				user=user,
 				csrf_token=frappe.local.session.data.csrf_token if getattr(frappe.local, "session", None) else ''
->>>>>>> e5a87aa4
 			),
 			make_get_request = frappe.integrations.utils.make_get_request,
 			make_post_request = frappe.integrations.utils.make_post_request,
@@ -122,17 +88,6 @@
 		style=frappe._dict(
 			border_color='#d1d8dd'
 		),
-<<<<<<< HEAD
-		get_toc =  get_toc,
-		get_next_link = get_next_link,
-		_ =  frappe._,
-		_dict = frappe._dict,
-		get_shade = get_shade,
-		scrub =  scrub,
-		guess_mimetype = mimetypes.guess_type,
-		html2text = html2text,
-		dev_server =  1 if os.environ.get('DEV_SERVER', False) else 0
-=======
 		get_toc=get_toc,
 		get_next_link=get_next_link,
 		_=frappe._,
@@ -141,7 +96,6 @@
 		guess_mimetype=mimetypes.guess_type,
 		html2text=html2text,
 		dev_server=1 if os.environ.get('DEV_SERVER', False) else 0
->>>>>>> e5a87aa4
 	)
 
 	add_module_properties(frappe.exceptions, out.frappe, lambda obj: inspect.isclass(obj) and issubclass(obj, Exception))
