
import inspect
import json
import mimetypes

import RestrictedPython.Guards
from html2text import html2text
from RestrictedPython import compile_restricted, safe_globals

import frappe
import frappe.exceptions
import frappe.integrations.utils
import frappe.utils
import frappe.utils.data
from frappe import _
from frappe.frappeclient import FrappeClient
from frappe.modules import scrub
from frappe.website.utils import get_next_link, get_shade, get_toc
from frappe.www.printview import get_visible_columns


class ServerScriptNotEnabled(frappe.PermissionError):
	pass


class NamespaceDict(frappe._dict):
	"""Raise AttributeError if function not found in namespace"""
	def __getattr__(self, key):
		ret = self.get(key)
		if (not ret and key.startswith("__")) or (key not in self):
			def default_function(*args, **kwargs):
				raise AttributeError(f"module has no attribute '{key}'")
			return default_function
		return ret


def safe_exec(script, _globals=None, _locals=None, restrict_commit_rollback=False):
	# server scripts can be disabled via site_config.json
	# they are enabled by default
	if 'server_script_enabled' in frappe.conf:
		enabled = frappe.conf.server_script_enabled
	else:
		enabled = True

	if not enabled:
		frappe.throw(_('Please Enable Server Scripts'), ServerScriptNotEnabled)

	# build globals
	exec_globals = get_safe_globals()
	if _globals:
		exec_globals.update(_globals)

	if restrict_commit_rollback:
		exec_globals.frappe.db.pop('commit', None)
		exec_globals.frappe.db.pop('rollback', None)

	# execute script compiled by RestrictedPython
	frappe.flags.in_safe_exec = True
	exec(compile_restricted(script), exec_globals, _locals) # pylint: disable=exec-used
	frappe.flags.in_safe_exec = False

	return exec_globals, _locals

def get_safe_globals():
	datautils = frappe._dict()

	if frappe.db:
		date_format = frappe.db.get_default("date_format") or "yyyy-mm-dd"
		time_format = frappe.db.get_default("time_format") or "HH:mm:ss"
	else:
		date_format = "yyyy-mm-dd"
		time_format = "HH:mm:ss"

	add_data_utils(datautils)

	if "_" in getattr(frappe.local, 'form_dict', {}):
		del frappe.local.form_dict["_"]

	user = getattr(frappe.local, "session", None) and frappe.local.session.user or "Guest"

	out = NamespaceDict(
		# make available limited methods of frappe
		json=NamespaceDict(
			loads=json.loads,
			dumps=json.dumps),
		dict=dict,
		log=frappe.log,
		_dict=frappe._dict,
		frappe=NamespaceDict(
			flags=frappe._dict(),
			format=frappe.format_value,
			format_value=frappe.format_value,
			date_format=date_format,
			time_format=time_format,
			format_date=frappe.utils.data.global_date_format,
			form_dict=getattr(frappe.local, 'form_dict', {}),
			bold=frappe.bold,
			copy_doc=frappe.copy_doc,
			errprint=frappe.errprint,
			qb=frappe.qb,

			get_meta=frappe.get_meta,
			get_doc=frappe.get_doc,
			get_cached_doc=frappe.get_cached_doc,
			get_list=frappe.get_list,
			get_all=frappe.get_all,
			get_system_settings=frappe.get_system_settings,
			rename_doc=frappe.rename_doc,

			utils=datautils,
			get_url=frappe.utils.get_url,
			render_template=frappe.render_template,
			msgprint=frappe.msgprint,
			throw=frappe.throw,
			sendmail=frappe.sendmail,
			get_print=frappe.get_print,
			attach_print=frappe.attach_print,

			user=user,
			get_fullname=frappe.utils.get_fullname,
			get_gravatar=frappe.utils.get_gravatar_url,
			full_name=frappe.local.session.data.full_name if getattr(frappe.local, "session", None) else "Guest",
			request=getattr(frappe.local, 'request', {}),
			session=frappe._dict(
				user=user,
				csrf_token=frappe.local.session.data.csrf_token if getattr(frappe.local, "session", None) else ''
			),
			make_get_request=frappe.integrations.utils.make_get_request,
			make_post_request=frappe.integrations.utils.make_post_request,
			socketio_port=frappe.conf.socketio_port,
			get_hooks=frappe.get_hooks,
			sanitize_html=frappe.utils.sanitize_html,
			log_error=frappe.log_error
		),
		FrappeClient=FrappeClient,
		style=frappe._dict(
			border_color='#d1d8dd'
		),
		get_toc=get_toc,
		get_next_link=get_next_link,
		_=frappe._,
		get_shade=get_shade,
		scrub=scrub,
		guess_mimetype=mimetypes.guess_type,
		html2text=html2text,
		dev_server=1 if frappe._dev_server else 0,
		run_script=run_script
	)

	add_module_properties(frappe.exceptions, out.frappe, lambda obj: inspect.isclass(obj) and issubclass(obj, Exception))

	if not frappe.flags.in_setup_help:
		out.get_visible_columns = get_visible_columns
		out.frappe.date_format = date_format
		out.frappe.time_format = time_format
		out.frappe.db = NamespaceDict(
<<<<<<< HEAD
			get_list=frappe.get_list,
			get_all=frappe.get_all,
			get_value=frappe.db.get_value,
			set_value=frappe.db.set_value,
			get_single_value=frappe.db.get_single_value,
			get_default=frappe.db.get_default,
			count=frappe.db.count,
			min=frappe.db.min,
			max=frappe.db.max,
			avg=frappe.db.avg,
			sum=frappe.db.sum,
			escape=frappe.db.escape,
			sql=frappe.db.sql
=======
			get_list = frappe.get_list,
			get_all = frappe.get_all,
			get_value = frappe.db.get_value,
			set_value = frappe.db.set_value,
			get_single_value = frappe.db.get_single_value,
			get_default = frappe.db.get_default,
			exists = frappe.db.exists,
			count = frappe.db.count,
			min = frappe.db.min,
			max = frappe.db.max,
			avg = frappe.db.avg,
			sum = frappe.db.sum,
			escape = frappe.db.escape,
			sql = read_sql,
			commit = frappe.db.commit,
			rollback = frappe.db.rollback
>>>>>>> c0380cdd
		)

		out.frappe.cache = cache

	if frappe.response:
		out.frappe.response = frappe.response

	out.update(safe_globals)

	# default writer allows write access
	out._write_ = _write
	out._getitem_ = _getitem
	out._getattr_ = _getattr

	# allow iterators and list comprehension
	out._getiter_ = iter
	out._iter_unpack_sequence_ = RestrictedPython.Guards.guarded_iter_unpack_sequence
	out.sorted = sorted

	return out

<<<<<<< HEAD
=======
def cache():
	return NamespaceDict(
		get_value = frappe.cache().get_value,
		set_value = frappe.cache().set_value,
		hset = frappe.cache().hset,
		hget = frappe.cache().hget
	)

def read_sql(query, *args, **kwargs):
	'''a wrapper for frappe.db.sql to allow reads'''
	if query.strip().split(None, 1)[0].lower() == 'select':
		return frappe.db.sql(query, *args, **kwargs)
	else:
		raise frappe.PermissionError('Only SELECT SQL allowed in scripting')

>>>>>>> c0380cdd
def run_script(script):
	'''run another server script'''
	return frappe.get_doc('Server Script', script).execute_method()

def _getitem(obj, key):
	# guard function for RestrictedPython
	# allow any key to be accessed as long as it does not start with underscore
	if isinstance(key, str) and key.startswith('_'):
		raise SyntaxError('Key starts with _')
	return obj[key]

def _getattr(object, name, default=None):
	# guard function for RestrictedPython
	# allow any key to be accessed as long as
	# 1. it does not start with an underscore (safer_getattr)
	# 2. it is not an UNSAFE_ATTRIBUTES

	UNSAFE_ATTRIBUTES = {
		# Generator Attributes
		"gi_frame", "gi_code",
		# Coroutine Attributes
		"cr_frame", "cr_code", "cr_origin",
		# Async Generator Attributes
		"ag_code", "ag_frame",
		# Traceback Attributes
		"tb_frame", "tb_next",
	}

	if isinstance(name, str) and (name in UNSAFE_ATTRIBUTES):
		raise SyntaxError("{name} is an unsafe attribute".format(name=name))
	return RestrictedPython.Guards.safer_getattr(object, name, default=default)

def _write(obj):
	# guard function for RestrictedPython
	# allow writing to any object
	return obj

def add_data_utils(data):
	for key, obj in frappe.utils.data.__dict__.items():
		if key in VALID_UTILS:
			data[key] = obj

def add_module_properties(module, data, filter_method):
	for key, obj in module.__dict__.items():
		if key.startswith("_"):
			# ignore
			continue

		if filter_method(obj):
			# only allow functions
			data[key] = obj

VALID_UTILS = (
"DATE_FORMAT",
"TIME_FORMAT",
"DATETIME_FORMAT",
"is_invalid_date_string",
"getdate",
"get_datetime",
"to_timedelta",
"get_timedelta",
"add_to_date",
"add_days",
"add_months",
"add_years",
"date_diff",
"month_diff",
"time_diff",
"time_diff_in_seconds",
"time_diff_in_hours",
"now_datetime",
"get_timestamp",
"get_eta",
"get_time_zone",
"convert_utc_to_user_timezone",
"now",
"nowdate",
"today",
"nowtime",
"get_first_day",
"get_quarter_start",
"get_first_day_of_week",
"get_year_start",
"get_last_day_of_week",
"get_last_day",
"get_time",
"get_datetime_in_timezone",
"get_datetime_str",
"get_date_str",
"get_time_str",
"get_user_date_format",
"get_user_time_format",
"format_date",
"format_time",
"format_datetime",
"format_duration",
"get_weekdays",
"get_weekday",
"get_timespan_date_range",
"global_date_format",
"has_common",
"flt",
"cint",
"floor",
"ceil",
"cstr",
"rounded",
"remainder",
"safe_div",
"round_based_on_smallest_currency_fraction",
"encode",
"parse_val",
"fmt_money",
"get_number_format_info",
"money_in_words",
"in_words",
"is_html",
"is_image",
"get_thumbnail_base64_for_image",
"image_to_base64",
"strip_html",
"escape_html",
"pretty_date",
"comma_or",
"comma_and",
"comma_sep",
"new_line_sep",
"filter_strip_join",
"get_url",
"get_host_name_from_request",
"url_contains_port",
"get_host_name",
"get_link_to_form",
"get_link_to_report",
"get_absolute_url",
"get_url_to_form",
"get_url_to_list",
"get_url_to_report",
"get_url_to_report_with_filters",
"evaluate_filters",
"compare",
"get_filter",
"make_filter_tuple",
"make_filter_dict",
"sanitize_column",
"scrub_urls",
"expand_relative_urls",
"quoted",
"quote_urls",
"unique",
"strip",
"to_markdown",
"md_to_html",
"markdown",
"is_subset",
"generate_hash",
"formatdate",
"get_user_info_for_avatar",
"get_abbr"
)<|MERGE_RESOLUTION|>--- conflicted
+++ resolved
@@ -82,7 +82,8 @@
 		# make available limited methods of frappe
 		json=NamespaceDict(
 			loads=json.loads,
-			dumps=json.dumps),
+			dumps=json.dumps
+		),
 		dict=dict,
 		log=frappe.log,
 		_dict=frappe._dict,
@@ -154,38 +155,22 @@
 		out.frappe.date_format = date_format
 		out.frappe.time_format = time_format
 		out.frappe.db = NamespaceDict(
-<<<<<<< HEAD
 			get_list=frappe.get_list,
 			get_all=frappe.get_all,
 			get_value=frappe.db.get_value,
 			set_value=frappe.db.set_value,
 			get_single_value=frappe.db.get_single_value,
 			get_default=frappe.db.get_default,
+			exists=frappe.db.exists,
 			count=frappe.db.count,
 			min=frappe.db.min,
 			max=frappe.db.max,
 			avg=frappe.db.avg,
 			sum=frappe.db.sum,
 			escape=frappe.db.escape,
-			sql=frappe.db.sql
-=======
-			get_list = frappe.get_list,
-			get_all = frappe.get_all,
-			get_value = frappe.db.get_value,
-			set_value = frappe.db.set_value,
-			get_single_value = frappe.db.get_single_value,
-			get_default = frappe.db.get_default,
-			exists = frappe.db.exists,
-			count = frappe.db.count,
-			min = frappe.db.min,
-			max = frappe.db.max,
-			avg = frappe.db.avg,
-			sum = frappe.db.sum,
-			escape = frappe.db.escape,
-			sql = read_sql,
-			commit = frappe.db.commit,
-			rollback = frappe.db.rollback
->>>>>>> c0380cdd
+			sql=frappe.db.sql,
+			commit=frappe.db.commit,
+			rollback=frappe.db.rollback,
 		)
 
 		out.frappe.cache = cache
@@ -207,8 +192,6 @@
 
 	return out
 
-<<<<<<< HEAD
-=======
 def cache():
 	return NamespaceDict(
 		get_value = frappe.cache().get_value,
@@ -224,7 +207,6 @@
 	else:
 		raise frappe.PermissionError('Only SELECT SQL allowed in scripting')
 
->>>>>>> c0380cdd
 def run_script(script):
 	'''run another server script'''
 	return frappe.get_doc('Server Script', script).execute_method()
