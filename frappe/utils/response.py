--- conflicted
+++ resolved
@@ -165,17 +165,11 @@
 
 def download_private_file(path):
 	"""Checks permissions and sends back private file"""
-<<<<<<< HEAD
-	try:
-		_file = frappe.get_doc("File", {"file_url": path})
-		_file.is_downloadable()
-		make_access_log(doctype='File', document=path, file_type=os.path.splitext(path)[-1][1:])
-=======
->>>>>>> 90d9a65b
 
 	files = frappe.db.get_all('File', {'file_url': path})
 	can_access = False
-	# this file might be attached to multiple documents
+	make_access_log(doctype='File', document=path, file_type=os.path.splitext(path)[-1][1:])
+  # this file might be attached to multiple documents
 	# if the file is accessible from any one of those documents
 	# then it should be downloadable
 	for f in files:
