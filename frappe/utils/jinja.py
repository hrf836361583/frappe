# Copyright (c) 2015, Frappe Technologies Pvt. Ltd. and Contributors
# License: MIT. See LICENSE
def get_jenv():
	import frappe
	from frappe.utils.safe_exec import get_safe_globals

	if not getattr(frappe.local, 'jenv', None):
		from jinja2 import DebugUndefined
		from jinja2.sandbox import SandboxedEnvironment

		# frappe will be loaded last, so app templates will get precedence
		jenv = SandboxedEnvironment(
			loader=get_jloader(),
			undefined=DebugUndefined
		)
		set_filters(jenv)

		jenv.globals.update(get_safe_globals())
<<<<<<< HEAD
		jenv.globals.update(get_jenv_customization('methods'))
		jenv.globals.update({
			'resolve_class': resolve_class,
			'inspect': inspect,
			'web_blocks': web_blocks,
			'web_block': web_block,
			'include_style': include_style
		})
=======

		methods, filters = get_jinja_hooks()
		jenv.globals.update(methods or {})
		jenv.filters.update(filters or {})
>>>>>>> 77e0b595

		frappe.local.jenv = jenv

	return frappe.local.jenv

def get_template(path):
	return get_jenv().get_template(path)

def get_email_from_template(name, args):
	from jinja2 import TemplateNotFound

	args = args or {}
	try:
		message = get_template('templates/emails/' + name + '.html').render(args)
	except TemplateNotFound as e:
		raise e

	try:
		text_content = get_template('templates/emails/' + name + '.txt').render(args)
	except TemplateNotFound:
		text_content = None

	return (message, text_content)

def validate_template(html):
	"""Throws exception if there is a syntax error in the Jinja Template"""
	import frappe
	from jinja2 import TemplateSyntaxError

	jenv = get_jenv()
	try:
		jenv.from_string(html)
	except TemplateSyntaxError as e:
		frappe.msgprint('Line {}: {}'.format(e.lineno, e.message))
		frappe.throw(frappe._("Syntax error in template"))

def render_template(template, context, is_path=None, safe_render=True):
	'''Render a template using Jinja

	:param template: path or HTML containing the jinja template
	:param context: dict of properties to pass to the template
	:param is_path: (optional) assert that the `template` parameter is a path
	:param safe_render: (optional) prevent server side scripting via jinja templating
	'''

<<<<<<< HEAD
	from frappe import get_traceback, throw, _
=======
	from frappe import _, get_traceback, throw
>>>>>>> 77e0b595
	from jinja2 import TemplateError

	if not template:
		return ""

	if (is_path or guess_is_path(template)):
		return get_jenv().get_template(template).render(context)
	else:
		if safe_render and ".__" in template:
			throw(_("Illegal template"))
		try:
			return get_jenv().from_string(template).render(context)
		except TemplateError:
			throw(title="Jinja Template Error", msg="<pre>{template}</pre><pre>{tb}</pre>".format(template=template, tb=get_traceback()))

def guess_is_path(template):
	# template can be passed as a path or content
	# if its single line and ends with a html, then its probably a path
	if '\n' not in template and '.' in template:
		extn = template.rsplit('.')[-1]
		if extn in ('html', 'css', 'scss', 'py', 'md', 'json', 'js', 'xml'):
			return True

	return False


def get_jloader():
	import frappe
	if not getattr(frappe.local, 'jloader', None):
		from jinja2 import ChoiceLoader, PackageLoader, PrefixLoader

		if frappe.local.flags.in_setup_help:
			apps = ['frappe']
		else:
			apps = frappe.get_hooks('template_apps')
			if not apps:
				apps = frappe.local.flags.web_pages_apps or frappe.get_installed_apps(sort=True)
				apps.reverse()

		if "frappe" not in apps:
			apps.append('frappe')

		frappe.local.jloader = ChoiceLoader(
			# search for something like app/templates/...
			[PrefixLoader(dict(
				(app, PackageLoader(app, ".")) for app in apps
			))]

			# search for something like templates/...
			+ [PackageLoader(app, ".") for app in apps]
		)

	return frappe.local.jloader

def set_filters(jenv):
	import frappe
	from frappe.utils import cint, cstr, flt

	jenv.filters["json"] = frappe.as_json
	jenv.filters["len"] = len
	jenv.filters["int"] = cint
	jenv.filters["str"] = cstr
	jenv.filters["flt"] = flt

	if frappe.flags.in_setup_help:
		return


def get_jinja_hooks():
	"""Returns a tuple of (methods, filters) each containing a dict of method name and method definition pair."""
	import frappe

	if not getattr(frappe.local, "site", None):
		return (None, None)

	from types import FunctionType, ModuleType
	from inspect import getmembers, isfunction

	def get_obj_dict_from_paths(object_paths):
		out = {}
		for obj_path in object_paths:
			try:
				obj = frappe.get_module(obj_path)
			except ModuleNotFoundError:
				obj = frappe.get_attr(obj_path)

			if isinstance(obj, ModuleType):
				functions = getmembers(obj, isfunction)
				for function_name, function in functions:
					out[function_name] = function
			elif isinstance(obj, FunctionType):
				function_name = obj.__name__
				out[function_name] = obj
		return out

<<<<<<< HEAD
	values = frappe.get_hooks("jenv", {}).get(customization_type)
	if not values:
		return out

	for value in values:
		fn_name, fn_string = value.split(":")
		out[fn_name] = frappe.get_attr(fn_string)

	return out


def resolve_class(classes):
	import frappe

	if classes is None:
		return ''

	if isinstance(classes, frappe.string_types):
		return classes

	if isinstance(classes, (list, tuple)):
		return ' '.join([resolve_class(c) for c in classes]).strip()

	if isinstance(classes, dict):
		return ' '.join([classname for classname in classes if classes[classname]]).strip()

	return classes


def inspect(var, render=True):
	context = { "var": var }
	if render:
		html = "<pre>{{ var | pprint | e }}</pre>"
	else:
		html = ""
	return get_jenv().from_string(html).render(context)


def web_block(template, values=None, **kwargs):
	options = {"template": template, "values": values}
	options.update(kwargs)
	return web_blocks([options])


def web_blocks(blocks):
	from frappe import throw, _dict
	from frappe.website.doctype.web_page.web_page import get_web_blocks_html
	from frappe import _

	web_blocks = []
	for block in blocks:
		if not block.get('template'):
			throw(_('Web Template is not specified'))

		doc = _dict({
			'doctype': 'Web Page Block',
			'web_template': block['template'],
			'web_template_values': block.get('values', {}),
			'add_top_padding': 1,
			'add_bottom_padding': 1,
			'add_container': 1,
			'hide_block': 0,
			'css_class': ''
		})
		doc.update(block)
		web_blocks.append(doc)

	out = get_web_blocks_html(web_blocks)
=======
	values = frappe.get_hooks("jinja")
	methods, filters = values.get("methods", []), values.get("filters", [])
>>>>>>> 77e0b595

	method_dict = get_obj_dict_from_paths(methods)
	filter_dict = get_obj_dict_from_paths(filters)

<<<<<<< HEAD
	return html


def include_style(file_name, rtl=None):
	if rtl is None:
		rtl = is_rtl()

	if rtl:
		path = f"/assets/css-rtl/{file_name}"
	else:
		path = f"/assets/css/{file_name}"
	return f'<link type="text/css" rel="stylesheet" href="{path}">'


def is_rtl():
	from frappe import local
	return local.lang in ["ar", "he", "fa", "ps"]
=======
	return method_dict, filter_dict
>>>>>>> 77e0b595
<|MERGE_RESOLUTION|>--- conflicted
+++ resolved
@@ -16,21 +16,10 @@
 		set_filters(jenv)
 
 		jenv.globals.update(get_safe_globals())
-<<<<<<< HEAD
-		jenv.globals.update(get_jenv_customization('methods'))
-		jenv.globals.update({
-			'resolve_class': resolve_class,
-			'inspect': inspect,
-			'web_blocks': web_blocks,
-			'web_block': web_block,
-			'include_style': include_style
-		})
-=======
 
 		methods, filters = get_jinja_hooks()
 		jenv.globals.update(methods or {})
 		jenv.filters.update(filters or {})
->>>>>>> 77e0b595
 
 		frappe.local.jenv = jenv
 
@@ -76,11 +65,7 @@
 	:param safe_render: (optional) prevent server side scripting via jinja templating
 	'''
 
-<<<<<<< HEAD
-	from frappe import get_traceback, throw, _
-=======
 	from frappe import _, get_traceback, throw
->>>>>>> 77e0b595
 	from jinja2 import TemplateError
 
 	if not template:
@@ -176,101 +161,10 @@
 				out[function_name] = obj
 		return out
 
-<<<<<<< HEAD
-	values = frappe.get_hooks("jenv", {}).get(customization_type)
-	if not values:
-		return out
-
-	for value in values:
-		fn_name, fn_string = value.split(":")
-		out[fn_name] = frappe.get_attr(fn_string)
-
-	return out
-
-
-def resolve_class(classes):
-	import frappe
-
-	if classes is None:
-		return ''
-
-	if isinstance(classes, frappe.string_types):
-		return classes
-
-	if isinstance(classes, (list, tuple)):
-		return ' '.join([resolve_class(c) for c in classes]).strip()
-
-	if isinstance(classes, dict):
-		return ' '.join([classname for classname in classes if classes[classname]]).strip()
-
-	return classes
-
-
-def inspect(var, render=True):
-	context = { "var": var }
-	if render:
-		html = "<pre>{{ var | pprint | e }}</pre>"
-	else:
-		html = ""
-	return get_jenv().from_string(html).render(context)
-
-
-def web_block(template, values=None, **kwargs):
-	options = {"template": template, "values": values}
-	options.update(kwargs)
-	return web_blocks([options])
-
-
-def web_blocks(blocks):
-	from frappe import throw, _dict
-	from frappe.website.doctype.web_page.web_page import get_web_blocks_html
-	from frappe import _
-
-	web_blocks = []
-	for block in blocks:
-		if not block.get('template'):
-			throw(_('Web Template is not specified'))
-
-		doc = _dict({
-			'doctype': 'Web Page Block',
-			'web_template': block['template'],
-			'web_template_values': block.get('values', {}),
-			'add_top_padding': 1,
-			'add_bottom_padding': 1,
-			'add_container': 1,
-			'hide_block': 0,
-			'css_class': ''
-		})
-		doc.update(block)
-		web_blocks.append(doc)
-
-	out = get_web_blocks_html(web_blocks)
-=======
 	values = frappe.get_hooks("jinja")
 	methods, filters = values.get("methods", []), values.get("filters", [])
->>>>>>> 77e0b595
 
 	method_dict = get_obj_dict_from_paths(methods)
 	filter_dict = get_obj_dict_from_paths(filters)
 
-<<<<<<< HEAD
-	return html
-
-
-def include_style(file_name, rtl=None):
-	if rtl is None:
-		rtl = is_rtl()
-
-	if rtl:
-		path = f"/assets/css-rtl/{file_name}"
-	else:
-		path = f"/assets/css/{file_name}"
-	return f'<link type="text/css" rel="stylesheet" href="{path}">'
-
-
-def is_rtl():
-	from frappe import local
-	return local.lang in ["ar", "he", "fa", "ps"]
-=======
-	return method_dict, filter_dict
->>>>>>> 77e0b595
+	return method_dict, filter_dict