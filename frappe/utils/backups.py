# Copyright (c) 2015, Frappe Technologies Pvt. Ltd. and Contributors
# License: MIT. See LICENSE

# imports - standard imports
import gzip
import os
from calendar import timegm
from datetime import datetime
from glob import glob
from shutil import which

# imports - third party imports
import click
from cryptography.fernet import Fernet

# imports - module imports
import frappe
from frappe import conf
from frappe.utils import cint, get_file_size, get_url, now, now_datetime

# backup variable for backwards compatibility
verbose = False
compress = False
_verbose = verbose
base_tables = ["__Auth", "__global_search", "__UserSettings"]

BACKUP_ENCRYPTION_CONFIG_KEY = "backup_encryption_key"


class BackupGenerator:
	"""
	This class contains methods to perform On Demand Backup

	To initialize, specify (db_name, user, password, db_file_name=None, db_host="localhost")
	If specifying db_file_name, also append ".sql.gz"
	"""

	def __init__(
		self,
		db_name,
		user,
		password,
		db_host,
		db_port,
		db_type,
		backup_path=None,
		backup_path_db=None,
		backup_path_files=None,
		backup_path_private_files=None,
		backup_path_conf=None,
		ignore_conf=False,
		compress_files=False,
		include_doctypes="",
		exclude_doctypes="",
		verbose=False,
	):
		global _verbose
		self.compress_files = compress_files or compress
		self.db_host = db_host
		self.db_port = db_port
		self.db_name = db_name
		self.db_type = db_type
		self.user = user
		self.password = password
		self.backup_path = backup_path
		self.backup_path_conf = backup_path_conf
		self.backup_path_db = backup_path_db
		self.backup_path_files = backup_path_files
		self.backup_path_private_files = backup_path_private_files
		self.ignore_conf = ignore_conf
		self.include_doctypes = include_doctypes
		self.exclude_doctypes = exclude_doctypes
		self.partial = False

<<<<<<< HEAD
=======
		self.db_host = self.db_host or "localhost"
		self.db_type = self.db_type or "mariadb"
		self.db_port = self.db_port or frappe.db.default_port

>>>>>>> da3d4cc5
		site = frappe.local.site or frappe.generate_hash(length=8)
		self.site_slug = site.replace(".", "_")
		self.verbose = verbose
		self.setup_backup_directory()
		self.setup_backup_tables()
		_verbose = verbose

	def setup_backup_directory(self):
		specified = (
			self.backup_path
			or self.backup_path_db
			or self.backup_path_files
			or self.backup_path_private_files
			or self.backup_path_conf
		)

		if not specified:
			backups_folder = get_backup_path()
			if not os.path.exists(backups_folder):
				os.makedirs(backups_folder, exist_ok=True)
		else:
			if self.backup_path:
				os.makedirs(self.backup_path, exist_ok=True)

			for file_path in {
				self.backup_path_files,
				self.backup_path_db,
				self.backup_path_private_files,
				self.backup_path_conf,
			}:
				if file_path:
					dir = os.path.dirname(file_path)
					os.makedirs(dir, exist_ok=True)

	def setup_backup_tables(self):
		"""Sets self.backup_includes, self.backup_excludes based on passed args"""
		existing_tables = frappe.db.get_tables()

		def get_tables(doctypes):
			tables = []
			for doctype in doctypes:
				if not doctype:
					continue
				table = frappe.utils.get_table_name(doctype)
				if table in existing_tables:
					tables.append(table)
			return tables

		passed_tables = {
			"include": get_tables(self.include_doctypes.strip().split(",")),
			"exclude": get_tables(self.exclude_doctypes.strip().split(",")),
		}
		specified_tables = get_tables(frappe.conf.get("backup", {}).get("includes", []))
		include_tables = (specified_tables + base_tables) if specified_tables else []

		conf_tables = {
			"include": include_tables,
			"exclude": get_tables(frappe.conf.get("backup", {}).get("excludes", [])),
		}

		self.backup_includes = passed_tables["include"]
		self.backup_excludes = passed_tables["exclude"]

		if not (self.backup_includes or self.backup_excludes) and not self.ignore_conf:
			self.backup_includes = self.backup_includes or conf_tables["include"]
			self.backup_excludes = self.backup_excludes or conf_tables["exclude"]

		self.partial = (self.backup_includes or self.backup_excludes) and not self.ignore_conf

	@property
	def site_config_backup_path(self):
		# For backwards compatibility
		click.secho(
			"BackupGenerator.site_config_backup_path has been deprecated in favour of"
			" BackupGenerator.backup_path_conf",
			fg="yellow",
		)
		return getattr(self, "backup_path_conf", None)

	def get_backup(self, older_than=24, ignore_files=False, force=False):
		"""
		Takes a new dump if existing file is old
		and sends the link to the file as email
		"""
		# Check if file exists and is less than a day old
		# If not Take Dump
		if not force:
			(
				last_db,
				last_file,
				last_private_file,
				site_config_backup_path,
			) = self.get_recent_backup(older_than)
		else:
			last_db, last_file, last_private_file, site_config_backup_path = (
				False,
				False,
				False,
				False,
			)

		if not (
			self.backup_path_conf
			and self.backup_path_db
			and self.backup_path_files
			and self.backup_path_private_files
		):
			self.set_backup_file_name()

		if not (last_db and last_file and last_private_file and site_config_backup_path):
			self.take_dump()
			self.copy_site_config()
			if not ignore_files:
				self.backup_files()

			if frappe.get_system_settings("encrypt_backup"):
				self.backup_encryption()

		else:
			self.backup_path_files = last_file
			self.backup_path_db = last_db
			self.backup_path_private_files = last_private_file
			self.backup_path_conf = site_config_backup_path

	def set_backup_file_name(self):
		partial = "-partial" if self.partial else ""
		ext = "tgz" if self.compress_files else "tar"
		enc = "-enc" if frappe.get_system_settings("encrypt_backup") else ""
		self.todays_date = now_datetime().strftime("%Y%m%d_%H%M%S")

		for_conf = f"{self.todays_date}-{self.site_slug}-site_config_backup{enc}.json"
		for_db = f"{self.todays_date}-{self.site_slug}{partial}-database{enc}.sql.gz"
		for_public_files = f"{self.todays_date}-{self.site_slug}-files{enc}.{ext}"
		for_private_files = f"{self.todays_date}-{self.site_slug}-private-files{enc}.{ext}"
		backup_path = self.backup_path or get_backup_path()

		if not self.backup_path_conf:
			self.backup_path_conf = os.path.join(backup_path, for_conf)
		if not self.backup_path_db:
			self.backup_path_db = os.path.join(backup_path, for_db)
		if not self.backup_path_files:
			self.backup_path_files = os.path.join(backup_path, for_public_files)
		if not self.backup_path_private_files:
			self.backup_path_private_files = os.path.join(backup_path, for_private_files)

	def backup_encryption(self):
		"""
		Encrypt all the backups created using gpg.
		"""
		paths = (self.backup_path_db, self.backup_path_files, self.backup_path_private_files)
		for path in paths:
			if os.path.exists(path):
				cmd_string = "gpg --yes --passphrase {passphrase} --pinentry-mode loopback -c {filelocation}"
				try:
					command = cmd_string.format(
						passphrase=get_or_generate_backup_encryption_key(),
						filelocation=path,
					)

					frappe.utils.execute_in_shell(command)
					os.rename(path + ".gpg", path)

				except Exception as err:
					print(err)
					click.secho(
						"Error occurred during encryption. Files are stored without encryption.", fg="red"
					)

	def get_recent_backup(self, older_than, partial=False):
		backup_path = get_backup_path()

		if not frappe.get_system_settings("encrypt_backup"):
			file_type_slugs = {
				"database": "*-{{}}-{}database.sql.gz".format("*" if partial else ""),
				"public": "*-{}-files.tar",
				"private": "*-{}-private-files.tar",
				"config": "*-{}-site_config_backup.json",
			}
		else:
			file_type_slugs = {
				"database": "*-{{}}-{}database.enc.sql.gz".format("*" if partial else ""),
				"public": "*-{}-files.enc.tar",
				"private": "*-{}-private-files.enc.tar",
				"config": "*-{}-site_config_backup.json",
			}

		def backup_time(file_path):
			file_name = file_path.split(os.sep)[-1]
			file_timestamp = file_name.split("-", 1)[0]
			return timegm(datetime.strptime(file_timestamp, "%Y%m%d_%H%M%S").utctimetuple())

		def get_latest(file_pattern):
			file_pattern = os.path.join(backup_path, file_pattern.format(self.site_slug))
			file_list = glob(file_pattern)
			if file_list:
				return max(file_list, key=backup_time)

		def old_enough(file_path):
			if file_path:
				if not os.path.isfile(file_path) or is_file_old(file_path, older_than):
					return None
				return file_path

		latest_backups = {
			file_type: get_latest(pattern) for file_type, pattern in file_type_slugs.items()
		}

		recent_backups = {
			file_type: old_enough(file_name) for file_type, file_name in latest_backups.items()
		}

		return (
			recent_backups.get("database"),
			recent_backups.get("public"),
			recent_backups.get("private"),
			recent_backups.get("config"),
		)

	def zip_files(self):
		# For backwards compatibility - pre v13
		click.secho(
			"BackupGenerator.zip_files has been deprecated in favour of" " BackupGenerator.backup_files",
			fg="yellow",
		)
		return self.backup_files()

	def get_summary(self):
		summary = {
			"config": {
				"path": self.backup_path_conf,
				"size": get_file_size(self.backup_path_conf, format=True),
			},
			"database": {
				"path": self.backup_path_db,
				"size": get_file_size(self.backup_path_db, format=True),
			},
		}

		if os.path.exists(self.backup_path_files) and os.path.exists(self.backup_path_private_files):
			summary.update(
				{
					"public": {
						"path": self.backup_path_files,
						"size": get_file_size(self.backup_path_files, format=True),
					},
					"private": {
						"path": self.backup_path_private_files,
						"size": get_file_size(self.backup_path_private_files, format=True),
					},
				}
			)

		return summary

	def print_summary(self):
		backup_summary = self.get_summary()
		print(f"Backup Summary for {frappe.local.site} at {now()}")

		title = max(len(x) for x in backup_summary)
		path = max(len(x["path"]) for x in backup_summary.values())

		for _type, info in backup_summary.items():
			template = f"{{0:{title}}}: {{1:{path}}} {{2}}"
			print(template.format(_type.title(), info["path"], info["size"]))

	def backup_files(self):
		for folder in ("public", "private"):
			files_path = frappe.get_site_path(folder, "files")
			backup_path = self.backup_path_files if folder == "public" else self.backup_path_private_files

			if self.compress_files:
				cmd_string = "tar cf - {1} | gzip > {0}"
			else:
				cmd_string = "tar -cf {0} {1}"

			frappe.utils.execute_in_shell(
				cmd_string.format(backup_path, files_path), verbose=self.verbose, low_priority=True
			)

	def copy_site_config(self):
		site_config_backup_path = self.backup_path_conf
		site_config_path = os.path.join(frappe.get_site_path(), "site_config.json")

		with open(site_config_backup_path, "w") as n, open(site_config_path) as c:
			n.write(c.read())

	def take_dump(self):
		import frappe.utils
		from frappe.utils.change_log import get_app_branch

		db_exc = {
			"mariadb": ("mysqldump", which("mysqldump")),
			"postgres": ("pg_dump", which("pg_dump")),
		}[self.db_type]
		gzip_exc = which("gzip")

		if not (gzip_exc and db_exc[1]):
			_exc = "gzip" if not gzip_exc else db_exc[0]
			frappe.throw(
				f"{_exc} not found in PATH! This is required to take a backup.", exc=frappe.ExecutableNotFound
			)
		db_exc = db_exc[0]

		database_header_content = [
			f"Backup generated by Frappe {frappe.__version__} on branch {get_app_branch('frappe') or 'N/A'}",
			"",
		]

		# escape reserved characters
		args = frappe._dict(
			[item[0], frappe.utils.esc(str(item[1]), "$ ")] for item in self.__dict__.copy().items()
		)

		if self.backup_includes:
			backup_info = ("Backing Up Tables: ", ", ".join(self.backup_includes))
		elif self.backup_excludes:
			backup_info = ("Skipping Tables: ", ", ".join(self.backup_excludes))

		if self.partial:
			if self.verbose:
				print("".join(backup_info), "\n")
			database_header_content.extend(
				[
					f"Partial Backup of Frappe Site {frappe.local.site}",
					("Backup contains: " if self.backup_includes else "Backup excludes: ") + backup_info[1],
					"",
				]
			)

		generated_header = "\n".join(f"-- {x}" for x in database_header_content) + "\n"

		with gzip.open(args.backup_path_db, "wt") as f:
			f.write(generated_header)

		if self.db_type == "postgres":
			if self.backup_includes:
				args["include"] = " ".join([f"--table='public.\"{table}\"'" for table in self.backup_includes])
			elif self.backup_excludes:
				args["exclude"] = " ".join(
					[f"--exclude-table-data='public.\"{table}\"'" for table in self.backup_excludes]
				)

			cmd_string = (
				"self=$$; "
				"( {db_exc} postgres://{user}:{password}@{db_host}:{db_port}/{db_name}"
				" {include} {exclude} || kill $self ) | {gzip} >> {backup_path_db}"
			)

		else:
			if self.backup_includes:
				args["include"] = " ".join([f"'{x}'" for x in self.backup_includes])
			elif self.backup_excludes:
				args["exclude"] = " ".join(
					[f"--ignore-table='{self.db_name}.{table}'" for table in self.backup_excludes]
				)

			cmd_string = (
				# Remember process of this shell and kill it if mysqldump exits w/ non-zero code
				"self=$$; "
				" ( {db_exc} --single-transaction --quick --lock-tables=false -u {user}"
				" -p{password} {db_name} -h {db_host} -P {db_port} {include} {exclude} || kill $self ) "
				" | {gzip} >> {backup_path_db}"
			)

		command = cmd_string.format(
			user=args.user,
			password=args.password,
			db_exc=db_exc,
			db_host=args.db_host,
			db_port=args.db_port,
			db_name=args.db_name,
			backup_path_db=args.backup_path_db,
			exclude=args.get("exclude", ""),
			include=args.get("include", ""),
			gzip=gzip_exc,
		)

		if self.verbose:
			print(command.replace(args.password, "*" * 10) + "\n")

		frappe.utils.execute_in_shell(command, low_priority=True, check_exit_code=True)

	def send_email(self):
		"""
		Sends the link to backup file located at erpnext/backups
		"""
		from frappe.email import get_system_managers

		recipient_list = get_system_managers()
		db_backup_url = get_url(os.path.join("backups", os.path.basename(self.backup_path_db)))
		files_backup_url = get_url(os.path.join("backups", os.path.basename(self.backup_path_files)))

		msg = """Hello,

Your backups are ready to be downloaded.

1. [Click here to download the database backup]({db_backup_url})
2. [Click here to download the files backup]({files_backup_url})

This link will be valid for 24 hours. A new backup will be available for
download only after 24 hours.""".format(
			db_backup_url=db_backup_url,
			files_backup_url=files_backup_url,
		)

		datetime_str = datetime.fromtimestamp(os.stat(self.backup_path_db).st_ctime)
		subject = datetime_str.strftime("%d/%m/%Y %H:%M:%S") + """ - Backup ready to be downloaded"""

		frappe.sendmail(recipients=recipient_list, message=msg, subject=subject)
		return recipient_list


@frappe.whitelist()
def fetch_latest_backups(partial=False):
	"""Fetches paths of the latest backup taken in the last 30 days
	Only for: System Managers

	Returns:
	        dict: relative Backup Paths
	"""
	frappe.only_for("System Manager")
	odb = BackupGenerator(
		frappe.conf.db_name,
		frappe.conf.db_name,
		frappe.conf.db_password,
		frappe.conf.db_host,
		frappe.conf.db_port,
		frappe.conf.db_type,
	)
	database, public, private, config = odb.get_recent_backup(older_than=24 * 30, partial=partial)

	return {"database": database, "public": public, "private": private, "config": config}


def scheduled_backup(
	older_than=6,
	ignore_files=False,
	backup_path=None,
	backup_path_db=None,
	backup_path_files=None,
	backup_path_private_files=None,
	backup_path_conf=None,
	ignore_conf=False,
	include_doctypes="",
	exclude_doctypes="",
	compress=False,
	force=False,
	verbose=False,
):
	"""this function is called from scheduler
	deletes backups older than 7 days
	takes backup"""
	odb = new_backup(
		older_than=older_than,
		ignore_files=ignore_files,
		backup_path=backup_path,
		backup_path_db=backup_path_db,
		backup_path_files=backup_path_files,
		backup_path_private_files=backup_path_private_files,
		backup_path_conf=backup_path_conf,
		ignore_conf=ignore_conf,
		include_doctypes=include_doctypes,
		exclude_doctypes=exclude_doctypes,
		compress=compress,
		force=force,
		verbose=verbose,
	)
	return odb


def new_backup(
	older_than=6,
	ignore_files=False,
	backup_path=None,
	backup_path_db=None,
	backup_path_files=None,
	backup_path_private_files=None,
	backup_path_conf=None,
	ignore_conf=False,
	include_doctypes="",
	exclude_doctypes="",
	compress=False,
	force=False,
	verbose=False,
):
	delete_temp_backups()
	odb = BackupGenerator(
		frappe.conf.db_name,
		frappe.conf.db_name,
		frappe.conf.db_password,
		frappe.conf.db_host,
		frappe.conf.db_type,
		frappe.conf.db_port,
		backup_path=backup_path,
		backup_path_db=backup_path_db,
		backup_path_files=backup_path_files,
		backup_path_private_files=backup_path_private_files,
		backup_path_conf=backup_path_conf,
		ignore_conf=ignore_conf,
		include_doctypes=include_doctypes,
		exclude_doctypes=exclude_doctypes,
		verbose=verbose,
		compress_files=compress,
	)
	odb.get_backup(older_than, ignore_files, force=force)
	return odb


def delete_temp_backups(older_than=24):
	"""
	Cleans up the backup_link_path directory by deleting older files
	"""
	older_than = cint(frappe.conf.keep_backups_for_hours) or older_than
	backup_path = get_backup_path()
	if os.path.exists(backup_path):
		file_list = os.listdir(get_backup_path())
		for this_file in file_list:
			this_file_path = os.path.join(get_backup_path(), this_file)
			if is_file_old(this_file_path, older_than):
				os.remove(this_file_path)


def is_file_old(file_path, older_than=24):
	"""
	Checks if file exists and is older than specified hours
	Returns ->
	True: file does not exist or file is old
	False: file is new
	"""
	if os.path.isfile(file_path):
		from datetime import timedelta

		# Get timestamp of the file
		file_datetime = datetime.fromtimestamp(os.stat(file_path).st_ctime)
		if datetime.today() - file_datetime >= timedelta(hours=older_than):
			if _verbose:
				print(f"File {file_path} is older than {older_than} hours")
			return True
		else:
			if _verbose:
				print(f"File {file_path} is recent")
			return False
	else:
		if _verbose:
			print(f"File {file_path} does not exist")
		return True


def get_backup_path():
	backup_path = frappe.utils.get_site_path(conf.get("backup_path", "private/backups"))
	return backup_path


@frappe.whitelist()
def get_backup_encryption_key():
	frappe.only_for("System Manager")
	return frappe.conf.get(BACKUP_ENCRYPTION_CONFIG_KEY)


def get_or_generate_backup_encryption_key():
	from frappe.installer import update_site_config

	key = frappe.conf.get(BACKUP_ENCRYPTION_CONFIG_KEY)
	if key:
		return key

	key = Fernet.generate_key().decode()
	update_site_config(BACKUP_ENCRYPTION_CONFIG_KEY, key)

	return key


class Backup:
	def __init__(self, file_path):
		self.file_path = file_path

	def backup_decryption(self, passphrase):
		"""
		Decrypts backup at the given path using the passphrase.
		"""
		if not os.path.exists(self.file_path):
			print("Invalid path", self.file_path)
			return
		else:
			file_path_with_ext = self.file_path + ".gpg"
			os.rename(self.file_path, file_path_with_ext)

			cmd_string = "gpg --yes --passphrase {passphrase} --pinentry-mode loopback -o {decrypted_file} -d {file_location}"
			command = cmd_string.format(
				passphrase=passphrase,
				file_location=file_path_with_ext,
				decrypted_file=self.file_path,
			)
		frappe.utils.execute_in_shell(command)

	def decryption_rollback(self):
		"""
		Checks if the decrypted file exists at the given path.
		if exists
		        Renames the orginal encrypted file.
		else
		        Removes the decrypted file and rename the original file.
		"""
		if os.path.exists(self.file_path + ".gpg"):
			if os.path.exists(self.file_path):
				os.remove(self.file_path)
			if os.path.exists(self.file_path.rstrip(".gz")):
				os.remove(self.file_path.rstrip(".gz"))
			os.rename(self.file_path + ".gpg", self.file_path)


def backup(
	with_files=False,
	backup_path_db=None,
	backup_path_files=None,
	backup_path_private_files=None,
	backup_path_conf=None,
	quiet=False,
):
	"Backup"
	odb = scheduled_backup(
		ignore_files=not with_files,
		backup_path_db=backup_path_db,
		backup_path_files=backup_path_files,
		backup_path_private_files=backup_path_private_files,
		backup_path_conf=backup_path_conf,
		force=True,
	)
	return {
		"backup_path_db": odb.backup_path_db,
		"backup_path_files": odb.backup_path_files,
		"backup_path_private_files": odb.backup_path_private_files,
	}<|MERGE_RESOLUTION|>--- conflicted
+++ resolved
@@ -72,13 +72,10 @@
 		self.exclude_doctypes = exclude_doctypes
 		self.partial = False
 
-<<<<<<< HEAD
-=======
 		self.db_host = self.db_host or "localhost"
 		self.db_type = self.db_type or "mariadb"
 		self.db_port = self.db_port or frappe.db.default_port
 
->>>>>>> da3d4cc5
 		site = frappe.local.site or frappe.generate_hash(length=8)
 		self.site_slug = site.replace(".", "_")
 		self.verbose = verbose
