# Copyright (c) 2015, Frappe Technologies Pvt. Ltd. and Contributors
# License: MIT. See LICENSE

# imports - standard imports
import gzip
import os
from calendar import timegm
from datetime import datetime
from glob import glob
from shutil import which

# imports - third party imports
import click
from cryptography.fernet import Fernet

# imports - module imports
import frappe
from frappe import conf
from frappe.utils import cint, get_file_size, get_url, now, now_datetime

# backup variable for backwards compatibility
verbose = False
compress = False
_verbose = verbose
base_tables = ["__Auth", "__global_search", "__UserSettings"]

BACKUP_ENCRYPTION_CONFIG_KEY = "backup_encryption_key"


class BackupGenerator:
	"""
	This class contains methods to perform On Demand Backup

	To initialize, specify (db_name, user, password, db_file_name=None, db_host="localhost")
	If specifying db_file_name, also append ".sql.gz"
	"""

	def __init__(
		self,
		db_name,
		user,
		password,
		db_host,
		db_port,
		db_type,
		backup_path=None,
		backup_path_db=None,
		backup_path_files=None,
		backup_path_private_files=None,
		backup_path_conf=None,
		ignore_conf=False,
		compress_files=False,
		include_doctypes="",
		exclude_doctypes="",
		verbose=False,
	):
		global _verbose
		self.compress_files = compress_files or compress
		self.db_host = db_host
		self.db_port = db_port
		self.db_name = db_name
		self.db_type = db_type
		self.user = user
		self.password = password
		self.backup_path = backup_path
		self.backup_path_conf = backup_path_conf
		self.backup_path_db = backup_path_db
		self.backup_path_files = backup_path_files
		self.backup_path_private_files = backup_path_private_files
		self.ignore_conf = ignore_conf
		self.include_doctypes = include_doctypes
		self.exclude_doctypes = exclude_doctypes
		self.partial = False

		if not self.db_type:
			self.db_type = "mariadb"

		self.db_port = self.db_port or frappe.db.default_port

		site = frappe.local.site or frappe.generate_hash(length=8)
		self.site_slug = site.replace(".", "_")
		self.verbose = verbose
		self.setup_backup_directory()
		self.setup_backup_tables()
		_verbose = verbose

	def setup_backup_directory(self):
		specified = (
			self.backup_path
			or self.backup_path_db
			or self.backup_path_files
			or self.backup_path_private_files
			or self.backup_path_conf
		)

		if not specified:
			backups_folder = get_backup_path()
			if not os.path.exists(backups_folder):
				os.makedirs(backups_folder, exist_ok=True)
		else:
			if self.backup_path:
				os.makedirs(self.backup_path, exist_ok=True)

			for file_path in {
				self.backup_path_files,
				self.backup_path_db,
				self.backup_path_private_files,
				self.backup_path_conf,
			}:
				if file_path:
					dir = os.path.dirname(file_path)
					os.makedirs(dir, exist_ok=True)

	def setup_backup_tables(self):
		"""Sets self.backup_includes, self.backup_excludes based on passed args"""
		existing_tables = frappe.db.get_tables()

		def get_tables(doctypes):
			tables = []
			for doctype in doctypes:
				if not doctype:
					continue
				table = frappe.utils.get_table_name(doctype)
				if table in existing_tables:
					tables.append(table)
			return tables

		passed_tables = {
			"include": get_tables(self.include_doctypes.strip().split(",")),
			"exclude": get_tables(self.exclude_doctypes.strip().split(",")),
		}
		specified_tables = get_tables(frappe.conf.get("backup", {}).get("includes", []))
		include_tables = (specified_tables + base_tables) if specified_tables else []

		conf_tables = {
			"include": include_tables,
			"exclude": get_tables(frappe.conf.get("backup", {}).get("excludes", [])),
		}

		self.backup_includes = passed_tables["include"]
		self.backup_excludes = passed_tables["exclude"]

		if not (self.backup_includes or self.backup_excludes) and not self.ignore_conf:
			self.backup_includes = self.backup_includes or conf_tables["include"]
			self.backup_excludes = self.backup_excludes or conf_tables["exclude"]

		self.partial = (self.backup_includes or self.backup_excludes) and not self.ignore_conf

	@property
	def site_config_backup_path(self):
		# For backwards compatibility
		click.secho(
			"BackupGenerator.site_config_backup_path has been deprecated in favour of"
			" BackupGenerator.backup_path_conf",
			fg="yellow",
		)
		return getattr(self, "backup_path_conf", None)

	def get_backup(self, older_than=24, ignore_files=False, force=False):
		"""
		Takes a new dump if existing file is old
		and sends the link to the file as email
		"""
		# Check if file exists and is less than a day old
		# If not Take Dump
		if not force:
			(
				last_db,
				last_file,
				last_private_file,
				site_config_backup_path,
			) = self.get_recent_backup(older_than)
		else:
			last_db, last_file, last_private_file, site_config_backup_path = (
				False,
				False,
				False,
				False,
			)

		if not (
			self.backup_path_conf
			and self.backup_path_db
			and self.backup_path_files
			and self.backup_path_private_files
		):
			self.set_backup_file_name()

		if not (last_db and last_file and last_private_file and site_config_backup_path):
			self.take_dump()
			self.copy_site_config()
			if not ignore_files:
				self.backup_files()

			if frappe.get_system_settings("encrypt_backup"):
				self.backup_encryption()

		else:
			self.backup_path_files = last_file
			self.backup_path_db = last_db
			self.backup_path_private_files = last_private_file
			self.backup_path_conf = site_config_backup_path

	def set_backup_file_name(self):
		partial = "-partial" if self.partial else ""
		ext = "tgz" if self.compress_files else "tar"
		enc = "-enc" if frappe.get_system_settings("encrypt_backup") else ""
		self.todays_date = now_datetime().strftime("%Y%m%d_%H%M%S")

		for_conf = f"{self.todays_date}-{self.site_slug}-site_config_backup{enc}.json"
		for_db = f"{self.todays_date}-{self.site_slug}{partial}-database{enc}.sql.gz"
		for_public_files = f"{self.todays_date}-{self.site_slug}-files{enc}.{ext}"
		for_private_files = f"{self.todays_date}-{self.site_slug}-private-files{enc}.{ext}"
		backup_path = self.backup_path or get_backup_path()

		if not self.backup_path_conf:
			self.backup_path_conf = os.path.join(backup_path, for_conf)
		if not self.backup_path_db:
			self.backup_path_db = os.path.join(backup_path, for_db)
		if not self.backup_path_files:
			self.backup_path_files = os.path.join(backup_path, for_public_files)
		if not self.backup_path_private_files:
			self.backup_path_private_files = os.path.join(backup_path, for_private_files)

	def backup_encryption(self):
		"""
		Encrypt all the backups created using gpg.
		"""
		paths = (self.backup_path_db, self.backup_path_files, self.backup_path_private_files)
		for path in paths:
			if os.path.exists(path):
				cmd_string = "gpg --yes --passphrase {passphrase} --pinentry-mode loopback -c {filelocation}"
				try:
					command = cmd_string.format(
						passphrase=get_or_generate_backup_encryption_key(),
						filelocation=path,
					)

					frappe.utils.execute_in_shell(command)
					os.rename(path + ".gpg", path)

				except Exception as err:
					print(err)
					click.secho(
						"Error occurred during encryption. Files are stored without encryption.", fg="red"
					)

	def get_recent_backup(self, older_than, partial=False):
		backup_path = get_backup_path()

		if not frappe.get_system_settings("encrypt_backup"):
			file_type_slugs = {
				"database": "*-{{}}-{}database.sql.gz".format("*" if partial else ""),
				"public": "*-{}-files.tar",
				"private": "*-{}-private-files.tar",
				"config": "*-{}-site_config_backup.json",
			}
		else:
			file_type_slugs = {
				"database": "*-{{}}-{}database.enc.sql.gz".format("*" if partial else ""),
				"public": "*-{}-files.enc.tar",
				"private": "*-{}-private-files.enc.tar",
				"config": "*-{}-site_config_backup.json",
			}

		def backup_time(file_path):
			file_name = file_path.split(os.sep)[-1]
			file_timestamp = file_name.split("-", 1)[0]
			return timegm(datetime.strptime(file_timestamp, "%Y%m%d_%H%M%S").utctimetuple())

		def get_latest(file_pattern):
			file_pattern = os.path.join(backup_path, file_pattern.format(self.site_slug))
			file_list = glob(file_pattern)
			if file_list:
				return max(file_list, key=backup_time)

		def old_enough(file_path):
			if file_path:
				if not os.path.isfile(file_path) or is_file_old(file_path, older_than):
					return None
				return file_path

		latest_backups = {
			file_type: get_latest(pattern) for file_type, pattern in file_type_slugs.items()
		}

		recent_backups = {
			file_type: old_enough(file_name) for file_type, file_name in latest_backups.items()
		}

		return (
			recent_backups.get("database"),
			recent_backups.get("public"),
			recent_backups.get("private"),
			recent_backups.get("config"),
		)

	def zip_files(self):
		# For backwards compatibility - pre v13
		click.secho(
			"BackupGenerator.zip_files has been deprecated in favour of" " BackupGenerator.backup_files",
			fg="yellow",
		)
		return self.backup_files()

	def get_summary(self):
		summary = {
			"config": {
				"path": self.backup_path_conf,
				"size": get_file_size(self.backup_path_conf, format=True),
			},
			"database": {
				"path": self.backup_path_db,
				"size": get_file_size(self.backup_path_db, format=True),
			},
		}

		if os.path.exists(self.backup_path_files) and os.path.exists(self.backup_path_private_files):
			summary.update(
				{
					"public": {
						"path": self.backup_path_files,
						"size": get_file_size(self.backup_path_files, format=True),
					},
					"private": {
						"path": self.backup_path_private_files,
						"size": get_file_size(self.backup_path_private_files, format=True),
					},
				}
			)

		return summary

	def print_summary(self):
		backup_summary = self.get_summary()
		print(f"Backup Summary for {frappe.local.site} at {now()}")

		title = max(len(x) for x in backup_summary)
		path = max(len(x["path"]) for x in backup_summary.values())

		for _type, info in backup_summary.items():
			template = f"{{0:{title}}}: {{1:{path}}} {{2}}"
			print(template.format(_type.title(), info["path"], info["size"]))

	def backup_files(self):
		for folder in ("public", "private"):
			files_path = frappe.get_site_path(folder, "files")
			backup_path = self.backup_path_files if folder == "public" else self.backup_path_private_files

			if self.compress_files:
				cmd_string = "tar cf - {1} | gzip > {0}"
			else:
				cmd_string = "tar -cf {0} {1}"

			frappe.utils.execute_in_shell(
				cmd_string.format(backup_path, files_path), verbose=self.verbose, low_priority=True
			)

	def copy_site_config(self):
		site_config_backup_path = self.backup_path_conf
		site_config_path = os.path.join(frappe.get_site_path(), "site_config.json")

		with open(site_config_backup_path, "w") as n, open(site_config_path) as c:
			n.write(c.read())

	def take_dump(self):
		import frappe.utils
		from frappe.utils.change_log import get_app_branch

		db_exc = {
			"mariadb": ("mysqldump", which("mysqldump")),
			"postgres": ("pg_dump", which("pg_dump")),
		}[self.db_type]
		gzip_exc = which("gzip")

		if not (gzip_exc and db_exc[1]):
			_exc = "gzip" if not gzip_exc else db_exc[0]
			frappe.throw(
				f"{_exc} not found in PATH! This is required to take a backup.", exc=frappe.ExecutableNotFound
			)
		db_exc = db_exc[0]

		database_header_content = [
			f"Backup generated by Frappe {frappe.__version__} on branch {get_app_branch('frappe') or 'N/A'}",
			"",
		]

		# escape reserved characters
		args = frappe._dict(
			[item[0], frappe.utils.esc(str(item[1]), "$ ")] for item in self.__dict__.copy().items()
		)

		if self.backup_includes:
			backup_info = ("Backing Up Tables: ", ", ".join(self.backup_includes))
		elif self.backup_excludes:
			backup_info = ("Skipping Tables: ", ", ".join(self.backup_excludes))

		if self.partial:
			if self.verbose:
				print("".join(backup_info), "\n")
			database_header_content.extend(
				[
					f"Partial Backup of Frappe Site {frappe.local.site}",
					("Backup contains: " if self.backup_includes else "Backup excludes: ") + backup_info[1],
					"",
				]
			)

		generated_header = "\n".join(f"-- {x}" for x in database_header_content) + "\n"

		with gzip.open(args.backup_path_db, "wt") as f:
			f.write(generated_header)

		if self.db_type == "postgres":
			if self.backup_includes:
				args["include"] = " ".join([f"--table='public.\"{table}\"'" for table in self.backup_includes])
			elif self.backup_excludes:
				args["exclude"] = " ".join(
					[f"--exclude-table-data='public.\"{table}\"'" for table in self.backup_excludes]
				)

			cmd_string = (
				"self=$$; "
				"( {db_exc} postgres://{user}:{password}@{db_host}:{db_port}/{db_name}"
				" {include} {exclude} || kill $self ) | {gzip} >> {backup_path_db}"
			)

		else:
			if self.backup_includes:
				args["include"] = " ".join([f"'{x}'" for x in self.backup_includes])
			elif self.backup_excludes:
				args["exclude"] = " ".join(
					[f"--ignore-table='{frappe.conf.db_name}.{table}'" for table in self.backup_excludes]
				)

			cmd_string = (
				# Remember process of this shell and kill it if mysqldump exits w/ non-zero code
				"self=$$; "
				" ( {db_exc} --single-transaction --quick --lock-tables=false -u {user}"
				" -p{password} {db_name} -h {db_host} -P {db_port} {include} {exclude} || kill $self ) "
				" | {gzip} >> {backup_path_db}"
			)

		command = cmd_string.format(
			user=args.user,
			password=args.password,
			db_exc=db_exc,
			db_host=args.db_host,
			db_port=args.db_port,
			db_name=args.db_name,
			backup_path_db=args.backup_path_db,
			exclude=args.get("exclude", ""),
			include=args.get("include", ""),
			gzip=gzip_exc,
		)

		if self.verbose:
			print(command.replace(args.password, "*" * 10) + "\n")

		frappe.utils.execute_in_shell(command, low_priority=True, check_exit_code=True)

	def send_email(self):
		"""
		Sends the link to backup file located at erpnext/backups
		"""
		from frappe.email import get_system_managers

		recipient_list = get_system_managers()
		db_backup_url = get_url(os.path.join("backups", os.path.basename(self.backup_path_db)))
		files_backup_url = get_url(os.path.join("backups", os.path.basename(self.backup_path_files)))

		msg = """Hello,

Your backups are ready to be downloaded.

1. [Click here to download the database backup]({db_backup_url})
2. [Click here to download the files backup]({files_backup_url})

This link will be valid for 24 hours. A new backup will be available for
download only after 24 hours.""".format(
			db_backup_url=db_backup_url,
			files_backup_url=files_backup_url,
		)

		datetime_str = datetime.fromtimestamp(os.stat(self.backup_path_db).st_ctime)
		subject = datetime_str.strftime("%d/%m/%Y %H:%M:%S") + """ - Backup ready to be downloaded"""

		frappe.sendmail(recipients=recipient_list, message=msg, subject=subject)
		return recipient_list


@frappe.whitelist()
def fetch_latest_backups(partial=False):
	"""Fetches paths of the latest backup taken in the last 30 days
	Only for: System Managers

	Returns:
	        dict: relative Backup Paths
	"""
	frappe.only_for("System Manager")
	odb = BackupGenerator(
		frappe.conf.db_name,
		frappe.conf.db_name,
		frappe.conf.db_password,
<<<<<<< HEAD
		db_host=frappe.conf.db_host,
		db_type=frappe.conf.db_type,
		db_port=frappe.conf.db_port,
=======
		frappe.conf.db_host,
		frappe.conf.db_port,
		frappe.conf.db_type,
>>>>>>> bdd2f2e1
	)
	database, public, private, config = odb.get_recent_backup(older_than=24 * 30, partial=partial)

	return {"database": database, "public": public, "private": private, "config": config}


def scheduled_backup(
	older_than=6,
	ignore_files=False,
	backup_path=None,
	backup_path_db=None,
	backup_path_files=None,
	backup_path_private_files=None,
	backup_path_conf=None,
	ignore_conf=False,
	include_doctypes="",
	exclude_doctypes="",
	compress=False,
	force=False,
	verbose=False,
):
	"""this function is called from scheduler
	deletes backups older than 7 days
	takes backup"""
	odb = new_backup(
		older_than=older_than,
		ignore_files=ignore_files,
		backup_path=backup_path,
		backup_path_db=backup_path_db,
		backup_path_files=backup_path_files,
		backup_path_private_files=backup_path_private_files,
		backup_path_conf=backup_path_conf,
		ignore_conf=ignore_conf,
		include_doctypes=include_doctypes,
		exclude_doctypes=exclude_doctypes,
		compress=compress,
		force=force,
		verbose=verbose,
	)
	return odb


def new_backup(
	older_than=6,
	ignore_files=False,
	backup_path=None,
	backup_path_db=None,
	backup_path_files=None,
	backup_path_private_files=None,
	backup_path_conf=None,
	ignore_conf=False,
	include_doctypes="",
	exclude_doctypes="",
	compress=False,
	force=False,
	verbose=False,
):
	delete_temp_backups()
	odb = BackupGenerator(
		frappe.conf.db_name,
		frappe.conf.db_name,
		frappe.conf.db_password,
<<<<<<< HEAD
		db_host=frappe.conf.db_host,
		db_port=frappe.conf.db_port,
		db_type=frappe.conf.db_type,
=======
		frappe.conf.db_host,
		frappe.conf.db_type,
		frappe.conf.db_port,
>>>>>>> bdd2f2e1
		backup_path=backup_path,
		backup_path_db=backup_path_db,
		backup_path_files=backup_path_files,
		backup_path_private_files=backup_path_private_files,
		backup_path_conf=backup_path_conf,
		ignore_conf=ignore_conf,
		include_doctypes=include_doctypes,
		exclude_doctypes=exclude_doctypes,
		verbose=verbose,
		compress_files=compress,
	)
	odb.get_backup(older_than, ignore_files, force=force)
	return odb


def delete_temp_backups(older_than=24):
	"""
	Cleans up the backup_link_path directory by deleting older files
	"""
	older_than = cint(frappe.conf.keep_backups_for_hours) or older_than
	backup_path = get_backup_path()
	if os.path.exists(backup_path):
		file_list = os.listdir(get_backup_path())
		for this_file in file_list:
			this_file_path = os.path.join(get_backup_path(), this_file)
			if is_file_old(this_file_path, older_than):
				os.remove(this_file_path)


def is_file_old(file_path, older_than=24):
	"""
	Checks if file exists and is older than specified hours
	Returns ->
	True: file does not exist or file is old
	False: file is new
	"""
	if os.path.isfile(file_path):
		from datetime import timedelta

		# Get timestamp of the file
		file_datetime = datetime.fromtimestamp(os.stat(file_path).st_ctime)
		if datetime.today() - file_datetime >= timedelta(hours=older_than):
			if _verbose:
				print(f"File {file_path} is older than {older_than} hours")
			return True
		else:
			if _verbose:
				print(f"File {file_path} is recent")
			return False
	else:
		if _verbose:
			print(f"File {file_path} does not exist")
		return True


def get_backup_path():
	backup_path = frappe.utils.get_site_path(conf.get("backup_path", "private/backups"))
	return backup_path


@frappe.whitelist()
def get_backup_encryption_key():
	frappe.only_for("System Manager")
	return frappe.conf.get(BACKUP_ENCRYPTION_CONFIG_KEY)


def get_or_generate_backup_encryption_key():
	from frappe.installer import update_site_config

	key = frappe.conf.get(BACKUP_ENCRYPTION_CONFIG_KEY)
	if key:
		return key

	key = Fernet.generate_key().decode()
	update_site_config(BACKUP_ENCRYPTION_CONFIG_KEY, key)

	return key


class Backup:
	def __init__(self, file_path):
		self.file_path = file_path

	def backup_decryption(self, passphrase):
		"""
		Decrypts backup at the given path using the passphrase.
		"""
		if not os.path.exists(self.file_path):
			print("Invalid path", self.file_path)
			return
		else:
			file_path_with_ext = self.file_path + ".gpg"
			os.rename(self.file_path, file_path_with_ext)

			cmd_string = "gpg --yes --passphrase {passphrase} --pinentry-mode loopback -o {decrypted_file} -d {file_location}"
			command = cmd_string.format(
				passphrase=passphrase,
				file_location=file_path_with_ext,
				decrypted_file=self.file_path,
			)
		frappe.utils.execute_in_shell(command)

	def decryption_rollback(self):
		"""
		Checks if the decrypted file exists at the given path.
		if exists
		        Renames the orginal encrypted file.
		else
		        Removes the decrypted file and rename the original file.
		"""
		if os.path.exists(self.file_path + ".gpg"):
			if os.path.exists(self.file_path):
				os.remove(self.file_path)
			if os.path.exists(self.file_path.rstrip(".gz")):
				os.remove(self.file_path.rstrip(".gz"))
			os.rename(self.file_path + ".gpg", self.file_path)


def backup(
	with_files=False,
	backup_path_db=None,
	backup_path_files=None,
	backup_path_private_files=None,
	backup_path_conf=None,
	quiet=False,
):
	"Backup"
	odb = scheduled_backup(
		ignore_files=not with_files,
		backup_path_db=backup_path_db,
		backup_path_files=backup_path_files,
		backup_path_private_files=backup_path_private_files,
		backup_path_conf=backup_path_conf,
		force=True,
	)
	return {
		"backup_path_db": odb.backup_path_db,
		"backup_path_files": odb.backup_path_files,
		"backup_path_private_files": odb.backup_path_private_files,
	}<|MERGE_RESOLUTION|>--- conflicted
+++ resolved
@@ -502,15 +502,9 @@
 		frappe.conf.db_name,
 		frappe.conf.db_name,
 		frappe.conf.db_password,
-<<<<<<< HEAD
-		db_host=frappe.conf.db_host,
-		db_type=frappe.conf.db_type,
-		db_port=frappe.conf.db_port,
-=======
 		frappe.conf.db_host,
 		frappe.conf.db_port,
 		frappe.conf.db_type,
->>>>>>> bdd2f2e1
 	)
 	database, public, private, config = odb.get_recent_backup(older_than=24 * 30, partial=partial)
 
@@ -573,15 +567,9 @@
 		frappe.conf.db_name,
 		frappe.conf.db_name,
 		frappe.conf.db_password,
-<<<<<<< HEAD
-		db_host=frappe.conf.db_host,
-		db_port=frappe.conf.db_port,
-		db_type=frappe.conf.db_type,
-=======
 		frappe.conf.db_host,
 		frappe.conf.db_type,
 		frappe.conf.db_port,
->>>>>>> bdd2f2e1
 		backup_path=backup_path,
 		backup_path_db=backup_path_db,
 		backup_path_files=backup_path_files,
