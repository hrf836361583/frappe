# imports - standard imports
import logging
import os
<<<<<<< HEAD
=======
import sys
from contextlib import contextmanager
>>>>>>> 9ef10818
from copy import deepcopy
from logging.handlers import RotatingFileHandler
from typing import Literal

# imports - module imports
import frappe
from frappe.utils import get_sites

default_log_level = logging.WARNING if frappe._dev_server else logging.ERROR
stream_logging = os.environ.get("FRAPPE_STREAM_LOGGING")


def get_logger(
	module=None,
	with_more_info=False,
	allow_site=True,
	filter=None,
	max_size=100_000,
	file_count=20,
	stream_only=stream_logging,
) -> "logging.Logger":
	"""Application Logger for your given module

	Args:
	        module (str, optional): Name of your logger and consequently your log file. Defaults to None.
	        with_more_info (bool, optional): Will log the form dict using the SiteContextFilter. Defaults to False.
	        allow_site ((str, bool), optional): Pass site name to explicitly log under it's logs. If True and unspecified, guesses which site the logs would be saved under. Defaults to True.
	        filter (function, optional): Add a filter function for your logger. Defaults to None.
	        max_size (int, optional): Max file size of each log file in bytes. Defaults to 100_000.
	        file_count (int, optional): Max count of log files to be retained via Log Rotation. Defaults to 20.
	        stream_only (bool, optional): Whether to stream logs only to stderr (True) or use log files (False). Defaults to False.

	Returns:
	        <class 'logging.Logger'>: Returns a Python logger object with Site and Bench level logging capabilities.
	"""

	if allow_site is True:
		site = getattr(frappe.local, "site", None)
	elif allow_site in get_sites():
		site = allow_site
	else:
		site = False

	logger_name = "{}-{}".format(module, site or "all")

	try:
		return frappe.loggers[logger_name]
	except KeyError:
		pass

	if not module:
		module = "frappe"
		with_more_info = True

	logfile = module + ".log"
	log_filename = os.path.join("..", "logs", logfile)

	logger = logging.getLogger(logger_name)
	logger.setLevel(frappe.log_level or default_log_level)
	logger.propagate = False

	formatter = logging.Formatter(f"%(asctime)s %(levelname)s {module} %(message)s")
	if stream_only:
		handler = logging.StreamHandler()
	else:
		handler = RotatingFileHandler(log_filename, maxBytes=max_size, backupCount=file_count)
	handler.setFormatter(formatter)
	logger.addHandler(handler)

	if site and not stream_only:
		sitelog_filename = os.path.join(site, "logs", logfile)
		site_handler = RotatingFileHandler(sitelog_filename, maxBytes=max_size, backupCount=file_count)
		site_handler.setFormatter(formatter)
		logger.addHandler(site_handler)

	if with_more_info:
		handler.addFilter(SiteContextFilter())

	if filter:
		logger.addFilter(filter)

	frappe.loggers[logger_name] = logger

	return logger


class SiteContextFilter(logging.Filter):
	"""This is a filter which injects request information (if available) into the log."""

	def filter(self, record) -> bool:
		if "Form Dict" not in str(record.msg):
			site = getattr(frappe.local, "site", None)
			form_dict = sanitized_dict(getattr(frappe.local, "form_dict", None))
			record.msg = str(record.msg) + f"\nSite: {site}\nForm Dict: {form_dict}"
			return True


def set_log_level(level: Literal["ERROR", "WARNING", "WARN", "INFO", "DEBUG"]) -> None:
	"""Use this method to set log level to something other than the default DEBUG"""
	frappe.log_level = getattr(logging, (level or "").upper(), None) or default_log_level
	frappe.loggers = {}


def sanitized_dict(form_dict):
	if not isinstance(form_dict, dict):
		return form_dict

	sanitized_dict = deepcopy(form_dict)

	blocklist = [
		"password",
		"passwd",
		"secret",
		"token",
		"key",
		"pwd",
	]

	for k in sanitized_dict:
		for secret_kw in blocklist:
			if secret_kw in k:
				sanitized_dict[k] = "********"
<<<<<<< HEAD
	return sanitized_dict
=======
	return sanitized_dict


@contextmanager
def pipe_to_log(logger_fn, stream=None):
	"Pass an existing logger function e.g. logger.info. Stream defaults to stdout"
	# late bind source
	if stream is None:
		stream = sys.stdout

	stream_int = stream.fileno()
	r_int, w_int = os.pipe()

	# copy stream_fd before it is overwritten
	with os.fdopen(os.dup(stream_int), "wb") as copied:
		stream.flush()
		os.dup2(w_int, stream_int)  # $ exec >&pipe
		try:
			with os.fdopen(w_int, "wb"):
				yield stream
		finally:
			# restore stream to its previous value
			stream.flush()
			os.dup2(copied.fileno(), stream_int)  # $ exec >&copied
			with os.fdopen(r_int, newline="") as r:
				text = r.read()
			logger_fn(text)
>>>>>>> 9ef10818
<|MERGE_RESOLUTION|>--- conflicted
+++ resolved
@@ -1,11 +1,8 @@
 # imports - standard imports
 import logging
 import os
-<<<<<<< HEAD
-=======
 import sys
 from contextlib import contextmanager
->>>>>>> 9ef10818
 from copy import deepcopy
 from logging.handlers import RotatingFileHandler
 from typing import Literal
@@ -128,9 +125,6 @@
 		for secret_kw in blocklist:
 			if secret_kw in k:
 				sanitized_dict[k] = "********"
-<<<<<<< HEAD
-	return sanitized_dict
-=======
 	return sanitized_dict
 
 
@@ -157,5 +151,4 @@
 			os.dup2(copied.fileno(), stream_int)  # $ exec >&copied
 			with os.fdopen(r_int, newline="") as r:
 				text = r.read()
-			logger_fn(text)
->>>>>>> 9ef10818
+			logger_fn(text)