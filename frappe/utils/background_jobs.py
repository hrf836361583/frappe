import gc
import os
import socket
import time
from collections import defaultdict
from collections.abc import Callable
from functools import lru_cache
<<<<<<< HEAD
from typing import TYPE_CHECKING, Any, Literal, NoReturn, Union
=======
from typing import Any, NoReturn
>>>>>>> 9ef10818
from uuid import uuid4

import redis
from redis.exceptions import BusyLoadingError, ConnectionError
<<<<<<< HEAD
from rq import Connection, Queue, Worker
from rq.exceptions import NoSuchJobError
from rq.logutils import setup_loghandlers
from rq.worker import RandomWorker, RoundRobinWorker
=======
from rq import Callback, Queue, Worker
from rq.exceptions import NoSuchJobError
from rq.job import Job, JobStatus
from rq.logutils import setup_loghandlers
from rq.worker import DequeueStrategy
from rq.worker_pool import WorkerPool
>>>>>>> 9ef10818
from tenacity import retry, retry_if_exception_type, stop_after_attempt, wait_fixed

import frappe
import frappe.monitor
from frappe import _
<<<<<<< HEAD
from frappe.utils import cint, cstr, get_bench_id
=======
from frappe.utils import CallbackManager, cint, cstr, get_bench_id
>>>>>>> 9ef10818
from frappe.utils.commands import log
from frappe.utils.deprecations import deprecation_warning
from frappe.utils.redis_queue import RedisQueue

# TTL to keep RQ job logs in redis for.
RQ_JOB_FAILURE_TTL = 7 * 24 * 60 * 60  # 7 days instead of 1 year (default)
RQ_FAILED_JOBS_LIMIT = 1000  # Only keep these many recent failed jobs around
RQ_RESULTS_TTL = 10 * 60


_redis_queue_conn = None


# TTL to keep RQ job logs in redis for.
RQ_JOB_FAILURE_TTL = 7 * 24 * 60 * 60  # 7 days instead of 1 year (default)
RQ_FAILED_JOBS_LIMIT = 1000  # Only keep these many recent failed jobs around
RQ_RESULTS_TTL = 10 * 60


_redis_queue_conn = None


@lru_cache
def get_queues_timeout():
	common_site_config = frappe.get_conf()
	custom_workers_config = common_site_config.get("workers", {})
	default_timeout = 300

	# Note: Order matters here
	# If no queues are specified then RQ prioritizes queues in specified order
	return {
		"short": default_timeout,
		"default": default_timeout,
		"long": 1500,
		**{
			worker: config.get("timeout", default_timeout)
			for worker, config in custom_workers_config.items()
		},
	}


def enqueue(
	method: str | Callable,
	queue: str = "default",
	timeout: int | None = None,
	event=None,
	is_async: bool = True,
	job_name: str | None = None,
	now: bool = False,
	enqueue_after_commit: bool = False,
	*,
<<<<<<< HEAD
	at_front=False,
	job_id=None,
	**kwargs,
) -> Union["Job", Any]:
=======
	on_success: Callable = None,
	on_failure: Callable = None,
	at_front: bool = False,
	job_id: str = None,
	deduplicate=False,
	**kwargs,
) -> Job | Any:
>>>>>>> 9ef10818
	"""
	Enqueue method to be executed using a background worker

	:param method: method string or method object
	:param queue: should be either long, default or short
	:param timeout: should be set according to the functions
	:param event: this is passed to enable clearing of jobs from queues
	:param is_async: if is_async=False, the method is executed immediately, else via a worker
	:param job_name: [DEPRECATED] can be used to name an enqueue call, which can be used to prevent duplicate calls
	:param now: if now=True, the method is executed via frappe.call
	:param kwargs: keyword arguments to be passed to the method
<<<<<<< HEAD
=======
	:param deduplicate: do not re-queue job if it's already queued, requires job_id.
>>>>>>> 9ef10818
	:param job_id: Assigning unique job id, which can be checked using `is_job_enqueued`
	"""
	# To handle older implementations
	is_async = kwargs.pop("async", is_async)

<<<<<<< HEAD
	if job_id:
		# namespace job ids to sites
		job_id = create_job_id(job_id)
=======
	if deduplicate:
		if not job_id:
			frappe.throw(_("`job_id` paramater is required for deduplication."))
		job = get_job(job_id)
		if job and job.get_status() in (JobStatus.QUEUED, JobStatus.STARTED):
			frappe.logger().debug(f"Not queueing job {job.id} because it is in queue already")
			return
		elif job:
			# delete job to avoid argument issues related to job args
			# https://github.com/rq/rq/issues/793
			job.delete()

		# If job exists and is completed then delete it before re-queue

	# namespace job ids to sites
	job_id = create_job_id(job_id)

	if job_name:
		deprecation_warning("Using enqueue with `job_name` is deprecated, use `job_id` instead.")
>>>>>>> 9ef10818

	if not is_async and not frappe.flags.in_test:
		deprecation_warning(
			"Using enqueue with is_async=False outside of tests is not recommended, use now=True instead."
		)

	call_directly = now or (not is_async and not frappe.flags.in_test)
	if call_directly:
		return frappe.call(method, **kwargs)

	try:
		q = get_queue(queue, is_async=is_async)
	except ConnectionError:
		if frappe.local.flags.in_migrate:
			# If redis is not available during migration, execute the job directly
			print(f"Redis queue is unreachable: Executing {method} synchronously")
			return frappe.call(method, **kwargs)

		raise

	if not timeout:
		timeout = get_queues_timeout().get(queue) or 300

	queue_args = {
		"site": frappe.local.site,
		"user": frappe.session.user,
		"method": method,
		"event": event,
		"job_name": job_name or cstr(method),
		"is_async": is_async,
		"kwargs": kwargs,
	}
<<<<<<< HEAD

	if enqueue_after_commit:
		if not frappe.flags.enqueue_after_commit:
			frappe.flags.enqueue_after_commit = []

		frappe.flags.enqueue_after_commit.append(
			{
				"queue": queue,
				"is_async": is_async,
				"timeout": timeout,
				"queue_args": queue_args,
				"job_id": job_id,
			}
		)
		return

	return q.enqueue_call(
		execute_job,
		timeout=timeout,
		kwargs=queue_args,
		at_front=at_front,
		failure_ttl=frappe.conf.get("rq_job_failure_ttl") or RQ_JOB_FAILURE_TTL,
		result_ttl=frappe.conf.get("rq_results_ttl") or RQ_RESULTS_TTL,
		job_id=job_id,
		on_failure=truncate_failed_registry,
	)
=======

	on_failure = on_failure or truncate_failed_registry

	def enqueue_call():
		return q.enqueue_call(
			execute_job,
			on_success=Callback(func=on_success) if on_success else None,
			on_failure=Callback(func=on_failure) if on_failure else None,
			timeout=timeout,
			kwargs=queue_args,
			at_front=at_front,
			failure_ttl=frappe.conf.get("rq_job_failure_ttl") or RQ_JOB_FAILURE_TTL,
			result_ttl=frappe.conf.get("rq_results_ttl") or RQ_RESULTS_TTL,
			job_id=job_id,
		)

	if enqueue_after_commit:
		frappe.db.after_commit.add(enqueue_call)
		return

	return enqueue_call()
>>>>>>> 9ef10818


def enqueue_doc(
	doctype, name=None, method=None, queue="default", timeout=300, now=False, **kwargs
):
	"""Enqueue a method to be run on a document"""
	return enqueue(
		"frappe.utils.background_jobs.run_doc_method",
		doctype=doctype,
		name=name,
		doc_method=method,
		queue=queue,
		timeout=timeout,
		now=now,
		**kwargs,
	)


def run_doc_method(doctype, name, doc_method, **kwargs):
	getattr(frappe.get_doc(doctype, name), doc_method)(**kwargs)


def execute_job(site, method, event, job_name, kwargs, user=None, is_async=True, retry=0):
	"""Executes job in a worker, performs commit/rollback and logs if there is any error"""
	retval = None
<<<<<<< HEAD
=======

>>>>>>> 9ef10818
	if is_async:
		frappe.connect(site)
		if os.environ.get("CI"):
			frappe.flags.in_test = True

		if user:
			frappe.set_user(user)

	if isinstance(method, str):
		method_name = method
		method = frappe.get_attr(method)
	else:
		method_name = cstr(method.__name__)

<<<<<<< HEAD
=======
	frappe.local.job = frappe._dict(
		site=site,
		method=method_name,
		job_name=job_name,
		kwargs=kwargs,
		user=user,
		after_job=CallbackManager(),
	)

>>>>>>> 9ef10818
	for before_job_task in frappe.get_hooks("before_job"):
		frappe.call(before_job_task, method=method_name, kwargs=kwargs, transaction_type="job")

	try:
		retval = method(**kwargs)

	except (frappe.db.InternalError, frappe.RetryBackgroundJobError) as e:
		frappe.db.rollback()

		if retry < 5 and (
			isinstance(e, frappe.RetryBackgroundJobError)
			or (frappe.db.is_deadlocked(e) or frappe.db.is_timedout(e))
		):
			# retry the job if
			# 1213 = deadlock
			# 1205 = lock wait timeout
			# or RetryBackgroundJobError is explicitly raised
			frappe.destroy()
			time.sleep(retry + 1)

			return execute_job(site, method, event, job_name, kwargs, is_async=is_async, retry=retry + 1)

		else:
			frappe.log_error(title=method_name)
			raise

	except Exception:
		frappe.db.rollback()
		frappe.log_error(title=method_name)
		frappe.db.commit()
		print(frappe.get_traceback())
		raise

	else:
		frappe.db.commit()
		return retval

	finally:
		for after_job_task in frappe.get_hooks("after_job"):
			frappe.call(after_job_task, method=method_name, kwargs=kwargs, result=retval)
<<<<<<< HEAD
=======
		frappe.local.job.after_job.run()
>>>>>>> 9ef10818

		if is_async:
			frappe.destroy()


def start_worker(
	queue: str | None = None,
	quiet: bool = False,
	rq_username: str | None = None,
	rq_password: str | None = None,
	burst: bool = False,
<<<<<<< HEAD
	strategy: Literal["round_robin", "random"] | None = None,
) -> NoReturn | None:
	"""Wrapper to start rq worker. Connects to redis and monitors these queues."""
	DEQUEUE_STRATEGIES = {"round_robin": RoundRobinWorker, "random": RandomWorker}

	if frappe._tune_gc:
		gc.collect()
		gc.freeze()
=======
	strategy: DequeueStrategy | None = DequeueStrategy.DEFAULT,
) -> NoReturn | None:  # pragma: no cover
	"""Wrapper to start rq worker. Connects to redis and monitors these queues."""

	if not strategy:
		strategy = DequeueStrategy.DEFAULT

	_freeze_gc()
>>>>>>> 9ef10818

	with frappe.init_site():
		# empty init is required to get redis_queue from common_site_config.json
		redis_connection = get_redis_conn(username=rq_username, password=rq_password)

		if queue:
			queue = [q.strip() for q in queue.split(",")]
		queues = get_queue_list(queue, build_queue_name=True)
		queue_name = queue and generate_qname(queue)

	if os.environ.get("CI"):
		setup_loghandlers("ERROR")

	set_niceness()
<<<<<<< HEAD
	WorkerKlass = DEQUEUE_STRATEGIES.get(strategy, Worker)

	with Connection(redis_connection):
		logging_level = "INFO"
		if quiet:
			logging_level = "WARNING"
		worker = WorkerKlass(queues, name=get_worker_name(queue_name))
		worker.work(
			logging_level=logging_level,
			burst=burst,
			date_format="%Y-%m-%d %H:%M:%S",
			log_format="%(asctime)s,%(msecs)03d %(message)s",
		)
=======

	logging_level = "INFO"
	if quiet:
		logging_level = "WARNING"

	worker = Worker(queues, name=get_worker_name(queue_name), connection=redis_connection)
	worker.work(
		logging_level=logging_level,
		burst=burst,
		date_format="%Y-%m-%d %H:%M:%S",
		log_format="%(asctime)s,%(msecs)03d %(message)s",
		dequeue_strategy=strategy,
	)


def start_worker_pool(
	queue: str | None = None,
	num_workers: int = 1,
	quiet: bool = False,
	burst: bool = False,
) -> NoReturn:
	"""Start worker pool with specified number of workers.

	WARNING: This feature is considered "EXPERIMENTAL".
	"""

	_freeze_gc()

	with frappe.init_site():
		redis_connection = get_redis_conn()

		if queue:
			queue = [q.strip() for q in queue.split(",")]
		queues = get_queue_list(queue, build_queue_name=True)

	if os.environ.get("CI"):
		setup_loghandlers("ERROR")

	set_niceness()
	logging_level = "INFO"
	if quiet:
		logging_level = "WARNING"

	pool = WorkerPool(
		queues=queues,
		connection=redis_connection,
		num_workers=num_workers,
	)
	pool.start(logging_level=logging_level, burst=burst)


def _freeze_gc():
	if frappe._tune_gc:
		gc.collect()
		gc.freeze()
>>>>>>> 9ef10818


def get_worker_name(queue):
	"""When limiting worker to a specific queue, also append queue name to default worker name"""
	name = None

	if queue:
		# hostname.pid is the default worker name
		name = "{uuid}.{hostname}.{pid}.{queue}".format(
			uuid=uuid4().hex, hostname=socket.gethostname(), pid=os.getpid(), queue=queue
		)

	return name


def get_jobs(site=None, queue=None, key="method"):
	"""Gets jobs per queue or per site or both"""
	jobs_per_site = defaultdict(list)

	def add_to_dict(job):
		if key in job.kwargs:
			jobs_per_site[job.kwargs["site"]].append(job.kwargs[key])

		elif key in job.kwargs.get("kwargs", {}):
			# optional keyword arguments are stored in 'kwargs' of 'kwargs'
			jobs_per_site[job.kwargs["site"]].append(job.kwargs["kwargs"][key])

	for _queue in get_queue_list(queue):
		q = get_queue(_queue)
		jobs = q.jobs + get_running_jobs_in_queue(q)
		for job in jobs:
			if job.kwargs.get("site"):
				# if job belongs to current site, or if all jobs are requested
				if (job.kwargs["site"] == site) or site is None:
					add_to_dict(job)
			else:
				print("No site found in job", job.__dict__)

	return jobs_per_site


def get_queue_list(queue_list=None, build_queue_name=False):
	"""Defines possible queues. Also wraps a given queue in a list after validating."""
	default_queue_list = list(get_queues_timeout())
	if queue_list:
		if isinstance(queue_list, str):
			queue_list = [queue_list]

		for queue in queue_list:
			validate_queue(queue, default_queue_list)
	else:
		queue_list = default_queue_list
	return [generate_qname(qtype) for qtype in queue_list] if build_queue_name else queue_list


def get_workers(queue=None):
	"""Returns a list of Worker objects tied to a queue object if queue is passed, else returns a list of all workers"""
	if queue:
		return Worker.all(queue=queue)
	else:
		return Worker.all(get_redis_conn())


def get_running_jobs_in_queue(queue):
	"""Returns a list of Jobs objects that are tied to a queue object and are currently running"""
	jobs = []
	workers = get_workers(queue)
	for worker in workers:
		current_job = worker.get_current_job()
		if current_job:
			jobs.append(current_job)
	return jobs


def get_queue(qtype, is_async=True):
	"""Returns a Queue object tied to a redis connection"""
	validate_queue(qtype)
	return Queue(generate_qname(qtype), connection=get_redis_conn(), is_async=is_async)


def validate_queue(queue, default_queue_list=None):
	if not default_queue_list:
		default_queue_list = list(get_queues_timeout())

	if queue not in default_queue_list:
		frappe.throw(_("Queue should be one of {0}").format(", ".join(default_queue_list)))


@retry(
	retry=retry_if_exception_type((BusyLoadingError, ConnectionError)),
	stop=stop_after_attempt(5),
	wait=wait_fixed(1),
	reraise=True,
)
def get_redis_conn(username=None, password=None):
	if not hasattr(frappe.local, "conf"):
		raise Exception("You need to call frappe.init")

	elif not frappe.local.conf.redis_queue:
		raise Exception("redis_queue missing in common_site_config.json")

	global _redis_queue_conn

	cred = frappe._dict()
	if frappe.conf.get("use_rq_auth"):
		if username:
			cred["username"] = username
			cred["password"] = password
		else:
			cred["username"] = frappe.get_site_config().rq_username or get_bench_id()
			cred["password"] = frappe.get_site_config().rq_password

	elif os.environ.get("RQ_ADMIN_PASWORD"):
		cred["username"] = "default"
		cred["password"] = os.environ.get("RQ_ADMIN_PASWORD")

	try:
		if not cred:
<<<<<<< HEAD
			if not _redis_queue_conn:
				_redis_queue_conn = RedisQueue.get_connection()
			return _redis_queue_conn
=======
			return get_redis_connection_without_auth()
>>>>>>> 9ef10818
		else:
			return RedisQueue.get_connection(**cred)
	except (redis.exceptions.AuthenticationError, redis.exceptions.ResponseError):
		log(
			f'Wrong credentials used for {cred.username or "default user"}. '
			"You can reset credentials using `bench create-rq-users` CLI and restart the server",
			colour="red",
		)
		raise
	except Exception:
		log(f"Please make sure that Redis Queue runs @ {frappe.get_conf().redis_queue}", colour="red")
		raise

<<<<<<< HEAD

=======

def get_redis_connection_without_auth():
	global _redis_queue_conn

	if not _redis_queue_conn:
		_redis_queue_conn = RedisQueue.get_connection()
	return _redis_queue_conn


>>>>>>> 9ef10818
def get_queues(connection=None) -> list[Queue]:
	"""Get all the queues linked to the current bench."""
	queues = Queue.all(connection=connection or get_redis_conn())
	return [q for q in queues if is_queue_accessible(q)]


def generate_qname(qtype: str) -> str:
	"""Generate qname by combining bench ID and queue type.

	qnames are useful to define namespaces of customers.
	"""
	if isinstance(qtype, list):
		qtype = ",".join(qtype)
	return f"{get_bench_id()}:{qtype}"


def is_queue_accessible(qobj: Queue) -> bool:
	"""Checks whether queue is relate to current bench or not."""
	accessible_queues = [generate_qname(q) for q in list(get_queues_timeout())]
	return qobj.name in accessible_queues


def enqueue_test_job():
	enqueue("frappe.utils.background_jobs.test_job", s=100)


def test_job(s):
	import time

	print("sleeping...")
	time.sleep(s)


def create_job_id(job_id: str) -> str:
	"""Generate unique job id for deduplication"""
<<<<<<< HEAD
	return f"{frappe.local.site}::{job_id}"


def is_job_enqueued(job_id: str) -> str:
	from rq.job import Job

	try:
		job = Job.fetch(create_job_id(job_id), connection=get_redis_conn())
	except NoSuchJobError:
		return False

	return job.get_status() in ("queued", "started")
=======

	if not job_id:
		job_id = str(uuid4())
	return f"{frappe.local.site}::{job_id}"


def is_job_enqueued(job_id: str) -> bool:
	return get_job_status(job_id) in (JobStatus.QUEUED, JobStatus.STARTED)


def get_job_status(job_id: str) -> JobStatus | None:
	"""Get RQ job status, returns None if job is not found."""
	job = get_job(job_id)
	if job:
		return job.get_status()


def get_job(job_id: str) -> Job:
	try:
		return Job.fetch(create_job_id(job_id), connection=get_redis_conn())
	except NoSuchJobError:
		return None
>>>>>>> 9ef10818


BACKGROUND_PROCESS_NICENESS = 10


def set_niceness():
	"""Background processes should have slightly lower priority than web processes.

	Calling this function increments the niceness of process by configured value or default.
	Note: This function should be called only once in process' lifetime.
	"""

	conf = frappe.get_conf()
	nice_increment = BACKGROUND_PROCESS_NICENESS

	configured_niceness = conf.get("background_process_niceness")

	if configured_niceness is not None:
		nice_increment = cint(configured_niceness)

	os.nice(nice_increment)


def truncate_failed_registry(job, connection, type, value, traceback):
	"""Ensures that number of failed jobs don't exceed specified limits."""
	from frappe.utils import create_batch

	conf = frappe.get_conf(site=job.kwargs.get("site"))
	limit = (conf.get("rq_failed_jobs_limit") or RQ_FAILED_JOBS_LIMIT) - 1

	for queue in get_queues(connection=connection):
		fail_registry = queue.failed_job_registry
		failed_jobs = fail_registry.get_job_ids()[limit:]
		for job_ids in create_batch(failed_jobs, 100):
			for job_obj in Job.fetch_many(job_ids=job_ids, connection=connection):
				job_obj and fail_registry.remove(job_obj, delete_job=True)<|MERGE_RESOLUTION|>--- conflicted
+++ resolved
@@ -5,50 +5,26 @@
 from collections import defaultdict
 from collections.abc import Callable
 from functools import lru_cache
-<<<<<<< HEAD
-from typing import TYPE_CHECKING, Any, Literal, NoReturn, Union
-=======
 from typing import Any, NoReturn
->>>>>>> 9ef10818
 from uuid import uuid4
 
 import redis
 from redis.exceptions import BusyLoadingError, ConnectionError
-<<<<<<< HEAD
-from rq import Connection, Queue, Worker
-from rq.exceptions import NoSuchJobError
-from rq.logutils import setup_loghandlers
-from rq.worker import RandomWorker, RoundRobinWorker
-=======
 from rq import Callback, Queue, Worker
 from rq.exceptions import NoSuchJobError
 from rq.job import Job, JobStatus
 from rq.logutils import setup_loghandlers
 from rq.worker import DequeueStrategy
 from rq.worker_pool import WorkerPool
->>>>>>> 9ef10818
 from tenacity import retry, retry_if_exception_type, stop_after_attempt, wait_fixed
 
 import frappe
 import frappe.monitor
 from frappe import _
-<<<<<<< HEAD
-from frappe.utils import cint, cstr, get_bench_id
-=======
 from frappe.utils import CallbackManager, cint, cstr, get_bench_id
->>>>>>> 9ef10818
 from frappe.utils.commands import log
 from frappe.utils.deprecations import deprecation_warning
 from frappe.utils.redis_queue import RedisQueue
-
-# TTL to keep RQ job logs in redis for.
-RQ_JOB_FAILURE_TTL = 7 * 24 * 60 * 60  # 7 days instead of 1 year (default)
-RQ_FAILED_JOBS_LIMIT = 1000  # Only keep these many recent failed jobs around
-RQ_RESULTS_TTL = 10 * 60
-
-
-_redis_queue_conn = None
-
 
 # TTL to keep RQ job logs in redis for.
 RQ_JOB_FAILURE_TTL = 7 * 24 * 60 * 60  # 7 days instead of 1 year (default)
@@ -88,12 +64,6 @@
 	now: bool = False,
 	enqueue_after_commit: bool = False,
 	*,
-<<<<<<< HEAD
-	at_front=False,
-	job_id=None,
-	**kwargs,
-) -> Union["Job", Any]:
-=======
 	on_success: Callable = None,
 	on_failure: Callable = None,
 	at_front: bool = False,
@@ -101,7 +71,6 @@
 	deduplicate=False,
 	**kwargs,
 ) -> Job | Any:
->>>>>>> 9ef10818
 	"""
 	Enqueue method to be executed using a background worker
 
@@ -113,20 +82,12 @@
 	:param job_name: [DEPRECATED] can be used to name an enqueue call, which can be used to prevent duplicate calls
 	:param now: if now=True, the method is executed via frappe.call
 	:param kwargs: keyword arguments to be passed to the method
-<<<<<<< HEAD
-=======
 	:param deduplicate: do not re-queue job if it's already queued, requires job_id.
->>>>>>> 9ef10818
 	:param job_id: Assigning unique job id, which can be checked using `is_job_enqueued`
 	"""
 	# To handle older implementations
 	is_async = kwargs.pop("async", is_async)
 
-<<<<<<< HEAD
-	if job_id:
-		# namespace job ids to sites
-		job_id = create_job_id(job_id)
-=======
 	if deduplicate:
 		if not job_id:
 			frappe.throw(_("`job_id` paramater is required for deduplication."))
@@ -146,7 +107,6 @@
 
 	if job_name:
 		deprecation_warning("Using enqueue with `job_name` is deprecated, use `job_id` instead.")
->>>>>>> 9ef10818
 
 	if not is_async and not frappe.flags.in_test:
 		deprecation_warning(
@@ -179,34 +139,6 @@
 		"is_async": is_async,
 		"kwargs": kwargs,
 	}
-<<<<<<< HEAD
-
-	if enqueue_after_commit:
-		if not frappe.flags.enqueue_after_commit:
-			frappe.flags.enqueue_after_commit = []
-
-		frappe.flags.enqueue_after_commit.append(
-			{
-				"queue": queue,
-				"is_async": is_async,
-				"timeout": timeout,
-				"queue_args": queue_args,
-				"job_id": job_id,
-			}
-		)
-		return
-
-	return q.enqueue_call(
-		execute_job,
-		timeout=timeout,
-		kwargs=queue_args,
-		at_front=at_front,
-		failure_ttl=frappe.conf.get("rq_job_failure_ttl") or RQ_JOB_FAILURE_TTL,
-		result_ttl=frappe.conf.get("rq_results_ttl") or RQ_RESULTS_TTL,
-		job_id=job_id,
-		on_failure=truncate_failed_registry,
-	)
-=======
 
 	on_failure = on_failure or truncate_failed_registry
 
@@ -228,7 +160,6 @@
 		return
 
 	return enqueue_call()
->>>>>>> 9ef10818
 
 
 def enqueue_doc(
@@ -254,10 +185,7 @@
 def execute_job(site, method, event, job_name, kwargs, user=None, is_async=True, retry=0):
 	"""Executes job in a worker, performs commit/rollback and logs if there is any error"""
 	retval = None
-<<<<<<< HEAD
-=======
-
->>>>>>> 9ef10818
+
 	if is_async:
 		frappe.connect(site)
 		if os.environ.get("CI"):
@@ -272,8 +200,6 @@
 	else:
 		method_name = cstr(method.__name__)
 
-<<<<<<< HEAD
-=======
 	frappe.local.job = frappe._dict(
 		site=site,
 		method=method_name,
@@ -283,7 +209,6 @@
 		after_job=CallbackManager(),
 	)
 
->>>>>>> 9ef10818
 	for before_job_task in frappe.get_hooks("before_job"):
 		frappe.call(before_job_task, method=method_name, kwargs=kwargs, transaction_type="job")
 
@@ -324,10 +249,7 @@
 	finally:
 		for after_job_task in frappe.get_hooks("after_job"):
 			frappe.call(after_job_task, method=method_name, kwargs=kwargs, result=retval)
-<<<<<<< HEAD
-=======
 		frappe.local.job.after_job.run()
->>>>>>> 9ef10818
 
 		if is_async:
 			frappe.destroy()
@@ -339,16 +261,6 @@
 	rq_username: str | None = None,
 	rq_password: str | None = None,
 	burst: bool = False,
-<<<<<<< HEAD
-	strategy: Literal["round_robin", "random"] | None = None,
-) -> NoReturn | None:
-	"""Wrapper to start rq worker. Connects to redis and monitors these queues."""
-	DEQUEUE_STRATEGIES = {"round_robin": RoundRobinWorker, "random": RandomWorker}
-
-	if frappe._tune_gc:
-		gc.collect()
-		gc.freeze()
-=======
 	strategy: DequeueStrategy | None = DequeueStrategy.DEFAULT,
 ) -> NoReturn | None:  # pragma: no cover
 	"""Wrapper to start rq worker. Connects to redis and monitors these queues."""
@@ -357,7 +269,6 @@
 		strategy = DequeueStrategy.DEFAULT
 
 	_freeze_gc()
->>>>>>> 9ef10818
 
 	with frappe.init_site():
 		# empty init is required to get redis_queue from common_site_config.json
@@ -372,21 +283,6 @@
 		setup_loghandlers("ERROR")
 
 	set_niceness()
-<<<<<<< HEAD
-	WorkerKlass = DEQUEUE_STRATEGIES.get(strategy, Worker)
-
-	with Connection(redis_connection):
-		logging_level = "INFO"
-		if quiet:
-			logging_level = "WARNING"
-		worker = WorkerKlass(queues, name=get_worker_name(queue_name))
-		worker.work(
-			logging_level=logging_level,
-			burst=burst,
-			date_format="%Y-%m-%d %H:%M:%S",
-			log_format="%(asctime)s,%(msecs)03d %(message)s",
-		)
-=======
 
 	logging_level = "INFO"
 	if quiet:
@@ -442,7 +338,6 @@
 	if frappe._tune_gc:
 		gc.collect()
 		gc.freeze()
->>>>>>> 9ef10818
 
 
 def get_worker_name(queue):
@@ -561,13 +456,7 @@
 
 	try:
 		if not cred:
-<<<<<<< HEAD
-			if not _redis_queue_conn:
-				_redis_queue_conn = RedisQueue.get_connection()
-			return _redis_queue_conn
-=======
 			return get_redis_connection_without_auth()
->>>>>>> 9ef10818
 		else:
 			return RedisQueue.get_connection(**cred)
 	except (redis.exceptions.AuthenticationError, redis.exceptions.ResponseError):
@@ -581,9 +470,6 @@
 		log(f"Please make sure that Redis Queue runs @ {frappe.get_conf().redis_queue}", colour="red")
 		raise
 
-<<<<<<< HEAD
-
-=======
 
 def get_redis_connection_without_auth():
 	global _redis_queue_conn
@@ -593,7 +479,6 @@
 	return _redis_queue_conn
 
 
->>>>>>> 9ef10818
 def get_queues(connection=None) -> list[Queue]:
 	"""Get all the queues linked to the current bench."""
 	queues = Queue.all(connection=connection or get_redis_conn())
@@ -629,20 +514,6 @@
 
 def create_job_id(job_id: str) -> str:
 	"""Generate unique job id for deduplication"""
-<<<<<<< HEAD
-	return f"{frappe.local.site}::{job_id}"
-
-
-def is_job_enqueued(job_id: str) -> str:
-	from rq.job import Job
-
-	try:
-		job = Job.fetch(create_job_id(job_id), connection=get_redis_conn())
-	except NoSuchJobError:
-		return False
-
-	return job.get_status() in ("queued", "started")
-=======
 
 	if not job_id:
 		job_id = str(uuid4())
@@ -665,7 +536,6 @@
 		return Job.fetch(create_job_id(job_id), connection=get_redis_conn())
 	except NoSuchJobError:
 		return None
->>>>>>> 9ef10818
 
 
 BACKGROUND_PROCESS_NICENESS = 10
