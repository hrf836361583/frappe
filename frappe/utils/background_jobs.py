--- conflicted
+++ resolved
@@ -353,8 +353,8 @@
 
 def test_job(s):
 	import time
-<<<<<<< HEAD
-	print('sleeping...')
+
+	print("sleeping...")
 	time.sleep(s)
 
 def bulk_error_report(job_name, error, status):
@@ -365,9 +365,4 @@
 	bulk_action_log.action = split_job_name[2]
 	bulk_action_log.status = status
 	bulk_action_log.error_details = error
-	bulk_action_log.insert(set_name=job_name)
-=======
-
-	print("sleeping...")
-	time.sleep(s)
->>>>>>> 0ef7e990
+	bulk_action_log.insert(set_name=job_name)