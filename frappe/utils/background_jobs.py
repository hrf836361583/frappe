--- conflicted
+++ resolved
@@ -1,12 +1,3 @@
-<<<<<<< HEAD
-from __future__ import print_function, unicode_literals
-
-import os
-import socket
-import time
-from collections import defaultdict
-from uuid import uuid4
-=======
 import os
 import socket
 import time
@@ -14,21 +5,11 @@
 from collections import defaultdict
 from typing import List
 
->>>>>>> 77e0b595
 
 import redis
 from redis.exceptions import BusyLoadingError, ConnectionError
 from rq import Connection, Queue, Worker
 from rq.logutils import setup_loghandlers
-<<<<<<< HEAD
-from six import string_types
-from tenacity import retry, retry_if_exception_type, stop_after_attempt, wait_fixed
-
-import frappe
-import frappe.monitor
-from frappe import _
-from frappe.utils import cstr
-=======
 from tenacity import retry, retry_if_exception_type, stop_after_attempt, wait_fixed
 
 import frappe
@@ -38,7 +19,6 @@
 from frappe.utils.redis_queue import RedisQueue
 from frappe.utils.commands import log
 
->>>>>>> 77e0b595
 
 default_timeout = 300
 queue_timeout = {
@@ -260,11 +240,7 @@
 	stop=stop_after_attempt(10),
 	wait=wait_fixed(1)
 )
-<<<<<<< HEAD
-def get_redis_conn():
-=======
 def get_redis_conn(username=None, password=None):
->>>>>>> 77e0b595
 	if not hasattr(frappe.local, 'conf'):
 		raise Exception('You need to call frappe.init')
 
