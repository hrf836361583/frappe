# Copyright (c) 2015, Frappe Technologies Pvt. Ltd. and Contributors
# License: GNU General Public License v3. See license.txt

from __future__ import unicode_literals

import frappe
from frappe.utils import cint

def setup_global_search_table():
	'''Creates __global_seach table'''
	if not '__global_search' in frappe.db.get_tables():
		frappe.db.sql('''create table __global_search(
			doctype varchar(100),
			name varchar(140),
			title varchar(140),
			content text,
			fulltext(content),
			route varchar(140),
			published int(1) not null default 0,
			unique (doctype, name))
			COLLATE=utf8mb4_unicode_ci
			ENGINE=MyISAM
			CHARACTER SET=utf8mb4''')

def reset():
	'''Deletes all data in __global_search'''
	frappe.db.sql('delete from __global_search')

def update_global_search(doc):
	'''Add values marked with `in_global_search` to
		`frappe.flags.update_global_search` from given doc
	:param doc: Document to be added to global search'''

<<<<<<< HEAD
	if cint(doc.meta.istable) == 1 and not doc.parenttype.startswith("__"):
=======
	if cint(doc.meta.istable) == 1 and frappe.db.exists("DocType", doc.parenttype):
>>>>>>> 9b9cfc0d
		d = frappe.get_doc(doc.parenttype, doc.parent)
		update_global_search(d)
		return

	if frappe.flags.update_global_search==None:
		frappe.flags.update_global_search = []

	content = []
	for field in doc.meta.get_global_search_fields():
		if doc.get(field.fieldname):
			if getattr(field, 'fieldtype', None) == "Table":

				# Get children
				for d in doc.get(field.fieldname):
				  	if d.parent == doc.name:
				  		for field in d.meta.get_global_search_fields():
				  			if d.get(field.fieldname):
				  				content.append(field.label + ": " + unicode(d.get(field.fieldname)))
			else:
				content.append(field.label + ": " + unicode(doc.get(field.fieldname)))

	if content:
		published = 0
		if hasattr(doc, 'is_website_published') and doc.meta.allow_guest_to_view:
			published = 1 if doc.is_website_published() else 0

		frappe.flags.update_global_search.append(
			dict(doctype=doc.doctype, name=doc.name, content='|||'.join(content or ''),
				published=published, title=doc.get_title(), route=doc.get('route')))

def sync_global_search():
	'''Add values from `frappe.flags.update_global_search` to __global_search.
		This is called internally at the end of the request.'''

	for value in frappe.flags.update_global_search:
		frappe.db.sql('''
			insert into __global_search
				(doctype, name, content, published, title, route)
			values
				(%(doctype)s, %(name)s, %(content)s, %(published)s, %(title)s, %(route)s)
			on duplicate key update
				content = %(content)s''', value)

	frappe.flags.update_global_search = []

def rebuild_for_doctype(doctype):
	'''Rebuild entries of doctype's documents in __global_search on change of
		searchable fields
	:param doctype: Doctype '''

	frappe.flags.update_global_search = []

	frappe.db.sql('''
			delete
				from __global_search
			where
				doctype = %s''', doctype, as_dict=True)

	for d in frappe.get_all(doctype):
		update_global_search(frappe.get_doc(doctype, d.name))
	sync_global_search()

def delete_for_document(doc):
	'''Delete the __global_search entry of a document that has
		been deleted
		:param doc: Deleted document'''

	frappe.db.sql('''
		delete
			from __global_search
		where
			doctype = %s and
			name = %s''', (doc.doctype, doc.name), as_dict=True)

@frappe.whitelist()
def search(text, start=0, limit=20):
	'''Search for given text in __global_search
	:param text: phrase to be searched
	:param start: start results at, default 0
	:param limit: number of results to return, default 20
	:return: Array of result objects'''

	text = "+" + text + "*"
	results = frappe.db.sql('''
		select
			doctype, name, content
		from
			__global_search
		where
			match(content) against (%s IN BOOLEAN MODE)
		limit {start}, {limit}'''.format(start=start, limit=limit), text, as_dict=True)
	return results

@frappe.whitelist(allow_guest=True)
def web_search(text, start=0, limit=20):
	'''Search for given text in __global_search where published = 1
	:param text: phrase to be searched
	:param start: start results at, default 0
	:param limit: number of results to return, default 20
	:return: Array of result objects'''

	text = "+" + text + "*"
	results = frappe.db.sql('''
		select
			doctype, name, content, title, route
		from
			__global_search
		where
			published = 1 and
			match(content) against (%s IN BOOLEAN MODE)
		limit {start}, {limit}'''.format(start=start, limit=limit),
		text, as_dict=True)
	return results

@frappe.whitelist()
def get_search_doctypes(text):
	'''Search for all t
	:param text: phrase to be searched
	:return: Array of result objects'''

	text = "+" + text + "*"
	results = frappe.db.sql('''
		select
			doctype
		from
			__global_search
		where
			match(content) against (%s IN BOOLEAN MODE)
		group by
			doctype
		order by
			count(doctype) desc limit 0, 80''', text, as_dict=True)
	return results

@frappe.whitelist()
def search_in_doctype(doctype, text, start, limit):
	'''Search for given text in given doctype in __global_search
	:param doctype: doctype to be searched in
	:param text: phrase to be searched
	:param start: start results at, default 0
	:param limit: number of results to return, default 20
	:return: Array of result objects'''

	text = "+" + text + "*"
	results = frappe.db.sql('''
		select
			doctype, name, content
		from
			__global_search
		where
			doctype = %s AND
			match(content) against (%s IN BOOLEAN MODE)
		limit {start}, {limit}'''.format(start=start, limit=limit), (doctype, text), as_dict=True)

	return results<|MERGE_RESOLUTION|>--- conflicted
+++ resolved
@@ -31,11 +31,7 @@
 		`frappe.flags.update_global_search` from given doc
 	:param doc: Document to be added to global search'''
 
-<<<<<<< HEAD
-	if cint(doc.meta.istable) == 1 and not doc.parenttype.startswith("__"):
-=======
 	if cint(doc.meta.istable) == 1 and frappe.db.exists("DocType", doc.parenttype):
->>>>>>> 9b9cfc0d
 		d = frappe.get_doc(doc.parenttype, doc.parent)
 		update_global_search(d)
 		return
