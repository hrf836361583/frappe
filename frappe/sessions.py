--- conflicted
+++ resolved
@@ -1,11 +1,5 @@
 # Copyright (c) 2021, Frappe Technologies Pvt. Ltd. and Contributors
-<<<<<<< HEAD
-# MIT License. See license.txt
-
-from __future__ import unicode_literals
-=======
 # License: MIT. See LICENSE
->>>>>>> 77e0b595
 """
 Boot session from cache or build
 
@@ -76,18 +70,7 @@
 
 	query = session_id.select(session.sid).offset(offset).limit(100).orderby(session.lastupdate, order=Order.desc)
 
-<<<<<<< HEAD
-	return frappe.db.sql_list("""
-		SELECT `sid` FROM `tabSessions`
-		WHERE `tabSessions`.user=%(user)s
-		AND device in %(device)s
-		{condition}
-		ORDER BY `lastupdate` DESC
-		LIMIT 100 OFFSET {offset}""".format(condition=condition, offset=offset),
-		{"user": user, "device": device})
-=======
 	return query.run(pluck=True)
->>>>>>> 77e0b595
 
 def delete_session(sid=None, user=None, reason="Session Expired"):
 	from frappe.core.doctype.activity_log.feed import logout_feed
